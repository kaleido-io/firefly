// Copyright © 2021 Kaleido, Inc.
//
// SPDX-License-Identifier: Apache-2.0
//
// Licensed under the Apache License, Version 2.0 (the "License");
// you may not use this file except in compliance with the License.
// You may obtain a copy of the License at
//
//     http://www.apache.org/licenses/LICENSE-2.0
//
// Unless required by applicable law or agreed to in writing, software
// distributed under the License is distributed on an "AS IS" BASIS,
// WITHOUT WARRANTIES OR CONDITIONS OF ANY KIND, either express or implied.
// See the License for the specific language governing permissions and
// limitations under the License.

package fftypes

import (
	"context"
)

type TokenType = FFEnum

var (
	TokenTypeFungible    TokenType = ffEnum("tokentype", "fungible")
	TokenTypeNonFungible TokenType = ffEnum("tokentype", "nonfungible")
)

type TokenPool struct {
	ID         *UUID          `json:"id,omitempty"`
	Type       TokenType      `json:"type" ffenum:"tokentype"`
	Namespace  string         `json:"namespace,omitempty"`
	Name       string         `json:"name,omitempty"`
	ProtocolID string         `json:"protocolId,omitempty"`
	Author     string         `json:"author,omitempty"`
	Symbol     string         `json:"symbol,omitempty"`
	Connector  string         `json:"connector,omitempty"`
	Message    *UUID          `json:"message,omitempty"`
<<<<<<< HEAD
	Config     JSONObject     `json:"config,omitempty"`
=======
	Created    *FFTime        `json:"created,omitempty"`
>>>>>>> 043fd3ab
	TX         TransactionRef `json:"tx,omitempty"`
}

type TokenPoolAnnouncement struct {
	TokenPool
	ProtocolTxID string `json:"protocolTxID"`
}

func (t *TokenPool) Validate(ctx context.Context, existing bool) (err error) {
	if err = ValidateFFNameField(ctx, t.Namespace, "namespace"); err != nil {
		return err
	}
	if err = ValidateFFNameField(ctx, t.Name, "name"); err != nil {
		return err
	}
	return nil
}

func (t *TokenPool) Topic() string {
	return namespaceTopic(t.Namespace)
}

func (t *TokenPool) SetBroadcastMessage(msgID *UUID) {
	t.Message = msgID
}<|MERGE_RESOLUTION|>--- conflicted
+++ resolved
@@ -37,11 +37,8 @@
 	Symbol     string         `json:"symbol,omitempty"`
 	Connector  string         `json:"connector,omitempty"`
 	Message    *UUID          `json:"message,omitempty"`
-<<<<<<< HEAD
+	Created    *FFTime        `json:"created,omitempty"`
 	Config     JSONObject     `json:"config,omitempty"`
-=======
-	Created    *FFTime        `json:"created,omitempty"`
->>>>>>> 043fd3ab
 	TX         TransactionRef `json:"tx,omitempty"`
 }
 
