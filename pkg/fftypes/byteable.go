--- conflicted
+++ resolved
@@ -61,15 +61,11 @@
 	return string(b)
 }
 
-<<<<<<< HEAD
 func (h Byteable) IsNil() bool {
 	return h.String() == nullString
 }
 
-func (h Byteable) JSONObjectOk() (JSONObject, bool) {
-=======
 func (h Byteable) JSONObjectOk(noWarn ...bool) (JSONObject, bool) {
->>>>>>> b9cfd350
 	var jo JSONObject
 	err := json.Unmarshal(h, &jo)
 	if err != nil {
