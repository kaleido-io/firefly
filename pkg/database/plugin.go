// Copyright © 2021 Kaleido, Inc.
//
// SPDX-License-Identifier: Apache-2.0
//
// Licensed under the Apache License, Version 2.0 (the "License");
// you may not use this file except in compliance with the License.
// You may obtain a copy of the License at
//
//     http://www.apache.org/licenses/LICENSE-2.0
//
// Unless required by applicable law or agreed to in writing, software
// distributed under the License is distributed on an "AS IS" BASIS,
// WITHOUT WARRANTIES OR CONDITIONS OF ANY KIND, either express or implied.
// See the License for the specific language governing permissions and
// limitations under the License.

package database

import (
	"context"

	"github.com/hyperledger/firefly/internal/config"
	"github.com/hyperledger/firefly/internal/i18n"
	"github.com/hyperledger/firefly/pkg/fftypes"
)

var (
	// HashMismatch sentinel error
	HashMismatch = i18n.NewError(context.Background(), i18n.MsgHashMismatch)
	// IDMismatch sentinel error
	IDMismatch = i18n.NewError(context.Background(), i18n.MsgIDMismatch)
	// DeleteRecordNotFound sentinel error
	DeleteRecordNotFound = i18n.NewError(context.Background(), i18n.Msg404NotFound)
)

type UpsertOptimization int

const (
	UpsertOptimizationSkip UpsertOptimization = iota
	UpsertOptimizationNew
	UpsertOptimizationExisting
)

// Plugin is the interface implemented by each plugin
type Plugin interface {
	PersistenceInterface // Split out to aid pluggability the next level down (SQL provider etc.)

	// InitPrefix initializes the set of configuration options that are valid, with defaults. Called on all plugins.
	InitPrefix(prefix config.Prefix)

	// Init initializes the plugin, with configuration
	// Returns the supported featureset of the interface
	Init(ctx context.Context, prefix config.Prefix, callbacks Callbacks) error

	// Capabilities returns capabilities - not called until after Init
	Capabilities() *Capabilities
}

type iNamespaceCollection interface {
	// UpsertNamespace - Upsert a namespace
	// Throws IDMismatch error if updating and ids don't match
	UpsertNamespace(ctx context.Context, data *fftypes.Namespace, allowExisting bool) (err error)

	// DeleteNamespace - Delete namespace
	DeleteNamespace(ctx context.Context, id *fftypes.UUID) (err error)

	// GetNamespace - Get an namespace by name
	GetNamespace(ctx context.Context, name string) (offset *fftypes.Namespace, err error)

	// GetNamespaces - Get namespaces
	GetNamespaces(ctx context.Context, filter Filter) (offset []*fftypes.Namespace, res *FilterResult, err error)
}

type iMessageCollection interface {
	// UpsertMessage - Upsert a message, with all the embedded data references.
	//                 The database layer must ensure that if a record already exists, the hash of that existing record
	//                 must match the hash of the record that is being inserted.
	UpsertMessage(ctx context.Context, message *fftypes.Message, optimization UpsertOptimization) (err error)

	// UpdateMessage - Update message
	UpdateMessage(ctx context.Context, id *fftypes.UUID, update Update) (err error)

	// UpdateMessages - Update messages
	UpdateMessages(ctx context.Context, filter Filter, update Update) (err error)

	// GetMessageByID - Get a message by ID
	GetMessageByID(ctx context.Context, id *fftypes.UUID) (message *fftypes.Message, err error)

	// GetMessages - List messages, reverse sorted (newest first) by Confirmed then Created, with pagination, and simple must filters
	GetMessages(ctx context.Context, filter Filter) (message []*fftypes.Message, res *FilterResult, err error)

	// GetMessageRefs - Lighter weight query to just get the reference info of messages
	GetMessageRefs(ctx context.Context, filter Filter) ([]*fftypes.MessageRef, *FilterResult, error)

	// GetMessagesForData - List messages where there is a data reference to the specified ID
	GetMessagesForData(ctx context.Context, dataID *fftypes.UUID, filter Filter) (message []*fftypes.Message, res *FilterResult, err error)
}

type iDataCollection interface {
	// UpsertData - Upsert a data record. A hint can be supplied to whether the data already exists.
	//              The database layer must ensure that if a record already exists, the hash of that existing record
	//              must match the hash of the record that is being inserted.
	UpsertData(ctx context.Context, data *fftypes.Data, optimization UpsertOptimization) (err error)

	// UpdateData - Update data
	UpdateData(ctx context.Context, id *fftypes.UUID, update Update) (err error)

	// GetDataByID - Get a data record by ID
	GetDataByID(ctx context.Context, id *fftypes.UUID, withValue bool) (message *fftypes.Data, err error)

	// GetData - Get data
	GetData(ctx context.Context, filter Filter) (message []*fftypes.Data, res *FilterResult, err error)

	// GetDataRefs - Get data references only (no data)
	GetDataRefs(ctx context.Context, filter Filter) (message fftypes.DataRefs, res *FilterResult, err error)
}

type iBatchCollection interface {
	// UpsertBatch - Upsert a batch
	// allowHashUpdate=false throws HashMismatch error if the updated message has a different hash
	UpsertBatch(ctx context.Context, data *fftypes.Batch, allowHashUpdate bool) (err error)

	// UpdateBatch - Update data
	UpdateBatch(ctx context.Context, id *fftypes.UUID, update Update) (err error)

	// GetBatchByID - Get a batch by ID
	GetBatchByID(ctx context.Context, id *fftypes.UUID) (message *fftypes.Batch, err error)

	// GetBatches - Get batches
	GetBatches(ctx context.Context, filter Filter) (message []*fftypes.Batch, res *FilterResult, err error)
}

type iTransactionCollection interface {
	// UpsertTransaction - Upsert a transaction
	// allowHashUpdate=false throws HashMismatch error if the updated message has a different hash
	UpsertTransaction(ctx context.Context, data *fftypes.Transaction, allowHashUpdate bool) (err error)

	// UpdateTransaction - Update transaction
	UpdateTransaction(ctx context.Context, id *fftypes.UUID, update Update) (err error)

	// GetTransactionByID - Get a transaction by ID
	GetTransactionByID(ctx context.Context, id *fftypes.UUID) (message *fftypes.Transaction, err error)

	// GetTransactions - Get transactions
	GetTransactions(ctx context.Context, filter Filter) (message []*fftypes.Transaction, res *FilterResult, err error)
}

type iDatatypeCollection interface {
	// UpsertDatatype - Upsert a data definition
	UpsertDatatype(ctx context.Context, datadef *fftypes.Datatype, allowExisting bool) (err error)

	// UpdateDatatype - Update data definition
	UpdateDatatype(ctx context.Context, id *fftypes.UUID, update Update) (err error)

	// GetDatatypeByID - Get a data definition by ID
	GetDatatypeByID(ctx context.Context, id *fftypes.UUID) (datadef *fftypes.Datatype, err error)

	// GetDatatypeByName - Get a data definition by name
	GetDatatypeByName(ctx context.Context, ns, name, version string) (datadef *fftypes.Datatype, err error)

	// GetDatatypes - Get data definitions
	GetDatatypes(ctx context.Context, filter Filter) (datadef []*fftypes.Datatype, res *FilterResult, err error)
}

type iOffsetCollection interface {
	// UpsertOffset - Upsert an offset
	UpsertOffset(ctx context.Context, data *fftypes.Offset, allowExisting bool) (err error)

	// UpdateOffset - Update offset
	UpdateOffset(ctx context.Context, rowID int64, update Update) (err error)

	// GetOffset - Get an offset by name
	GetOffset(ctx context.Context, t fftypes.OffsetType, name string) (offset *fftypes.Offset, err error)

	// GetOffsets - Get offsets
	GetOffsets(ctx context.Context, filter Filter) (offset []*fftypes.Offset, res *FilterResult, err error)

	// DeleteOffset - Delete an offset by name
	DeleteOffset(ctx context.Context, t fftypes.OffsetType, name string) (err error)
}

type iPinCollection interface {
	// UpsertPin - Will insert a pin at the end of the sequence, unless the batch+hash+index sequence already exists
	UpsertPin(ctx context.Context, parked *fftypes.Pin) (err error)

	// GetPins - Get pins
	GetPins(ctx context.Context, filter Filter) (offset []*fftypes.Pin, res *FilterResult, err error)

	// SetPinDispatched - Set the dispatched flag to true on the specified pins
	SetPinDispatched(ctx context.Context, sequence int64) (err error)

	// DeletePin - Delete a pin
	DeletePin(ctx context.Context, sequence int64) (err error)
}

type iOperationCollection interface {
	// UpsertOperation - Upsert an operation
	UpsertOperation(ctx context.Context, operation *fftypes.Operation, allowExisting bool) (err error)

	// UpdateOperation - Update operation by ID
	UpdateOperation(ctx context.Context, id *fftypes.UUID, update Update) (err error)

	// GetOperationByID - Get an operation by ID
	GetOperationByID(ctx context.Context, id *fftypes.UUID) (operation *fftypes.Operation, err error)

	// GetOperations - Get operation
	GetOperations(ctx context.Context, filter Filter) (operation []*fftypes.Operation, res *FilterResult, err error)
}

type iSubscriptionCollection interface {
	// UpsertSubscription - Upsert a subscription
	UpsertSubscription(ctx context.Context, data *fftypes.Subscription, allowExisting bool) (err error)

	// UpdateSubscription - Update subscription
	// Throws IDMismatch error if updating and ids don't match
	UpdateSubscription(ctx context.Context, ns, name string, update Update) (err error)

	// GetSubscriptionByName - Get an subscription by name
	GetSubscriptionByName(ctx context.Context, ns, name string) (offset *fftypes.Subscription, err error)

	// GetSubscriptionByID - Get an subscription by id
	GetSubscriptionByID(ctx context.Context, id *fftypes.UUID) (offset *fftypes.Subscription, err error)

	// GetSubscriptions - Get subscriptions
	GetSubscriptions(ctx context.Context, filter Filter) (offset []*fftypes.Subscription, res *FilterResult, err error)

	// DeleteSubscriptionByID - Delete a subscription
	DeleteSubscriptionByID(ctx context.Context, id *fftypes.UUID) (err error)
}

type iEventCollection interface {
	// InsertEvent - Insert an event
	InsertEvent(ctx context.Context, data *fftypes.Event) (err error)

	// UpdateEvent - Update event
	UpdateEvent(ctx context.Context, id *fftypes.UUID, update Update) (err error)

	// GetEventByID - Get a event by ID
	GetEventByID(ctx context.Context, id *fftypes.UUID) (message *fftypes.Event, err error)

	// GetEvents - Get events
	GetEvents(ctx context.Context, filter Filter) (message []*fftypes.Event, res *FilterResult, err error)
}

type iOrganizationsCollection interface {
	// UpsertOrganization - Upsert an organization
	UpsertOrganization(ctx context.Context, data *fftypes.Organization, allowExisting bool) (err error)

	// UpdateOrganization - Update organization
	UpdateOrganization(ctx context.Context, id *fftypes.UUID, update Update) (err error)

	// GetOrganizationByIdentity - Get a organization by identity
	GetOrganizationByIdentity(ctx context.Context, identity string) (org *fftypes.Organization, err error)

	// GetOrganizationByName - Get a organization by name
	GetOrganizationByName(ctx context.Context, name string) (org *fftypes.Organization, err error)

	// GetOrganizationByID - Get a organization by ID
	GetOrganizationByID(ctx context.Context, id *fftypes.UUID) (org *fftypes.Organization, err error)

	// GetOrganizations - Get organizations
	GetOrganizations(ctx context.Context, filter Filter) (org []*fftypes.Organization, res *FilterResult, err error)
}

type iNodeCollection interface {
	// UpsertNode - Upsert a node
	UpsertNode(ctx context.Context, data *fftypes.Node, allowExisting bool) (err error)

	// UpdateNode - Update node
	UpdateNode(ctx context.Context, id *fftypes.UUID, update Update) (err error)

	// GetNode - Get a node by ID
	GetNode(ctx context.Context, owner, name string) (node *fftypes.Node, err error)

	// GetNodeByID- Get a node by ID
	GetNodeByID(ctx context.Context, id *fftypes.UUID) (node *fftypes.Node, err error)

	// GetNodes - Get nodes
	GetNodes(ctx context.Context, filter Filter) (node []*fftypes.Node, res *FilterResult, err error)
}

type iGroupCollection interface {
	// UpserGroup - Upsert a group
	UpsertGroup(ctx context.Context, data *fftypes.Group, allowExisting bool) (err error)

	// UpdateGroup - Update group
	UpdateGroup(ctx context.Context, hash *fftypes.Bytes32, update Update) (err error)

	// GetGroupByHash - Get a group by ID
	GetGroupByHash(ctx context.Context, hash *fftypes.Bytes32) (node *fftypes.Group, err error)

	// GetGroups - Get groups
	GetGroups(ctx context.Context, filter Filter) (node []*fftypes.Group, res *FilterResult, err error)
}

type iNonceCollection interface {
	// UpsertNonceNext - Upsert a context, assigning zero if not found, or the next nonce if it is
	UpsertNonceNext(ctx context.Context, context *fftypes.Nonce) (err error)

	// GetNonce - Get a context by hash
	GetNonce(ctx context.Context, hash *fftypes.Bytes32) (message *fftypes.Nonce, err error)

	// GetNonces - Get contexts
	GetNonces(ctx context.Context, filter Filter) (node []*fftypes.Nonce, res *FilterResult, err error)

	// DeleteNonce - Delete context by hash
	DeleteNonce(ctx context.Context, hash *fftypes.Bytes32) (err error)
}

type iNextPinCollection interface {
	// InsertNextPin - insert a nextpin
	InsertNextPin(ctx context.Context, nextpin *fftypes.NextPin) (err error)

	// GetNextPinByContextAndIdentity - lookup nextpin by context+identity
	GetNextPinByContextAndIdentity(ctx context.Context, context *fftypes.Bytes32, identity string) (message *fftypes.NextPin, err error)

	// GetNextPinByHash - lookup nextpin by its hash
	GetNextPinByHash(ctx context.Context, hash *fftypes.Bytes32) (message *fftypes.NextPin, err error)

	// GetNextPins - get nextpins
	GetNextPins(ctx context.Context, filter Filter) (message []*fftypes.NextPin, res *FilterResult, err error)

	// UpdateNextPin - update a next hash using its local database ID
	UpdateNextPin(ctx context.Context, sequence int64, update Update) (err error)

	// DeleteNextPin - delete a next hash, using its local database ID
	DeleteNextPin(ctx context.Context, sequence int64) (err error)
}

type iBlobCollection interface {
	// InsertBlob - insert a blob
	InsertBlob(ctx context.Context, blob *fftypes.Blob) (err error)

	// GetBlobMatchingHash - lookup first blob batching a hash
	GetBlobMatchingHash(ctx context.Context, hash *fftypes.Bytes32) (message *fftypes.Blob, err error)

	// GetBlobs - get blobs
	GetBlobs(ctx context.Context, filter Filter) (message []*fftypes.Blob, res *FilterResult, err error)

	// DeleteBlob - delete a blob, using its local database ID
	DeleteBlob(ctx context.Context, sequence int64) (err error)
}

type iConfigRecordCollection interface {
	// UpsertConfigRecord - Upsert a config record
	// Throws IDMismatch error if updating and ids don't match
	UpsertConfigRecord(ctx context.Context, data *fftypes.ConfigRecord, allowExisting bool) (err error)

	// GetConfigRecord - Get a config record by key
	GetConfigRecord(ctx context.Context, key string) (offset *fftypes.ConfigRecord, err error)

	// GetConfigRecords - Get config records
	GetConfigRecords(ctx context.Context, filter Filter) (offset []*fftypes.ConfigRecord, res *FilterResult, err error)

	// DeleteConfigRecord - Delete config record
	DeleteConfigRecord(ctx context.Context, key string) (err error)
}

type iTokenPoolCollection interface {
	// UpsertTokenPool - Upsert a token pool
	UpsertTokenPool(ctx context.Context, pool *fftypes.TokenPool) error

	// GetTokenPool - Get a token pool by name
	GetTokenPool(ctx context.Context, ns, name string) (*fftypes.TokenPool, error)

	// GetTokenPoolByID - Get a token pool by pool ID
	GetTokenPoolByID(ctx context.Context, id *fftypes.UUID) (*fftypes.TokenPool, error)

	// GetTokenPoolByID - Get a token pool by protocol ID
	GetTokenPoolByProtocolID(ctx context.Context, connector, protocolID string) (*fftypes.TokenPool, error)

	// GetTokenPools - Get token pools
	GetTokenPools(ctx context.Context, filter Filter) ([]*fftypes.TokenPool, *FilterResult, error)
}

type iTokenBalanceCollection interface {
	// UpdateTokenBalances - Move some token balance from one account to another
	UpdateTokenBalances(ctx context.Context, transfer *fftypes.TokenTransfer) error

	// GetTokenBalance - Get a token balance by pool and account identity
	GetTokenBalance(ctx context.Context, poolID *fftypes.UUID, tokenIndex, identity string) (*fftypes.TokenBalance, error)

	// GetTokenBalances - Get token balances
	GetTokenBalances(ctx context.Context, filter Filter) ([]*fftypes.TokenBalance, *FilterResult, error)

	// GetTokenAccounts - Get token accounts (all distinct addresses that have a balance)
	GetTokenAccounts(ctx context.Context, filter Filter) ([]*fftypes.TokenAccount, *FilterResult, error)

	// GetTokenAccountPools - Get the list of pools referenced by a given account
	GetTokenAccountPools(ctx context.Context, key string, filter Filter) ([]*fftypes.TokenAccountPool, *FilterResult, error)
}

type iTokenTransferCollection interface {
	// UpsertTokenTransfer - Upsert a token transfer
	UpsertTokenTransfer(ctx context.Context, transfer *fftypes.TokenTransfer) error

	// GetTokenTransfer - Get a token transfer by ID
	GetTokenTransfer(ctx context.Context, localID *fftypes.UUID) (*fftypes.TokenTransfer, error)

	// GetTokenTransferByProtocolID - Get a token transfer by protocol ID
	GetTokenTransferByProtocolID(ctx context.Context, connector, protocolID string) (*fftypes.TokenTransfer, error)

	// GetTokenTransfers - Get token transfers
	GetTokenTransfers(ctx context.Context, filter Filter) ([]*fftypes.TokenTransfer, *FilterResult, error)
}

type iFFICollection interface {
	InsertFFI(ctx context.Context, cd *fftypes.FFI) error
	GetFFIs(ctx context.Context, ns string, filter Filter) ([]*fftypes.FFI, *FilterResult, error)
	GetFFIByID(ctx context.Context, id string) (*fftypes.FFI, error)
	GetFFI(ctx context.Context, ns, name, version string) (*fftypes.FFI, error)
}

type iFFIMethodCollection interface {
	UpsertFFIMethod(ctx context.Context, ns string, contractID *fftypes.UUID, method *fftypes.FFIMethod) error
	GetFFIMethod(ctx context.Context, ns string, contractID *fftypes.UUID, name string) (*fftypes.FFIMethod, error)
	GetFFIMethods(ctx context.Context, filter Filter) (methods []*fftypes.FFIMethod, res *FilterResult, err error)
}

type iFFIEventCollection interface {
	UpsertFFIEvent(ctx context.Context, ns string, contractID *fftypes.UUID, method *fftypes.FFIEvent) error
	GetFFIEvent(ctx context.Context, ns string, contractID *fftypes.UUID, name string) (*fftypes.FFIEvent, error)
	GetFFIEvents(ctx context.Context, filter Filter) (events []*fftypes.FFIEvent, res *FilterResult, err error)
}

type iContractAPICollection interface {
	UpsertContractAPI(ctx context.Context, cd *fftypes.ContractAPI, optimization UpsertOptimization) error
	GetContractAPIs(ctx context.Context, ns string, filter AndFilter) ([]*fftypes.ContractAPI, *FilterResult, error)
	GetContractAPIByID(ctx context.Context, id *fftypes.UUID) (*fftypes.ContractAPI, error)
	GetContractAPIByName(ctx context.Context, ns, name string) (*fftypes.ContractAPI, error)
}

type iContractSubscriptionCollection interface {
	// UpsertContractSubscription - upsert a subscription to an external smart contract
	UpsertContractSubscription(ctx context.Context, sub *fftypes.ContractSubscription) (err error)

	// GetContractSubscription - get smart contract subscription by name
	GetContractSubscription(ctx context.Context, ns, name string) (sub *fftypes.ContractSubscription, err error)

	// GetContractSubscriptionByID - get smart contract subscription by ID
	GetContractSubscriptionByID(ctx context.Context, id *fftypes.UUID) (sub *fftypes.ContractSubscription, err error)

	// GetContractSubscriptionByProtocolID - get smart contract subscription by protocol ID
	GetContractSubscriptionByProtocolID(ctx context.Context, id string) (sub *fftypes.ContractSubscription, err error)

	// GetContractSubscriptions - get smart contract subscriptions
	GetContractSubscriptions(ctx context.Context, filter Filter) ([]*fftypes.ContractSubscription, *FilterResult, error)

	// DeleteContractSubscription - delete a subscription to an external smart contract
	DeleteContractSubscriptionByID(ctx context.Context, id *fftypes.UUID) (err error)
}

type iContractEventCollection interface {
	// InsertContractEvent - insert an event from an external smart contract
	InsertContractEvent(ctx context.Context, event *fftypes.ContractEvent) (err error)

	// GetContractEventByID - get smart contract event by ID
	GetContractEventByID(ctx context.Context, id *fftypes.UUID) (*fftypes.ContractEvent, error)

	// GetContractEvents - get smart contract events
	GetContractEvents(ctx context.Context, filter Filter) ([]*fftypes.ContractEvent, *FilterResult, error)
}

// PersistenceInterface are the operations that must be implemented by a database interface plugin.
// The database mechanism of Firefly is designed to provide the balance between being able
// to query the data a member of the network has transferred/received via Firefly efficiently,
// while not trying to become the core database of the application (where full deeply nested
// rich query is needed).
//
// This means that we treat business data as opaque within the storage, only verifying it against
// a data definition within the Firefly core runtime itself.
// The data types, indexes and relationships are designed to be simple, and map closely to the
// REST semantics of the Firefly API itself.
//
// As a result, the database interface could be implemented efficiently by most database technologies.
// Including both Relational/SQL and Document/NoSQL database technologies.
//
// As such we suggest the factors in choosing your database should be non-functional, such as:
// - Which provides you with the HA/DR capabilities you require
// - Which is most familiar within your existing devops pipeline for the application
// - Whether you can consolidate the HA/DR and server infrastructure for your app DB with the Firefly DB
//
// Each database does need an update to the core codebase, to provide a plugin that implements this
// interface.
// For SQL databases the process of adding a new database is simplified via the common SQL layer.
// For NoSQL databases, the code should be straight forward to map the collections, indexes, and operations.
//
type PersistenceInterface interface {
	fftypes.Named

	// RunAsGroup instructs the database plugin that all database operations performed within the context
	// function can be grouped into a single transaction (if supported).
	// Requirements:
	// - Firefly must not depend on this to guarantee ACID properties (it is only a suggestion/optimization)
	// - The database implementation must support nested RunAsGroup calls (ie by reusing a transaction if one exists)
	// - The caller is responsible for passing the supplied context to all database operations within the callback function
	RunAsGroup(ctx context.Context, fn func(ctx context.Context) error) error

	iNamespaceCollection
	iMessageCollection
	iDataCollection
	iBatchCollection
	iTransactionCollection
	iDatatypeCollection
	iOffsetCollection
	iPinCollection
	iOperationCollection
	iSubscriptionCollection
	iEventCollection
	iOrganizationsCollection
	iNodeCollection
	iGroupCollection
	iNonceCollection
	iNextPinCollection
	iBlobCollection
	iConfigRecordCollection
	iTokenPoolCollection
	iTokenBalanceCollection
	iTokenTransferCollection
	iFFICollection
	iFFIMethodCollection
	iFFIEventCollection
	iContractAPICollection
	iContractSubscriptionCollection
	iContractEventCollection
}

// CollectionName represents all collections
type CollectionName string

// OrderedUUIDCollectionNS collections have a strong order that includes a sequence integer
// that uniquely identifies the entry in a sequence. The sequence is LOCAL to this
// FireFly node. We try to minimize adding new collections of this type, as they have
// implementation complexity in some databases (such as NoSQL databases)
type OrderedUUIDCollectionNS CollectionName

const (
	CollectionMessages OrderedUUIDCollectionNS = "message"
	CollectionEvents   OrderedUUIDCollectionNS = "events"
)

// OrderedCollection is a collection that is ordered, and that sequence is the only key
type OrderedCollection CollectionName

const (
	CollectionPins           OrderedCollection = "pins"
	CollectionContractEvents OrderedCollection = "contractevents"
)

// UUIDCollectionNS is the most common type of collection - each entry has a UUID that
// is globally unique, and used externally by apps to address entries in the collection.
// Objects in these collections are all namespaced,.
type UUIDCollectionNS CollectionName

const (
	CollectionBatches       UUIDCollectionNS = "batches"
	CollectionData          UUIDCollectionNS = "data"
	CollectionDataTypes     UUIDCollectionNS = "datatypes"
	CollectionOperations    UUIDCollectionNS = "operations"
	CollectionSubscriptions UUIDCollectionNS = "subscriptions"
	CollectionTransactions  UUIDCollectionNS = "transactions"
	CollectionTokenPools    UUIDCollectionNS = "tokenpools"
	CollectionFFIs          UUIDCollectionNS = "ffi"
	CollectionFFIMethods    UUIDCollectionNS = "ffimethods"
	CollectionFFIEvents     UUIDCollectionNS = "ffievents"
	CollectionContractAPIs  UUIDCollectionNS = "contractapis"
)

// HashCollectionNS is a collection where the primary key is a hash, such that it can
// by identified by any member of the network at any time, without it first having
// been broadcast.
type HashCollectionNS CollectionName

const (
	CollectionGroups HashCollectionNS = "groups"
)

// UUIDCollection is like UUIDCollectionNS, but for objects that do not reside within a namespace
type UUIDCollection CollectionName

const (
	CollectionNamespaces     UUIDCollection = "namespaces"
	CollectionNodes          UUIDCollection = "nodes"
	CollectionOrganizations  UUIDCollection = "organizations"
	CollectionTokenTransfers UUIDCollection = "tokentransfers"
)

// OtherCollection are odd balls, that don't fit any of the categories above.
// These collections do not support change events, and generally their
// creation is coordinated with creation of another object that does support change events.
// Mainly they are entries that require lookup by compound IDs.
type OtherCollection CollectionName

const (
	CollectionConfigrecords OtherCollection = "configrecords"
	CollectionBlobs         OtherCollection = "blobs"
	CollectionNextpins      OtherCollection = "nextpins"
	CollectionNonces        OtherCollection = "nonces"
	CollectionOffsets       OtherCollection = "offsets"
	CollectionTokenBalances OtherCollection = "tokenbalances"
)

// Callbacks are the methods for passing data from plugin to core
//
// If Capabilities returns ClusterEvents=true then these should be broadcast to every instance within
// a cluster that is connected to the database.
//
// If Capabilities returns ClusterEvents=false then these events can be simply coupled in-process to
// update activities.
//
// The system does not rely on these events exclusively for data/transaction integrity, but if an event is
// missed/delayed it might result in slower processing.
// For example, the batch interface will initiate a batch as soon as an event is triggered, but it will use
// a subsequent database query as the source of truth of the latest set/order of data, and it will periodically
// check for new messages even if it does not receive any events.
//
// Events are emitted locally to the individual FireFly core process. However, a WebSocket interface is
// available for remote listening to these events. That allows the UI to listen to the events, as well as
// providing a building block for a cluster of FireFly servers to directly propgate events to each other.
//
type Callbacks interface {
	// OrderedUUIDCollectionNSEvent emits the sequence on insert, but it will be -1 on update
	OrderedUUIDCollectionNSEvent(resType OrderedUUIDCollectionNS, eventType fftypes.ChangeEventType, ns string, id *fftypes.UUID, sequence int64)
	OrderedCollectionEvent(resType OrderedCollection, eventType fftypes.ChangeEventType, sequence int64)
	UUIDCollectionNSEvent(resType UUIDCollectionNS, eventType fftypes.ChangeEventType, ns string, id *fftypes.UUID)
	UUIDCollectionEvent(resType UUIDCollection, eventType fftypes.ChangeEventType, id *fftypes.UUID)
	HashCollectionNSEvent(resType HashCollectionNS, eventType fftypes.ChangeEventType, ns string, hash *fftypes.Bytes32)
}

// Capabilities defines the capabilities a plugin can report as implementing or not
type Capabilities struct {
	ClusterEvents bool
}

// NamespaceQueryFactory filter fields for namespaces
var NamespaceQueryFactory = &queryFields{
	"id":          &UUIDField{},
	"message":     &UUIDField{},
	"type":        &StringField{},
	"name":        &StringField{},
	"description": &StringField{},
	"created":     &TimeField{},
	"confirmed":   &TimeField{},
}

// MessageQueryFactory filter fields for messages
var MessageQueryFactory = &queryFields{
	"id":        &UUIDField{},
	"cid":       &UUIDField{},
	"namespace": &StringField{},
	"type":      &StringField{},
	"author":    &StringField{},
	"key":       &StringField{},
	"topics":    &FFNameArrayField{},
	"tag":       &StringField{},
	"group":     &Bytes32Field{},
	"created":   &TimeField{},
	"hash":      &Bytes32Field{},
	"pins":      &FFNameArrayField{},
	"state":     &StringField{},
	"confirmed": &TimeField{},
	"sequence":  &Int64Field{},
	"txtype":    &StringField{},
	"batch":     &UUIDField{},
}

// BatchQueryFactory filter fields for batches
var BatchQueryFactory = &queryFields{
	"id":         &UUIDField{},
	"namespace":  &StringField{},
	"type":       &StringField{},
	"author":     &StringField{},
	"key":        &StringField{},
	"group":      &Bytes32Field{},
	"hash":       &Bytes32Field{},
	"payloadref": &StringField{},
	"created":    &TimeField{},
	"confirmed":  &TimeField{},
	"tx.type":    &StringField{},
	"tx.id":      &UUIDField{},
	"node":       &UUIDField{},
}

// TransactionQueryFactory filter fields for transactions
var TransactionQueryFactory = &queryFields{
	"id":         &UUIDField{},
	"type":       &StringField{},
	"signer":     &StringField{},
	"status":     &StringField{},
	"reference":  &UUIDField{},
	"protocolid": &StringField{},
	"created":    &TimeField{},
	"sequence":   &Int64Field{},
	"info":       &JSONField{},
	"namespace":  &StringField{},
}

// DataQueryFactory filter fields for data
var DataQueryFactory = &queryFields{
	"id":               &UUIDField{},
	"namespace":        &StringField{},
	"validator":        &StringField{},
	"datatype.name":    &StringField{},
	"datatype.version": &StringField{},
	"hash":             &Bytes32Field{},
	"blob.hash":        &Bytes32Field{},
	"blob.public":      &StringField{},
	"created":          &TimeField{},
}

// DatatypeQueryFactory filter fields for data definitions
var DatatypeQueryFactory = &queryFields{
	"id":        &UUIDField{},
	"message":   &UUIDField{},
	"namespace": &StringField{},
	"validator": &StringField{},
	"name":      &StringField{},
	"version":   &StringField{},
	"created":   &TimeField{},
}

// OffsetQueryFactory filter fields for data offsets
var OffsetQueryFactory = &queryFields{
	"name":    &StringField{},
	"type":    &StringField{},
	"current": &Int64Field{},
}

// OperationQueryFactory filter fields for data operations
var OperationQueryFactory = &queryFields{
	"id":        &UUIDField{},
	"tx":        &UUIDField{},
	"type":      &StringField{},
	"namespace": &StringField{},
	"status":    &StringField{},
	"error":     &StringField{},
	"plugin":    &StringField{},
	"input":     &JSONField{},
	"output":    &JSONField{},
	"backendid": &StringField{},
	"created":   &TimeField{},
	"updated":   &TimeField{},
}

// SubscriptionQueryFactory filter fields for data subscriptions
var SubscriptionQueryFactory = &queryFields{
	"id":            &UUIDField{},
	"namespace":     &StringField{},
	"name":          &StringField{},
	"transport":     &StringField{},
	"events":        &StringField{},
	"filter.topics": &StringField{},
	"filter.tag":    &StringField{},
	"filter.group":  &StringField{},
	"options":       &StringField{},
	"created":       &TimeField{},
}

// EventQueryFactory filter fields for data events
var EventQueryFactory = &queryFields{
	"id":        &UUIDField{},
	"type":      &StringField{},
	"namespace": &StringField{},
	"reference": &UUIDField{},
	"group":     &Bytes32Field{},
	"sequence":  &Int64Field{},
	"created":   &TimeField{},
}

// PinQueryFactory filter fields for parked contexts
var PinQueryFactory = &queryFields{
	"sequence":   &Int64Field{},
	"masked":     &BoolField{},
	"hash":       &Bytes32Field{},
	"batch":      &UUIDField{},
	"index":      &Int64Field{},
	"dispatched": &BoolField{},
	"created":    &TimeField{},
}

// OrganizationQueryFactory filter fields for organizations
var OrganizationQueryFactory = &queryFields{
	"id":          &UUIDField{},
	"message":     &UUIDField{},
	"parent":      &StringField{},
	"identity":    &StringField{},
	"description": &StringField{},
	"profile":     &JSONField{},
	"created":     &TimeField{},
}

// NodeQueryFactory filter fields for nodes
var NodeQueryFactory = &queryFields{
	"id":          &UUIDField{},
	"message":     &UUIDField{},
	"owner":       &StringField{},
	"name":        &StringField{},
	"description": &StringField{},
	"dx.peer":     &StringField{},
	"dx.endpoint": &JSONField{},
	"created":     &TimeField{},
}

// GroupQueryFactory filter fields for nodes
var GroupQueryFactory = &queryFields{
	"hash":        &Bytes32Field{},
	"message":     &UUIDField{},
	"namespace":   &StringField{},
	"description": &StringField{},
	"ledger":      &UUIDField{},
	"created":     &TimeField{},
}

// NonceQueryFactory filter fields for nodes
var NonceQueryFactory = &queryFields{
	"context": &StringField{},
	"nonce":   &Int64Field{},
	"group":   &Bytes32Field{},
	"topic":   &StringField{},
}

// NextPinQueryFactory filter fields for nodes
var NextPinQueryFactory = &queryFields{
	"context":  &Bytes32Field{},
	"identity": &StringField{},
	"hash":     &Bytes32Field{},
	"nonce":    &Int64Field{},
}

// ConfigRecordQueryFactory filter fields for config records
var ConfigRecordQueryFactory = &queryFields{
	"key":   &StringField{},
	"value": &StringField{},
}

// BlobQueryFactory filter fields for config records
var BlobQueryFactory = &queryFields{
	"hash":       &Bytes32Field{},
	"payloadref": &StringField{},
	"created":    &TimeField{},
}

// TokenPoolQueryFactory filter fields for token pools
var TokenPoolQueryFactory = &queryFields{
	"id":         &UUIDField{},
	"type":       &StringField{},
	"namespace":  &StringField{},
	"name":       &StringField{},
	"standard":   &StringField{},
	"protocolid": &StringField{},
	"key":        &StringField{},
	"symbol":     &StringField{},
	"message":    &UUIDField{},
	"state":      &StringField{},
	"created":    &TimeField{},
	"connector":  &StringField{},
}

// TokenBalanceQueryFactory filter fields for token accounts
var TokenBalanceQueryFactory = &queryFields{
	"pool":       &UUIDField{},
	"tokenindex": &StringField{},
	"uri":        &StringField{},
	"connector":  &StringField{},
	"namespace":  &StringField{},
	"key":        &StringField{},
	"balance":    &Int64Field{},
	"updated":    &TimeField{},
}

// TokenTransferQueryFactory filter fields for token transfers
var TokenTransferQueryFactory = &queryFields{
	"localid":     &StringField{},
	"pool":        &UUIDField{},
	"tokenindex":  &StringField{},
	"uri":         &StringField{},
	"connector":   &StringField{},
	"namespace":   &StringField{},
	"key":         &StringField{},
	"from":        &StringField{},
	"to":          &StringField{},
	"amount":      &Int64Field{},
	"protocolid":  &StringField{},
	"message":     &UUIDField{},
	"messagehash": &Bytes32Field{},
	"created":     &TimeField{},
}

// FFIQueryFactory filter fields for contract definitions
var FFIQueryFactory = &queryFields{
	"id":        &UUIDField{},
	"namespace": &StringField{},
	"name":      &StringField{},
	"version":   &StringField{},
}

// FFIMethodQueryFactory filter fields for contract methods
var FFIMethodQueryFactory = &queryFields{
	"id":        &UUIDField{},
	"namespace": &StringField{},
	"name":      &StringField{},
}

// FFIEventQueryFactory filter fields for contract events
var FFIEventQueryFactory = &queryFields{
	"id":        &UUIDField{},
	"namespace": &StringField{},
	"name":      &StringField{},
}

<<<<<<< HEAD
// ContractSubscriptionQueryFactory filter fields for contract subscriptions
var ContractSubscriptionQueryFactory = &queryFields{
	"id":          &UUIDField{},
	"interfaceid": &UUIDField{},
	"eventid":     &UUIDField{},
	"namespace":   &StringField{},
	"protocolid":  &StringField{},
	"created":     &TimeField{},
}

// ContractEventQueryFactory filter fields for contract events
var ContractEventQueryFactory = &queryFields{
	"id":             &UUIDField{},
	"namespace":      &StringField{},
	"subscriptionid": &StringField{},
	"name":           &StringField{},
	"created":        &TimeField{},
=======
// ContractAPIQueryFactory filter fields for Contract APIs
var ContractAPIQueryFactory = &queryFields{
	"id":        &UUIDField{},
	"name":      &StringField{},
	"namespace": &StringField{},
>>>>>>> ba3ac650
}<|MERGE_RESOLUTION|>--- conflicted
+++ resolved
@@ -908,7 +908,6 @@
 	"name":      &StringField{},
 }
 
-<<<<<<< HEAD
 // ContractSubscriptionQueryFactory filter fields for contract subscriptions
 var ContractSubscriptionQueryFactory = &queryFields{
 	"id":          &UUIDField{},
@@ -926,11 +925,11 @@
 	"subscriptionid": &StringField{},
 	"name":           &StringField{},
 	"created":        &TimeField{},
-=======
+}
+
 // ContractAPIQueryFactory filter fields for Contract APIs
 var ContractAPIQueryFactory = &queryFields{
 	"id":        &UUIDField{},
 	"name":      &StringField{},
 	"namespace": &StringField{},
->>>>>>> ba3ac650
 }