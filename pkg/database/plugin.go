--- conflicted
+++ resolved
@@ -749,14 +749,11 @@
 	"namespace":  &StringField{},
 	"name":       &StringField{},
 	"protocolid": &StringField{},
-<<<<<<< HEAD
 	"author":     &StringField{},
 	"key":        &StringField{},
-=======
 	"symbol":     &StringField{},
 	"message":    &UUIDField{},
 	"created":    &TimeField{},
->>>>>>> f435cbf7
 }
 
 // TokenAccountQueryFactory filter fields for token accounts
