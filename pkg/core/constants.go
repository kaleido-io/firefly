--- conflicted
+++ resolved
@@ -51,14 +51,11 @@
 	SystemTagIdentityVerification = "ff_identity_verification"
 	// SystemTagIdentityUpdate is the tag for messages that broadcast an identity update
 	SystemTagIdentityUpdate = "ff_identity_update"
-<<<<<<< HEAD
+	// SystemTagGapFill is the tag for messages that provide a nonce gap fill for a message that failed to send
+	SystemTagGapFill = "ff_gap_fill"
 )
 
 const (
 	// DeployContract is the header for DeployContract request
 	DeployContract = "DeployContract"
-=======
-	// SystemTagGapFill is the tag for messages that provide a nonce gap fill for a message that failed to send
-	SystemTagGapFill = "ff_gap_fill"
->>>>>>> f408e953
 )