--- conflicted
+++ resolved
@@ -15,17 +15,10 @@
 ARG BUILD_VERSION
 ARG GIT_REF
 RUN apk add make=4.4.1-r2 \
-<<<<<<< HEAD
-    gcc=13.2.1_git20231014-r0 \
-    build-base=0.5-r3 \
-    curl=8.11.1-r1 \
-    git=2.43.6-r0
-=======
   gcc=13.2.1_git20231014-r0 \
   build-base=0.5-r3 \
   curl=8.12.1-r0 \
   git=2.43.6-r0
->>>>>>> 611834d3
 WORKDIR /firefly
 RUN chgrp -R 0 /firefly \
   && chmod -R g+rwX /firefly \
@@ -81,17 +74,10 @@
 ARG UI_TAG
 ARG UI_RELEASE
 RUN apk add --update --no-cache \
-<<<<<<< HEAD
-    sqlite=3.44.2-r0 \
-    postgresql16-client=16.6-r0 \
-    curl=8.11.1-r1 \
-    jq=1.7.1-r0
-=======
   sqlite=3.44.2-r0 \
   postgresql16-client=16.6-r0 \
   curl=8.12.1-r0 \
   jq=1.7.1-r0
->>>>>>> 611834d3
 WORKDIR /firefly
 RUN chgrp -R 0 /firefly \
   && chmod -R g+rwX /firefly \
