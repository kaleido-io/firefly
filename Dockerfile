# ARG Definitions
# Consider adding default values for the ARGs based on this warning:
# https://github.com/hyperledger/firefly/actions/runs/10795366695/job/29941873807#step:4:171
ARG FIREFLY_BUILDER_TAG
ARG FABRIC_BUILDER_TAG
ARG FABRIC_BUILDER_PLATFORM
ARG SOLIDITY_BUILDER_TAG
ARG BASE_TAG

ARG BUILD_VERSION
ARG GIT_REF

# Firefly Builder
FROM $FIREFLY_BUILDER_TAG AS firefly-builder
ARG BUILD_VERSION
ARG GIT_REF
<<<<<<< HEAD

# Makes an assumption that that base image is debian based 
# so it uses apt
RUN apt update -y \
    && apt install -y make gcc curl git

=======
RUN apk add make=4.4.1-r2 \
  gcc=13.2.1_git20231014-r0 \
  build-base=0.5-r3 \
  curl=8.12.1-r0 \
  git=2.43.6-r0
>>>>>>> 5adbdfc7
WORKDIR /firefly
RUN chgrp -R 0 /firefly \
  && chmod -R g+rwX /firefly \
  && mkdir /.cache \
  && chgrp -R 0 /.cache \
  && chmod -R g+rwX /.cache
USER 1001
ADD --chown=1001:0 go.mod go.sum ./
RUN go mod download
ADD --chown=1001:0 . .
RUN make build

# Fabric Builder
FROM --platform=$FABRIC_BUILDER_PLATFORM $FABRIC_BUILDER_TAG AS fabric-builder
WORKDIR /firefly/smart_contracts/fabric/firefly-go
RUN chgrp -R 0 /firefly \
  && chmod -R g+rwX /firefly \
  && mkdir /.cache \
  && chgrp -R 0 /.cache \
  && chmod -R g+rwX /.cache
USER 1001
ADD --chown=1001:0 smart_contracts/fabric/firefly-go .
RUN GO111MODULE=on go mod vendor
WORKDIR /tmp/fabric
RUN curl https://github.com/hyperledger/fabric/releases/download/v2.3.2/hyperledger-fabric-linux-amd64-2.3.2.tar.gz -L --output hyperledger-fabric-linux-amd64-2.3.2.tar.gz
RUN tar -zxf hyperledger-fabric-linux-amd64-2.3.2.tar.gz
ENV FABRIC_CFG_PATH=/tmp/fabric/config/
RUN ./bin/peer lifecycle chaincode package /firefly/smart_contracts/fabric/firefly-go/firefly_fabric.tar.gz --path /firefly/smart_contracts/fabric/firefly-go --lang golang --label firefly_1.0

# Solidity Builder
FROM $SOLIDITY_BUILDER_TAG AS solidity-builder
WORKDIR /firefly/solidity_firefly
RUN chgrp -R 0 /firefly && chmod -R g+rwX /firefly
ADD --chown=1001:0 smart_contracts/ethereum/solidity_firefly/ .
USER 1001
RUN mkdir -p build/contracts \
  && cd contracts \
  && solc --combined-json abi,bin,devdoc -o ../build/contracts Firefly.sol \
  && cd ../build/contracts \
  && mv combined.json Firefly.json

# SBOM
FROM alpine:3.19 AS sbom
WORKDIR /
ADD . /SBOM
RUN apk add --no-cache curl
RUN curl -sfL https://raw.githubusercontent.com/aquasecurity/trivy/main/contrib/install.sh | sh -s -- -b /usr/local/bin v0.48.3
RUN trivy fs --format spdx-json --output /sbom.spdx.json /SBOM
RUN trivy sbom /sbom.spdx.json --severity UNKNOWN,HIGH,CRITICAL --db-repository public.ecr.aws/aquasecurity/trivy-db --exit-code 1

FROM ${BASE_TAG}
ARG UI_TAG
ARG UI_RELEASE
<<<<<<< HEAD
# Makes an assumption that that base image is ubuntu based 
# so it uses apt
ARG DEBIAN_FRONTEND=noninteractive
RUN apt update -y \
    && apt install -y curl jq sqlite postgresql \
    && rm -rf /var/lib/apt/lists/*
WORKDIR /firefly
RUN chgrp -R 0 /firefly/ \
    && chmod -R g+rwX /firefly/ \
    && mkdir /etc/firefly/ \
    && chgrp -R 0 /etc/firefly \
    && chmod -R g+rwX /etc/firefly
=======
RUN apk add --update --no-cache \
  sqlite=3.44.2-r0 \
  postgresql16-client=16.8-r0 \
  curl=8.12.1-r0 \
  jq=1.7.1-r0
WORKDIR /firefly
RUN chgrp -R 0 /firefly \
  && chmod -R g+rwX /firefly \
  && mkdir /etc/firefly \
  && chgrp -R 0 /etc/firefly \
  && chmod -R g+rwX /etc/firefly
RUN curl -sL "https://github.com/golang-migrate/migrate/releases/download/$(curl -sL https://api.github.com/repos/golang-migrate/migrate/releases/latest | jq -r '.name')/migrate.linux-amd64.tar.gz" | tar xz \
  && chmod +x ./migrate \
  && mv ./migrate /usr/bin/migrate
>>>>>>> 5adbdfc7
COPY --from=firefly-builder --chown=1001:0 /firefly/firefly ./firefly
COPY --from=firefly-builder --chown=1001:0 /firefly/db ./db
COPY --from=solidity-builder --chown=1001:0 /firefly/solidity_firefly/build/contracts ./contracts
COPY --from=fabric-builder --chown=1001:0 /firefly/smart_contracts/fabric/firefly-go/firefly_fabric.tar.gz ./contracts/firefly_fabric.tar.gz
ENV UI_RELEASE=https://github.com/hyperledger/firefly-ui/releases/download/$UI_TAG/$UI_RELEASE.tgz
RUN mkdir /firefly/frontend \
  && curl -sLo - $UI_RELEASE | tar -C /firefly/frontend -zxvf -
COPY --from=sbom /sbom.spdx.json /sbom.spdx.json
RUN ln -s /firefly/firefly /usr/bin/firefly
USER 1001
ENTRYPOINT [ "/usr/bin/firefly" ]<|MERGE_RESOLUTION|>--- conflicted
+++ resolved
@@ -14,20 +14,12 @@
 FROM $FIREFLY_BUILDER_TAG AS firefly-builder
 ARG BUILD_VERSION
 ARG GIT_REF
-<<<<<<< HEAD
 
 # Makes an assumption that that base image is debian based 
 # so it uses apt
 RUN apt update -y \
     && apt install -y make gcc curl git
 
-=======
-RUN apk add make=4.4.1-r2 \
-  gcc=13.2.1_git20231014-r0 \
-  build-base=0.5-r3 \
-  curl=8.12.1-r0 \
-  git=2.43.6-r0
->>>>>>> 5adbdfc7
 WORKDIR /firefly
 RUN chgrp -R 0 /firefly \
   && chmod -R g+rwX /firefly \
@@ -81,7 +73,6 @@
 FROM ${BASE_TAG}
 ARG UI_TAG
 ARG UI_RELEASE
-<<<<<<< HEAD
 # Makes an assumption that that base image is ubuntu based 
 # so it uses apt
 ARG DEBIAN_FRONTEND=noninteractive
@@ -94,22 +85,6 @@
     && mkdir /etc/firefly/ \
     && chgrp -R 0 /etc/firefly \
     && chmod -R g+rwX /etc/firefly
-=======
-RUN apk add --update --no-cache \
-  sqlite=3.44.2-r0 \
-  postgresql16-client=16.8-r0 \
-  curl=8.12.1-r0 \
-  jq=1.7.1-r0
-WORKDIR /firefly
-RUN chgrp -R 0 /firefly \
-  && chmod -R g+rwX /firefly \
-  && mkdir /etc/firefly \
-  && chgrp -R 0 /etc/firefly \
-  && chmod -R g+rwX /etc/firefly
-RUN curl -sL "https://github.com/golang-migrate/migrate/releases/download/$(curl -sL https://api.github.com/repos/golang-migrate/migrate/releases/latest | jq -r '.name')/migrate.linux-amd64.tar.gz" | tar xz \
-  && chmod +x ./migrate \
-  && mv ./migrate /usr/bin/migrate
->>>>>>> 5adbdfc7
 COPY --from=firefly-builder --chown=1001:0 /firefly/firefly ./firefly
 COPY --from=firefly-builder --chown=1001:0 /firefly/db ./db
 COPY --from=solidity-builder --chown=1001:0 /firefly/solidity_firefly/build/contracts ./contracts
