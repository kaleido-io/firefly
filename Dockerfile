--- conflicted
+++ resolved
@@ -9,20 +9,12 @@
 FROM $FIREFLY_BUILDER_TAG AS firefly-builder
 ARG BUILD_VERSION
 ARG GIT_REF
-<<<<<<< HEAD
 
 # Makes an assumption that that base image is debian based 
 # so it uses apt
 RUN apt update -y \
     && apt install -y make gcc curl git
 
-=======
-RUN apk add make=4.4.1-r2 \
-    gcc=13.2.1_git20231014-r0 \
-    build-base=0.5-r3 \
-    curl=8.9.0-r0 \
-    git=2.43.4-r0
->>>>>>> 44ab1c72
 WORKDIR /firefly
 RUN chgrp -R 0 /firefly \
     && chmod -R g+rwX /firefly \
@@ -74,20 +66,12 @@
 FROM ${BASE_TAG}
 ARG UI_TAG
 ARG UI_RELEASE
-<<<<<<< HEAD
 # Makes an assumption that that base image is ubuntu based 
 # so it uses apt
 ARG DEBIAN_FRONTEND=noninteractive
 RUN apt update -y \
     && apt install -y curl jq sqlite postgresql \
     && rm -rf /var/lib/apt/lists/*
-=======
-RUN apk add --update --no-cache \
-    sqlite=3.44.2-r0 \
-    postgresql16-client=16.3-r0 \
-    curl=8.9.0-r0 \
-    jq=1.7.1-r0
->>>>>>> 44ab1c72
 WORKDIR /firefly
 RUN chgrp -R 0 /firefly/ \
     && chmod -R g+rwX /firefly/ \
