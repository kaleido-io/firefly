# ARG Definitions
# Consider adding default values for the ARGs based on this warning: 
# https://github.com/hyperledger/firefly/actions/runs/10795366695/job/29941873807#step:4:171
ARG FIREFLY_BUILDER_TAG
ARG FABRIC_BUILDER_TAG
ARG FABRIC_BUILDER_PLATFORM
ARG SOLIDITY_BUILDER_TAG
ARG BASE_TAG

ARG BUILD_VERSION
ARG GIT_REF

# Firefly Builder
FROM $FIREFLY_BUILDER_TAG AS firefly-builder
ARG BUILD_VERSION
ARG GIT_REF
<<<<<<< HEAD
RUN apk add make=4.4.1-r2 \
    gcc=13.2.1_git20231014-r0 \
    build-base=0.5-r3 \
    curl=8.9.1-r1 \
    git=2.43.5-r0
=======

# Makes an assumption that that base image is debian based 
# so it uses apt
RUN apt update -y \
    && apt install -y make gcc curl git

>>>>>>> 709bbbaa
WORKDIR /firefly
RUN chgrp -R 0 /firefly \
    && chmod -R g+rwX /firefly \
    && mkdir /.cache \
    && chgrp -R 0 /.cache \
    && chmod -R g+rwX /.cache
USER 1001
ADD --chown=1001:0 go.mod go.sum ./
RUN go mod download
ADD --chown=1001:0 . .
RUN make build

# Fabric Builder
FROM --platform=$FABRIC_BUILDER_PLATFORM $FABRIC_BUILDER_TAG AS fabric-builder
WORKDIR /firefly/smart_contracts/fabric/firefly-go
RUN chgrp -R 0 /firefly \
    && chmod -R g+rwX /firefly \
    && mkdir /.cache \
    && chgrp -R 0 /.cache \
    && chmod -R g+rwX /.cache
USER 1001
ADD --chown=1001:0 smart_contracts/fabric/firefly-go .
RUN GO111MODULE=on go mod vendor
WORKDIR /tmp/fabric
RUN curl https://github.com/hyperledger/fabric/releases/download/v2.3.2/hyperledger-fabric-linux-amd64-2.3.2.tar.gz -L --output hyperledger-fabric-linux-amd64-2.3.2.tar.gz
RUN tar -zxf hyperledger-fabric-linux-amd64-2.3.2.tar.gz
ENV FABRIC_CFG_PATH=/tmp/fabric/config/
RUN ./bin/peer lifecycle chaincode package /firefly/smart_contracts/fabric/firefly-go/firefly_fabric.tar.gz --path /firefly/smart_contracts/fabric/firefly-go --lang golang --label firefly_1.0

# Solidity Builder
FROM $SOLIDITY_BUILDER_TAG AS solidity-builder
WORKDIR /firefly/solidity_firefly
RUN chgrp -R 0 /firefly && chmod -R g+rwX /firefly
ADD --chown=1001:0 smart_contracts/ethereum/solidity_firefly/ .
USER 1001
RUN mkdir -p build/contracts \
    && cd contracts \
    && solc --combined-json abi,bin,devdoc -o ../build/contracts Firefly.sol \
    && cd ../build/contracts \
    && mv combined.json Firefly.json

# SBOM
FROM alpine:3.19 AS sbom
WORKDIR /
ADD . /SBOM
RUN apk add --no-cache curl 
RUN curl -sfL https://raw.githubusercontent.com/aquasecurity/trivy/main/contrib/install.sh | sh -s -- -b /usr/local/bin v0.48.3
RUN trivy fs --format spdx-json --output /sbom.spdx.json /SBOM
RUN trivy sbom /sbom.spdx.json --severity UNKNOWN,HIGH,CRITICAL --exit-code 1

<<<<<<< HEAD
# Final executable build
FROM $BASE_TAG
ARG UI_TAG
ARG UI_RELEASE
RUN apk add --update --no-cache \
    sqlite=3.44.2-r0 \
    postgresql16-client=16.4-r0 \
    curl=8.9.1-r1 \
    jq=1.7.1-r0
=======
FROM ${BASE_TAG}
ARG UI_TAG
ARG UI_RELEASE
# Makes an assumption that that base image is ubuntu based 
# so it uses apt
ARG DEBIAN_FRONTEND=noninteractive
RUN apt update -y \
    && apt install -y curl jq sqlite postgresql \
    && rm -rf /var/lib/apt/lists/*
>>>>>>> 709bbbaa
WORKDIR /firefly
RUN chgrp -R 0 /firefly/ \
    && chmod -R g+rwX /firefly/ \
    && mkdir /etc/firefly/ \
    && chgrp -R 0 /etc/firefly \
    && chmod -R g+rwX /etc/firefly
COPY --from=firefly-builder --chown=1001:0 /firefly/firefly ./firefly
COPY --from=firefly-builder --chown=1001:0 /firefly/db ./db
COPY --from=solidity-builder --chown=1001:0 /firefly/solidity_firefly/build/contracts ./contracts
COPY --from=fabric-builder --chown=1001:0 /firefly/smart_contracts/fabric/firefly-go/firefly_fabric.tar.gz ./contracts/firefly_fabric.tar.gz
ENV UI_RELEASE=https://github.com/hyperledger/firefly-ui/releases/download/$UI_TAG/$UI_RELEASE.tgz
RUN mkdir /firefly/frontend \
    && curl -sLo - $UI_RELEASE | tar -C /firefly/frontend -zxvf -
COPY --from=sbom /sbom.spdx.json /sbom.spdx.json
RUN ln -s /firefly/firefly /usr/bin/firefly
USER 1001
ENTRYPOINT [ "/usr/bin/firefly" ]<|MERGE_RESOLUTION|>--- conflicted
+++ resolved
@@ -14,20 +14,12 @@
 FROM $FIREFLY_BUILDER_TAG AS firefly-builder
 ARG BUILD_VERSION
 ARG GIT_REF
-<<<<<<< HEAD
-RUN apk add make=4.4.1-r2 \
-    gcc=13.2.1_git20231014-r0 \
-    build-base=0.5-r3 \
-    curl=8.9.1-r1 \
-    git=2.43.5-r0
-=======
 
 # Makes an assumption that that base image is debian based 
 # so it uses apt
 RUN apt update -y \
     && apt install -y make gcc curl git
 
->>>>>>> 709bbbaa
 WORKDIR /firefly
 RUN chgrp -R 0 /firefly \
     && chmod -R g+rwX /firefly \
@@ -78,17 +70,6 @@
 RUN trivy fs --format spdx-json --output /sbom.spdx.json /SBOM
 RUN trivy sbom /sbom.spdx.json --severity UNKNOWN,HIGH,CRITICAL --exit-code 1
 
-<<<<<<< HEAD
-# Final executable build
-FROM $BASE_TAG
-ARG UI_TAG
-ARG UI_RELEASE
-RUN apk add --update --no-cache \
-    sqlite=3.44.2-r0 \
-    postgresql16-client=16.4-r0 \
-    curl=8.9.1-r1 \
-    jq=1.7.1-r0
-=======
 FROM ${BASE_TAG}
 ARG UI_TAG
 ARG UI_RELEASE
@@ -98,7 +79,6 @@
 RUN apt update -y \
     && apt install -y curl jq sqlite postgresql \
     && rm -rf /var/lib/apt/lists/*
->>>>>>> 709bbbaa
 WORKDIR /firefly
 RUN chgrp -R 0 /firefly/ \
     && chmod -R g+rwX /firefly/ \
