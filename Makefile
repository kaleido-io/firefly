VGO=go
BINARY_NAME=firefly
GOFILES := $(shell find cmd internal pkg -name '*.go' -print)
GOBIN := $(shell $(VGO) env GOPATH)/bin
LINT := $(GOBIN)/golangci-lint
MOCKERY := $(GOBIN)/mockery
DATE := $(shell date -u +"%Y-%m-%dT%H:%M:%SZ")

# Expect that FireFly compiles with CGO disabled
CGO_ENABLED=0
GOGC=30

.DELETE_ON_ERROR:

all: build test go-mod-tidy
test: deps lint
		$(VGO) test ./internal/... ./pkg/... ./cmd/... ./docs -cover -coverprofile=coverage.txt -covermode=atomic -timeout=30s
coverage.html:
		$(VGO) tool cover -html=coverage.txt
coverage: test coverage.html
lint: ${LINT}
		GOGC=20 $(LINT) run -v --timeout 5m
${MOCKERY}:
		$(VGO) install github.com/vektra/mockery/cmd/mockery@latest
${LINT}:
		$(VGO) install github.com/golangci/golangci-lint/cmd/golangci-lint@latest
ffcommon:
		$(eval WSCLIENT_PATH := $(shell $(VGO) list -f '{{.Dir}}' github.com/hyperledger/firefly-common/pkg/wsclient))


define makemock
mocks: mocks-$(strip $(1))-$(strip $(2))
mocks-$(strip $(1))-$(strip $(2)): ${MOCKERY} ffcommon
	${MOCKERY} --case underscore --dir $(1) --name $(2) --outpkg $(3) --output mocks/$(strip $(3))
endef

$(eval $(call makemock, $$(WSCLIENT_PATH),         WSClient,           wsmocks))
$(eval $(call makemock, pkg/blockchain,            Plugin,             blockchainmocks))
$(eval $(call makemock, pkg/blockchain,            Callbacks,          blockchainmocks))
$(eval $(call makemock, pkg/database,              Plugin,             databasemocks))
$(eval $(call makemock, pkg/database,              Callbacks,          databasemocks))
$(eval $(call makemock, pkg/sharedstorage,         Plugin,             sharedstoragemocks))
$(eval $(call makemock, pkg/sharedstorage,         Callbacks,          sharedstoragemocks))
$(eval $(call makemock, pkg/events,                Plugin,             eventsmocks))
$(eval $(call makemock, pkg/events,                Callbacks,          eventsmocks))
$(eval $(call makemock, pkg/identity,              Plugin,             identitymocks))
$(eval $(call makemock, pkg/identity,              Callbacks,          identitymocks))
$(eval $(call makemock, pkg/dataexchange,          Plugin,             dataexchangemocks))
$(eval $(call makemock, pkg/dataexchange,          DXEvent,            dataexchangemocks))
$(eval $(call makemock, pkg/dataexchange,          Callbacks,          dataexchangemocks))
$(eval $(call makemock, pkg/tokens,                Plugin,             tokenmocks))
$(eval $(call makemock, pkg/tokens,                Callbacks,          tokenmocks))
$(eval $(call makemock, internal/txcommon,         Helper,             txcommonmocks))
$(eval $(call makemock, internal/identity,         Manager,            identitymanagermocks))
$(eval $(call makemock, internal/batchpin,         Submitter,          batchpinmocks))
$(eval $(call makemock, internal/sysmessaging,     SystemEvents,       sysmessagingmocks))
$(eval $(call makemock, internal/sysmessaging,     MessageSender,      sysmessagingmocks))
$(eval $(call makemock, internal/sysmessaging,     LocalNodeInfo,      sysmessagingmocks))
$(eval $(call makemock, internal/syncasync,        Bridge,             syncasyncmocks))
$(eval $(call makemock, internal/data,             Manager,            datamocks))
$(eval $(call makemock, internal/batch,            Manager,            batchmocks))
$(eval $(call makemock, internal/broadcast,        Manager,            broadcastmocks))
$(eval $(call makemock, internal/privatemessaging, Manager,            privatemessagingmocks))
$(eval $(call makemock, internal/shareddownload,   Manager,            shareddownloadmocks))
$(eval $(call makemock, internal/shareddownload,   Callbacks,          shareddownloadmocks))
$(eval $(call makemock, internal/definitions,      DefinitionHandler,  definitionsmocks))
$(eval $(call makemock, internal/events,           EventManager,       eventmocks))
$(eval $(call makemock, internal/namespace,        Manager,            namespacemocks))
$(eval $(call makemock, internal/networkmap,       Manager,            networkmapmocks))
$(eval $(call makemock, internal/assets,           Manager,            assetmocks))
$(eval $(call makemock, internal/contracts,        Manager,            contractmocks))
<<<<<<< HEAD
$(eval $(call makemock, internal/spievents,      Manager,            spieventsmocks))
$(eval $(call makemock, internal/oapiffi,          FFISwaggerGen,      oapiffimocks))
=======
$(eval $(call makemock, internal/adminevents,      Manager,            admineventsmocks))
>>>>>>> 53405ecf
$(eval $(call makemock, internal/orchestrator,     Orchestrator,       orchestratormocks))
$(eval $(call makemock, internal/apiserver,        FFISwaggerGen,      apiservermocks))
$(eval $(call makemock, internal/apiserver,        Server,             apiservermocks))
$(eval $(call makemock, internal/metrics,          Manager,            metricsmocks))
$(eval $(call makemock, internal/operations,       Manager,            operationmocks))

firefly-nocgo: ${GOFILES}
		CGO_ENABLED=0 $(VGO) build -o ${BINARY_NAME}-nocgo -ldflags "-X main.buildDate=$(DATE) -X main.buildVersion=$(BUILD_VERSION) -X 'github.com/hyperledger/firefly/cmd.BuildVersionOverride=$(BUILD_VERSION)' -X 'github.com/hyperledger/firefly/cmd.BuildDate=$(DATE)' -X 'github.com/hyperledger/firefly/cmd.BuildCommit=$(GIT_REF)'" -tags=prod -tags=prod -v
firefly: ${GOFILES}
		$(VGO) build -o ${BINARY_NAME} -ldflags "-X main.buildDate=$(DATE) -X main.buildVersion=$(BUILD_VERSION) -X 'github.com/hyperledger/firefly/cmd.BuildVersionOverride=$(BUILD_VERSION)' -X 'github.com/hyperledger/firefly/cmd.BuildDate=$(DATE)' -X 'github.com/hyperledger/firefly/cmd.BuildCommit=$(GIT_REF)'" -tags=prod -tags=prod -v
go-mod-tidy: .ALWAYS
		$(VGO) mod tidy
build: firefly-nocgo firefly
e2e: build
		./test/e2e/run.sh
.ALWAYS: ;
e2e-rebuild: .ALWAYS
		DOWNLOAD_CLI=false BUILD_FIREFLY=false CREATE_STACK=false ./test/e2e/run.sh
clean:
		$(VGO) clean
		rm -f *.so ${BINARY_NAME}
deps:
		$(VGO) get
reference:
		$(VGO) test ./internal/apiserver ./internal/reference ./docs -timeout=10s -tags reference
manifest:
		./manifestgen.sh
docker:
		./docker_build.sh $(DOCKER_ARGS)
docs: .ALWAYS
		cd docs && bundle install && bundle exec jekyll build && bundle exec htmlproofer --disable-external --allow-hash-href --assume-extension ./_site --url-swap '^/firefly/:/' --url-ignore /127.0.0.1/,/localhost/<|MERGE_RESOLUTION|>--- conflicted
+++ resolved
@@ -69,12 +69,7 @@
 $(eval $(call makemock, internal/networkmap,       Manager,            networkmapmocks))
 $(eval $(call makemock, internal/assets,           Manager,            assetmocks))
 $(eval $(call makemock, internal/contracts,        Manager,            contractmocks))
-<<<<<<< HEAD
-$(eval $(call makemock, internal/spievents,      Manager,            spieventsmocks))
-$(eval $(call makemock, internal/oapiffi,          FFISwaggerGen,      oapiffimocks))
-=======
-$(eval $(call makemock, internal/adminevents,      Manager,            admineventsmocks))
->>>>>>> 53405ecf
+$(eval $(call makemock, internal/spievents,        Manager,            spieventsmocks))
 $(eval $(call makemock, internal/orchestrator,     Orchestrator,       orchestratormocks))
 $(eval $(call makemock, internal/apiserver,        FFISwaggerGen,      apiservermocks))
 $(eval $(call makemock, internal/apiserver,        Server,             apiservermocks))
