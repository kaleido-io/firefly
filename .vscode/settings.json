--- conflicted
+++ resolved
@@ -4,7 +4,6 @@
   ],
   "go.lintTool": "golangci-lint",
   "cSpell.words": [
-<<<<<<< HEAD
     "APIID",
     "Debugf",
     "devdocs",
@@ -33,19 +32,12 @@
     "txcommonmocks",
     "txtype",
     "unflushed",
-    "Warnf"
-=======
+    "Warnf",
     "ccache",
-    "Debugf",
-    "fftypes",
-    "txid"
+    "txid",
     "dataexchange",
     "ethconnect",
     "fabconnect",
-    "ffenum",
-    "fftypes",
-    "hyperledger"
->>>>>>> 62d4824b
   ],
   "go.testTimeout": "10s"
 }