--- conflicted
+++ resolved
@@ -4,19 +4,16 @@
   ],
   "go.lintTool": "golangci-lint",
   "cSpell.words": [
-<<<<<<< HEAD
     "ccache",
     "Debugf",
     "fftypes",
     "txid"
-=======
     "dataexchange",
     "ethconnect",
     "fabconnect",
     "ffenum",
     "fftypes",
     "hyperledger"
->>>>>>> 5f485bd2
   ],
   "go.testTimeout": "10s"
 }