components:
  schemas:
    FFIParam:
      properties:
        components:
          items:
            $ref: '#/components/schemas/FFIParam'
          type: array
        details:
          format: byte
          type: string
        name:
          type: string
        type:
          type: string
      type: object
info:
  title: FireFly
  version: "1.0"
openapi: 3.0.2
paths:
  /broadcast/namespace:
    post:
      deprecated: true
      description: 'TODO: Description'
      operationId: postBroadcastNamespace
      parameters:
      - description: Server-side request timeout (millseconds, or set a custom suffix
          like 10s)
        in: header
        name: Request-Timeout
        schema:
          default: 120s
          type: string
      requestBody:
        content:
          application/json:
            schema:
              properties:
                description:
                  type: string
                name:
                  type: string
              type: object
      responses:
        "202":
          content:
            application/json:
              schema:
                properties:
                  batch: {}
                  confirmed: {}
                  data:
                    items:
                      properties:
                        hash: {}
                        id: {}
                      type: object
                    type: array
                  hash: {}
                  header:
                    properties:
                      author:
                        type: string
                      cid: {}
                      created: {}
                      datahash: {}
                      group: {}
                      id: {}
                      key:
                        type: string
                      namespace:
                        type: string
                      tag:
                        type: string
                      topics:
                        items:
                          type: string
                        type: array
                      txtype:
                        type: string
                      type:
                        enum:
                        - definition
                        - broadcast
                        - private
                        - groupinit
                        - transfer_broadcast
                        - transfer_private
                        type: string
                    type: object
                  pins:
                    items:
                      type: string
                    type: array
                  state:
                    enum:
                    - staged
                    - ready
                    - pending
                    - confirmed
                    - rejected
                    type: string
                type: object
          description: Success
        default:
          description: ""
  /namespaces:
    get:
      description: 'TODO: Description'
      operationId: getNamespaces
      parameters:
      - description: Server-side request timeout (millseconds, or set a custom suffix
          like 10s)
        in: header
        name: Request-Timeout
        schema:
          default: 120s
          type: string
      - description: 'Data filter field. Prefixes supported: > >= < <= @ ^ ! !@ !^'
        in: query
        name: confirmed
        schema:
          type: string
      - description: 'Data filter field. Prefixes supported: > >= < <= @ ^ ! !@ !^'
        in: query
        name: created
        schema:
          type: string
      - description: 'Data filter field. Prefixes supported: > >= < <= @ ^ ! !@ !^'
        in: query
        name: description
        schema:
          type: string
      - description: 'Data filter field. Prefixes supported: > >= < <= @ ^ ! !@ !^'
        in: query
        name: id
        schema:
          type: string
      - description: 'Data filter field. Prefixes supported: > >= < <= @ ^ ! !@ !^'
        in: query
        name: message
        schema:
          type: string
      - description: 'Data filter field. Prefixes supported: > >= < <= @ ^ ! !@ !^'
        in: query
        name: name
        schema:
          type: string
      - description: 'Data filter field. Prefixes supported: > >= < <= @ ^ ! !@ !^'
        in: query
        name: type
        schema:
          type: string
      - description: Sort field. For multi-field sort use comma separated values (or
          multiple query values) with '-' prefix for descending
        in: query
        name: sort
        schema:
          type: string
      - description: Ascending sort order (overrides all fields in a multi-field sort)
        in: query
        name: ascending
        schema:
          type: string
      - description: Descending sort order (overrides all fields in a multi-field
          sort)
        in: query
        name: descending
        schema:
          type: string
      - description: 'The number of records to skip (max: 1,000). Unsuitable for bulk
          operations'
        in: query
        name: skip
        schema:
          type: string
      - description: 'The maximum number of records to return (max: 1,000)'
        in: query
        name: limit
        schema:
          example: "25"
          type: string
      - description: Return a total count as well as items (adds extra database processing)
        in: query
        name: count
        schema:
          type: string
      responses:
        "200":
          content:
            application/json:
              schema:
                properties:
                  created: {}
                  description:
                    type: string
                  id: {}
                  message: {}
                  name:
                    type: string
                  type:
                    enum:
                    - local
                    - broadcast
                    - system
                    type: string
                type: object
          description: Success
        default:
          description: ""
    post:
      description: 'TODO: Description'
      operationId: postNewNamespace
      parameters:
      - description: When true the HTTP request blocks until the message is confirmed
        in: query
        name: confirm
        schema:
          example: "true"
          type: string
      - description: Server-side request timeout (millseconds, or set a custom suffix
          like 10s)
        in: header
        name: Request-Timeout
        schema:
          default: 120s
          type: string
      requestBody:
        content:
          application/json:
            schema:
              properties:
                description:
                  type: string
                name:
                  type: string
              type: object
      responses:
        "200":
          content:
            application/json:
              schema:
                properties:
                  created: {}
                  description:
                    type: string
                  id: {}
                  message: {}
                  name:
                    type: string
                  type:
                    enum:
                    - local
                    - broadcast
                    - system
                    type: string
                type: object
          description: Success
        "202":
          content:
            application/json:
              schema:
                properties:
                  created: {}
                  description:
                    type: string
                  id: {}
                  message: {}
                  name:
                    type: string
                  type:
                    enum:
                    - local
                    - broadcast
                    - system
                    type: string
                type: object
          description: Success
        default:
          description: ""
  /namespaces/{ns}:
    get:
      description: 'TODO: Description'
      operationId: getNamespace
      parameters:
      - description: 'TODO: Description'
        in: path
        name: ns
        required: true
        schema:
          example: default
          type: string
      - description: Server-side request timeout (millseconds, or set a custom suffix
          like 10s)
        in: header
        name: Request-Timeout
        schema:
          default: 120s
          type: string
      responses:
        "200":
          content:
            application/json:
              schema:
                properties:
                  created: {}
                  description:
                    type: string
                  id: {}
                  message: {}
                  name:
                    type: string
                  type:
                    enum:
                    - local
                    - broadcast
                    - system
                    type: string
                type: object
          description: Success
        default:
          description: ""
  /namespaces/{ns}/apis:
    get:
      description: 'TODO: Description'
      operationId: getContractAPIs
      parameters:
      - description: 'TODO: Description'
        in: path
        name: ns
        required: true
        schema:
          example: default
          type: string
      - description: Server-side request timeout (millseconds, or set a custom suffix
          like 10s)
        in: header
        name: Request-Timeout
        schema:
          default: 120s
          type: string
      - description: 'Data filter field. Prefixes supported: > >= < <= @ ^ ! !@ !^'
        in: query
        name: id
        schema:
          type: string
      - description: 'Data filter field. Prefixes supported: > >= < <= @ ^ ! !@ !^'
        in: query
        name: interface
        schema:
          type: string
      - description: 'Data filter field. Prefixes supported: > >= < <= @ ^ ! !@ !^'
        in: query
        name: name
        schema:
          type: string
      - description: 'Data filter field. Prefixes supported: > >= < <= @ ^ ! !@ !^'
        in: query
        name: namespace
        schema:
          type: string
      - description: Sort field. For multi-field sort use comma separated values (or
          multiple query values) with '-' prefix for descending
        in: query
        name: sort
        schema:
          type: string
      - description: Ascending sort order (overrides all fields in a multi-field sort)
        in: query
        name: ascending
        schema:
          type: string
      - description: Descending sort order (overrides all fields in a multi-field
          sort)
        in: query
        name: descending
        schema:
          type: string
      - description: 'The number of records to skip (max: 1,000). Unsuitable for bulk
          operations'
        in: query
        name: skip
        schema:
          type: string
      - description: 'The maximum number of records to return (max: 1,000)'
        in: query
        name: limit
        schema:
          example: "25"
          type: string
      - description: Return a total count as well as items (adds extra database processing)
        in: query
        name: count
        schema:
          type: string
      responses:
        "200":
          content:
            application/json:
              schema:
                properties:
                  description:
                    type: string
                  events:
                    items:
                      properties:
                        contract: {}
                        description:
                          type: string
                        id: {}
                        name:
                          type: string
                        namespace:
                          type: string
                        params:
                          items:
                            properties:
<<<<<<< HEAD
                              components:
                                items:
                                  $ref: '#/components/schemas/FFIParam'
                                type: array
                              details:
                                format: byte
=======
                              blob:
                                properties:
                                  hash: {}
                                  name:
                                    type: string
                                  public:
                                    type: string
                                  size:
                                    format: int64
                                    type: integer
                                type: object
                              created: {}
                              datatype:
                                properties:
                                  name:
                                    type: string
                                  version:
                                    type: string
                                type: object
                              hash: {}
                              id: {}
                              namespace:
>>>>>>> b9cfd350
                                type: string
                              name:
                                type: string
                              type:
                                type: string
                            type: object
                          type: array
                        pathname:
                          type: string
                      type: object
                    type: array
                  id: {}
                  message: {}
                  methods:
                    items:
                      properties:
                        contract: {}
                        description:
                          type: string
                        id: {}
                        name:
                          type: string
                        namespace:
                          type: string
                        params:
                          items:
                            properties:
                              components:
                                items:
                                  $ref: '#/components/schemas/FFIParam'
                                type: array
                              details:
                                format: byte
                                type: string
                              name:
                                type: string
                              type:
                                type: string
                            type: object
                          type: array
                        pathname:
                          type: string
                        returns:
                          items:
                            properties:
                              components:
                                items:
                                  $ref: '#/components/schemas/FFIParam'
                                type: array
                              details:
                                format: byte
                                type: string
                              name:
                                type: string
                              type:
                                type: string
                            type: object
                          type: array
                      type: object
                    type: array
                  name:
                    type: string
                  namespace:
                    type: string
                  version:
                    type: string
                type: object
          description: Success
        default:
          description: ""
    post:
      description: 'TODO: Description'
      operationId: postNewContractAPI
      parameters:
      - description: 'TODO: Description'
        in: path
        name: ns
        required: true
        schema:
          example: default
          type: string
      - description: When true the HTTP request blocks until the message is confirmed
        in: query
        name: confirm
        schema:
          example: "true"
          type: string
      - description: Server-side request timeout (millseconds, or set a custom suffix
          like 10s)
        in: header
        name: Request-Timeout
        schema:
          default: 120s
          type: string
      requestBody:
        content:
          application/json:
            schema:
              properties:
                interface:
                  properties:
                    id: {}
                    name:
                      type: string
                    version:
                      type: string
                  type: object
                ledger:
                  format: byte
                  type: string
                location:
                  format: byte
                  type: string
                name:
                  type: string
              type: object
      responses:
        "200":
          content:
            application/json:
              schema:
                properties:
                  id: {}
                  interface:
                    properties:
                      id: {}
                      name:
                        type: string
                      version:
                        type: string
                    type: object
                  ledger:
                    format: byte
                    type: string
                  location:
                    format: byte
                    type: string
                  message: {}
                  name:
                    type: string
                  namespace:
                    type: string
                  urls:
                    properties:
                      openapi:
                        type: string
                      ui:
                        type: string
                    type: object
                type: object
          description: Success
        "202":
          content:
            application/json:
              schema:
                properties:
                  id: {}
                  interface:
                    properties:
                      id: {}
                      name:
                        type: string
                      version:
                        type: string
                    type: object
                  ledger:
                    format: byte
                    type: string
                  location:
                    format: byte
                    type: string
                  message: {}
                  name:
                    type: string
                  namespace:
                    type: string
                  urls:
                    properties:
<<<<<<< HEAD
                      openapi:
                        type: string
                      ui:
                        type: string
                    type: object
                type: object
          description: Success
        default:
          description: ""
  /namespaces/{ns}/apis/{apiName}:
    get:
      description: 'TODO: Description'
      operationId: getContractAPIByName
      parameters:
      - description: 'TODO: Description'
        in: path
        name: ns
        required: true
        schema:
          example: default
          type: string
      - description: 'TODO: Description'
        in: path
        name: apiName
        required: true
        schema:
          type: string
      - description: Server-side request timeout (millseconds, or set a custom suffix
          like 10s)
        in: header
        name: Request-Timeout
        schema:
          default: 120s
          type: string
      responses:
        "200":
          content:
            application/json:
              schema:
                properties:
                  id: {}
                  interface:
                    properties:
                      id: {}
                      name:
                        type: string
                      version:
                        type: string
                    type: object
                  ledger:
                    format: byte
                    type: string
                  location:
                    format: byte
                    type: string
                  message: {}
                  name:
                    type: string
                  namespace:
                    type: string
                  urls:
                    properties:
                      openapi:
                        type: string
                      ui:
                        type: string
                    type: object
                type: object
          description: Success
        default:
          description: ""
  /namespaces/{ns}/apis/{apiName}/invoke/{methodPath}:
    post:
      description: 'TODO: Description'
      operationId: postContractAPIInvoke
      parameters:
      - description: 'TODO: Description'
        in: path
        name: ns
        required: true
        schema:
          example: default
          type: string
      - description: 'TODO: Description'
        in: path
        name: apiName
        required: true
        schema:
          type: string
      - description: 'TODO: Description'
        in: path
        name: methodPath
        required: true
        schema:
          type: string
      - description: When true the HTTP request blocks until the message is confirmed
        in: query
        name: confirm
        schema:
          example: "true"
          type: string
      - description: Server-side request timeout (millseconds, or set a custom suffix
          like 10s)
        in: header
        name: Request-Timeout
        schema:
          default: 120s
          type: string
      requestBody:
        content:
          application/json:
            schema:
              properties:
                input:
                  additionalProperties: {}
                  type: object
                key:
                  type: string
                ledger:
                  format: byte
                  type: string
                location:
                  format: byte
                  type: string
              type: object
      responses:
        "200":
          content:
            application/json:
              schema: {}
          description: Success
        default:
          description: ""
  /namespaces/{ns}/apis/{apiName}/query/{methodPath}:
    post:
      description: 'TODO: Description'
      operationId: postContractAPIQuery
      parameters:
      - description: 'TODO: Description'
        in: path
        name: ns
        required: true
        schema:
          example: default
          type: string
      - description: 'TODO: Description'
        in: path
        name: apiName
        required: true
        schema:
          type: string
      - description: 'TODO: Description'
        in: path
        name: methodPath
        required: true
        schema:
          type: string
      - description: Server-side request timeout (millseconds, or set a custom suffix
          like 10s)
        in: header
        name: Request-Timeout
        schema:
          default: 120s
          type: string
      requestBody:
        content:
          application/json:
            schema:
              properties:
                input:
                  additionalProperties: {}
                  type: object
                key:
                  type: string
                ledger:
                  format: byte
                  type: string
                location:
                  format: byte
                  type: string
              type: object
      responses:
        "200":
          content:
            application/json:
              schema: {}
          description: Success
        default:
          description: ""
  /namespaces/{ns}/apis/{apiName}/subscribe/{eventPath}:
    post:
      description: 'TODO: Description'
      operationId: postContractAPISubscribe
      parameters:
      - description: 'TODO: Description'
        in: path
        name: ns
        required: true
        schema:
          example: default
          type: string
      - description: 'TODO: Description'
        in: path
        name: apiName
        required: true
        schema:
          type: string
      - description: 'TODO: Description'
        in: path
        name: eventPath
        required: true
        schema:
          type: string
      - description: When true the HTTP request blocks until the message is confirmed
        in: query
        name: confirm
        schema:
          example: "true"
          type: string
      - description: Server-side request timeout (millseconds, or set a custom suffix
          like 10s)
        in: header
        name: Request-Timeout
        schema:
          default: 120s
          type: string
      requestBody:
        content:
          application/json:
            schema:
              properties:
                location:
                  format: byte
                  type: string
              type: object
      responses:
        "200":
          content:
            application/json:
              schema:
                properties:
                  created: {}
                  event:
                    properties:
                      description:
                        type: string
                      name:
                        type: string
                      params:
                        items:
                          properties:
                            components:
                              items:
                                $ref: '#/components/schemas/FFIParam'
                              type: array
                            details:
                              format: byte
=======
                      data:
                        items:
                          properties:
                            blob:
                              properties:
                                hash: {}
                                name:
                                  type: string
                                public:
                                  type: string
                                size:
                                  format: int64
                                  type: integer
                              type: object
                            created: {}
                            datatype:
                              properties:
                                name:
                                  type: string
                                version:
                                  type: string
                              type: object
                            hash: {}
                            id: {}
                            namespace:
>>>>>>> b9cfd350
                              type: string
                            name:
                              type: string
                            type:
                              type: string
                          type: object
                        type: array
                    type: object
                  id: {}
                  interface:
                    properties:
                      id: {}
                      name:
                        type: string
                      version:
                        type: string
                    type: object
                  location:
                    format: byte
                    type: string
                  name:
                    type: string
                  namespace:
                    type: string
                  protocolId:
                    type: string
                type: object
          description: Success
        default:
          description: ""
  /namespaces/{ns}/apis/{id}:
    put:
      description: 'TODO: Description'
      operationId: putContractAPI
      parameters:
      - description: 'TODO: Description'
        in: path
        name: ns
        required: true
        schema:
          example: default
          type: string
      - description: 'TODO: Description'
        in: path
        name: id
        required: true
        schema:
          example: id
          type: string
      - description: When true the HTTP request blocks until the message is confirmed
        in: query
        name: confirm
        schema:
          example: "true"
          type: string
      - description: Server-side request timeout (millseconds, or set a custom suffix
          like 10s)
        in: header
        name: Request-Timeout
        schema:
          default: 120s
          type: string
      requestBody:
        content:
          application/json:
            schema:
              properties:
                interface:
                  properties:
                    id: {}
                    name:
                      type: string
                    version:
                      type: string
                  type: object
                ledger:
                  format: byte
                  type: string
                location:
                  format: byte
                  type: string
                name:
                  type: string
              type: object
      responses:
        "200":
          content:
            application/json:
              schema:
                properties:
                  id: {}
                  interface:
                    properties:
                      id: {}
                      name:
                        type: string
                      version:
                        type: string
                    type: object
                  ledger:
                    format: byte
                    type: string
                  location:
                    format: byte
                    type: string
                  message: {}
                  name:
                    type: string
                  namespace:
                    type: string
                  urls:
                    properties:
                      openapi:
                        type: string
                      ui:
                        type: string
                    type: object
                type: object
          description: Success
        "202":
          content:
            application/json:
              schema:
                properties:
                  id: {}
                  interface:
                    properties:
                      id: {}
                      name:
                        type: string
                      version:
                        type: string
                    type: object
                  ledger:
                    format: byte
                    type: string
                  location:
                    format: byte
                    type: string
                  message: {}
                  name:
                    type: string
                  namespace:
                    type: string
                  urls:
                    properties:
                      openapi:
                        type: string
                      ui:
                        type: string
                    type: object
                type: object
          description: Success
        default:
          description: ""
  /namespaces/{ns}/batches:
    get:
      description: 'TODO: Description'
      operationId: getBatches
      parameters:
      - description: 'TODO: Description'
        in: path
        name: ns
        required: true
        schema:
          example: default
          type: string
      - description: Server-side request timeout (millseconds, or set a custom suffix
          like 10s)
        in: header
        name: Request-Timeout
        schema:
          default: 120s
          type: string
      - description: 'Data filter field. Prefixes supported: > >= < <= @ ^ ! !@ !^'
        in: query
        name: author
        schema:
          type: string
      - description: 'Data filter field. Prefixes supported: > >= < <= @ ^ ! !@ !^'
        in: query
        name: confirmed
        schema:
          type: string
      - description: 'Data filter field. Prefixes supported: > >= < <= @ ^ ! !@ !^'
        in: query
        name: created
        schema:
          type: string
      - description: 'Data filter field. Prefixes supported: > >= < <= @ ^ ! !@ !^'
        in: query
        name: group
        schema:
          type: string
      - description: 'Data filter field. Prefixes supported: > >= < <= @ ^ ! !@ !^'
        in: query
        name: hash
        schema:
          type: string
      - description: 'Data filter field. Prefixes supported: > >= < <= @ ^ ! !@ !^'
        in: query
        name: id
        schema:
          type: string
      - description: 'Data filter field. Prefixes supported: > >= < <= @ ^ ! !@ !^'
        in: query
        name: key
        schema:
          type: string
      - description: 'Data filter field. Prefixes supported: > >= < <= @ ^ ! !@ !^'
        in: query
        name: namespace
        schema:
          type: string
      - description: 'Data filter field. Prefixes supported: > >= < <= @ ^ ! !@ !^'
        in: query
        name: node
        schema:
          type: string
      - description: 'Data filter field. Prefixes supported: > >= < <= @ ^ ! !@ !^'
        in: query
        name: payloadref
        schema:
          type: string
      - description: 'Data filter field. Prefixes supported: > >= < <= @ ^ ! !@ !^'
        in: query
        name: tx.id
        schema:
          type: string
      - description: 'Data filter field. Prefixes supported: > >= < <= @ ^ ! !@ !^'
        in: query
        name: tx.type
        schema:
          type: string
      - description: 'Data filter field. Prefixes supported: > >= < <= @ ^ ! !@ !^'
        in: query
        name: type
        schema:
          type: string
      - description: Sort field. For multi-field sort use comma separated values (or
          multiple query values) with '-' prefix for descending
        in: query
        name: sort
        schema:
          type: string
      - description: Ascending sort order (overrides all fields in a multi-field sort)
        in: query
        name: ascending
        schema:
          type: string
      - description: Descending sort order (overrides all fields in a multi-field
          sort)
        in: query
        name: descending
        schema:
          type: string
      - description: 'The number of records to skip (max: 1,000). Unsuitable for bulk
          operations'
        in: query
        name: skip
        schema:
          type: string
      - description: 'The maximum number of records to return (max: 1,000)'
        in: query
        name: limit
        schema:
          example: "25"
          type: string
      - description: Return a total count as well as items (adds extra database processing)
        in: query
        name: count
        schema:
          type: string
      responses:
        "200":
          content:
            application/json:
              schema:
                properties:
                  author:
                    type: string
                  blobs:
                    items: {}
                    type: array
                  confirmed: {}
                  created: {}
                  hash: {}
                  id: {}
                  key:
                    type: string
                  namespace:
                    type: string
                  node: {}
                  payload:
                    properties:
                      data:
                        items:
                          properties:
                            blob:
                              properties:
                                hash: {}
                                public:
                                  type: string
                              type: object
                            created: {}
                            datatype:
                              properties:
                                name:
                                  type: string
                                version:
                                  type: string
                              type: object
                            hash: {}
                            id: {}
                            namespace:
                              type: string
                            validator:
                              type: string
                            value:
                              format: byte
                              type: string
                          type: object
                        type: array
                      messages:
                        items:
                          properties:
                            batch: {}
                            confirmed: {}
                            data:
                              items:
                                properties:
                                  hash: {}
                                  id: {}
                                type: object
                              type: array
                            hash: {}
                            header:
                              properties:
                                author:
                                  type: string
                                cid: {}
                                created: {}
                                datahash: {}
                                group: {}
                                id: {}
                                key:
                                  type: string
                                namespace:
                                  type: string
                                tag:
                                  type: string
                                topics:
                                  items:
                                    type: string
                                  type: array
                                txtype:
                                  type: string
                                type:
                                  enum:
                                  - definition
                                  - broadcast
                                  - private
                                  - groupinit
                                  - transfer_broadcast
                                  - transfer_private
                                  type: string
                              type: object
                            pins:
                              items:
                                type: string
                              type: array
                            state:
                              enum:
                              - staged
                              - ready
                              - pending
                              - confirmed
                              - rejected
                              type: string
                          type: object
                        type: array
                      tx:
                        properties:
                          id: {}
                          type:
                            type: string
                        type: object
                    type: object
                  payloadRef:
                    type: string
                  type:
                    type: string
                type: object
          description: Success
        default:
          description: ""
  /namespaces/{ns}/batches/{batchid}:
    get:
      description: 'TODO: Description'
      operationId: getBatchByID
      parameters:
      - description: 'TODO: Description'
        in: path
        name: ns
        required: true
        schema:
          example: default
          type: string
      - description: 'TODO: Description'
        in: path
        name: batchid
        required: true
        schema:
          type: string
      - description: Server-side request timeout (millseconds, or set a custom suffix
          like 10s)
        in: header
        name: Request-Timeout
        schema:
          default: 120s
          type: string
      responses:
        "200":
          content:
            application/json:
              schema:
                properties:
                  author:
                    type: string
                  blobs:
                    items: {}
                    type: array
                  confirmed: {}
                  created: {}
                  hash: {}
                  id: {}
                  key:
                    type: string
                  namespace:
                    type: string
                  node: {}
                  payload:
                    properties:
                      data:
                        items:
                          properties:
                            blob:
                              properties:
                                hash: {}
                                public:
                                  type: string
                              type: object
                            created: {}
                            datatype:
                              properties:
                                name:
                                  type: string
                                version:
                                  type: string
                              type: object
                            hash: {}
                            id: {}
                            namespace:
                              type: string
                            validator:
                              type: string
                            value:
                              format: byte
                              type: string
                          type: object
                        type: array
                      messages:
                        items:
                          properties:
                            batch: {}
                            confirmed: {}
                            data:
                              items:
                                properties:
                                  hash: {}
                                  id: {}
                                type: object
                              type: array
                            hash: {}
                            header:
                              properties:
                                author:
                                  type: string
                                cid: {}
                                created: {}
                                datahash: {}
                                group: {}
                                id: {}
                                key:
                                  type: string
                                namespace:
                                  type: string
                                tag:
                                  type: string
                                topics:
                                  items:
                                    type: string
                                  type: array
                                txtype:
                                  type: string
                                type:
                                  enum:
                                  - definition
                                  - broadcast
                                  - private
                                  - groupinit
                                  - transfer_broadcast
                                  - transfer_private
                                  type: string
                              type: object
                            pins:
                              items:
                                type: string
                              type: array
                            state:
                              enum:
                              - staged
                              - ready
                              - pending
                              - confirmed
                              - rejected
                              type: string
                          type: object
                        type: array
                      tx:
                        properties:
                          id: {}
                          type:
                            type: string
                        type: object
                    type: object
                  payloadRef:
                    type: string
                  type:
                    type: string
                type: object
          description: Success
        default:
          description: ""
  /namespaces/{ns}/broadcast/datatype:
    post:
      deprecated: true
      description: 'TODO: Description'
      operationId: postBroadcastDatatype
      parameters:
      - description: 'TODO: Description'
        in: path
        name: ns
        required: true
        schema:
          example: default
          type: string
      - description: Server-side request timeout (millseconds, or set a custom suffix
          like 10s)
        in: header
        name: Request-Timeout
        schema:
          default: 120s
          type: string
      requestBody:
        content:
          application/json:
            schema:
              properties:
                name:
                  type: string
                validator:
                  enum:
                  - json
                  - none
                  - definition
                  type: string
                value:
                  format: byte
                  type: string
                version:
                  type: string
              type: object
      responses:
        "202":
          content:
            application/json:
              schema:
                properties:
                  batch: {}
                  confirmed: {}
                  data:
                    items:
                      properties:
                        hash: {}
                        id: {}
                      type: object
                    type: array
                  hash: {}
                  header:
                    properties:
                      author:
                        type: string
                      cid: {}
                      created: {}
                      datahash: {}
                      group: {}
                      id: {}
                      key:
                        type: string
                      namespace:
                        type: string
                      tag:
                        type: string
                      topics:
                        items:
                          type: string
                        type: array
                      txtype:
                        type: string
                      type:
                        enum:
                        - definition
                        - broadcast
                        - private
                        - groupinit
                        - transfer_broadcast
                        - transfer_private
                        type: string
                    type: object
                  pins:
                    items:
                      type: string
                    type: array
                  state:
                    enum:
                    - staged
                    - ready
                    - pending
                    - confirmed
                    - rejected
                    type: string
                type: object
          description: Success
        default:
          description: ""
  /namespaces/{ns}/broadcast/message:
    post:
      deprecated: true
      description: 'TODO: Description'
      operationId: postBroadcastMessage
      parameters:
      - description: 'TODO: Description'
        in: path
        name: ns
        required: true
        schema:
          example: default
          type: string
      - description: Server-side request timeout (millseconds, or set a custom suffix
          like 10s)
        in: header
        name: Request-Timeout
        schema:
          default: 120s
          type: string
      requestBody:
        content:
          application/json:
            schema:
              properties:
                data:
                  items:
                    properties:
                      datatype:
                        properties:
                          name:
                            type: string
                          version:
                            type: string
                        type: object
                      hash:
                        type: string
                      id:
                        type: string
                      validator:
                        type: string
                      value:
                        type: object
                    type: object
                  type: array
                header:
                  properties:
                    author:
                      type: string
                    cid: {}
                    context:
                      type: string
                    group: {}
                    tag:
                      type: string
                    topics:
                      items:
                        type: string
                    tx:
                      properties:
                        type:
                          default: pin
                          type: string
                      type: object
                  type: object
              type: object
      responses:
        "202":
          content:
            application/json:
              schema:
                properties:
                  batch: {}
                  confirmed: {}
                  data:
                    items:
                      properties:
                        hash: {}
                        id: {}
                      type: object
                    type: array
                  hash: {}
                  header:
                    properties:
                      author:
                        type: string
                      cid: {}
                      created: {}
                      datahash: {}
                      group: {}
                      id: {}
                      key:
                        type: string
                      namespace:
                        type: string
                      tag:
                        type: string
                      topics:
                        items:
                          type: string
                        type: array
                      txtype:
                        type: string
                      type:
                        enum:
                        - definition
                        - broadcast
                        - private
                        - groupinit
                        - transfer_broadcast
                        - transfer_private
                        type: string
                    type: object
                  pins:
                    items:
                      type: string
                    type: array
                  state:
                    enum:
                    - staged
                    - ready
                    - pending
                    - confirmed
                    - rejected
                    type: string
                type: object
          description: Success
        default:
          description: ""
  /namespaces/{ns}/charts/histogram/{collection}:
    get:
      description: 'TODO: Description'
      operationId: getChartHistogram
      parameters:
      - description: 'TODO: Description'
        in: path
        name: ns
        required: true
        schema:
          example: default
          type: string
      - description: 'TODO: Description'
        in: path
        name: collection
        required: true
        schema:
          type: string
      - description: Start time of the data to be fetched
        in: query
        name: startTime
        schema:
          type: string
      - description: End time of the data to be fetched
        in: query
        name: endTime
        schema:
          type: string
      - description: Number of buckets between start time and end time
        in: query
        name: buckets
        schema:
          type: string
      - description: Server-side request timeout (millseconds, or set a custom suffix
          like 10s)
        in: header
        name: Request-Timeout
        schema:
          default: 120s
          type: string
      responses:
        "200":
          content:
            application/json:
              schema:
                properties:
                  count:
                    type: string
                  timestamp: {}
                type: object
          description: Success
        default:
          description: ""
  /namespaces/{ns}/contracts/events:
    get:
      description: 'TODO: Description'
      operationId: getContractEvents
      parameters:
      - description: 'TODO: Description'
        in: path
        name: ns
        required: true
        schema:
          example: default
          type: string
      - description: Server-side request timeout (millseconds, or set a custom suffix
          like 10s)
        in: header
        name: Request-Timeout
        schema:
          default: 120s
          type: string
      - description: 'Data filter field. Prefixes supported: > >= < <= @ ^ ! !@ !^'
        in: query
        name: id
        schema:
          type: string
      - description: 'Data filter field. Prefixes supported: > >= < <= @ ^ ! !@ !^'
        in: query
        name: name
        schema:
          type: string
      - description: 'Data filter field. Prefixes supported: > >= < <= @ ^ ! !@ !^'
        in: query
        name: namespace
        schema:
          type: string
      - description: 'Data filter field. Prefixes supported: > >= < <= @ ^ ! !@ !^'
        in: query
        name: subscription
        schema:
          type: string
      - description: 'Data filter field. Prefixes supported: > >= < <= @ ^ ! !@ !^'
        in: query
        name: timestamp
        schema:
          type: string
      - description: Sort field. For multi-field sort use comma separated values (or
          multiple query values) with '-' prefix for descending
        in: query
        name: sort
        schema:
          type: string
      - description: Ascending sort order (overrides all fields in a multi-field sort)
        in: query
        name: ascending
        schema:
          type: string
      - description: Descending sort order (overrides all fields in a multi-field
          sort)
        in: query
        name: descending
        schema:
          type: string
      - description: 'The number of records to skip (max: 1,000). Unsuitable for bulk
          operations'
        in: query
        name: skip
        schema:
          type: string
      - description: 'The maximum number of records to return (max: 1,000)'
        in: query
        name: limit
        schema:
          example: "25"
          type: string
      - description: Return a total count as well as items (adds extra database processing)
        in: query
        name: count
        schema:
          type: string
      responses:
        "200":
          content:
            application/json:
              schema:
                properties:
                  id: {}
                  info:
                    additionalProperties: {}
                    type: object
                  name:
                    type: string
                  namespace:
                    type: string
                  outputs:
                    additionalProperties: {}
                    type: object
                  sequence:
                    format: int64
                    type: integer
                  subscription: {}
                  timestamp: {}
                type: object
          description: Success
        default:
          description: ""
  /namespaces/{ns}/contracts/events/{id}:
    get:
      description: 'TODO: Description'
      operationId: getContractEventByID
      parameters:
      - description: 'TODO: Description'
        in: path
        name: ns
        required: true
        schema:
          example: default
          type: string
      - description: 'TODO: Description'
        in: path
        name: id
        required: true
        schema:
          type: string
      - description: Server-side request timeout (millseconds, or set a custom suffix
          like 10s)
        in: header
        name: Request-Timeout
        schema:
          default: 120s
          type: string
      responses:
        "200":
          content:
            application/json:
              schema:
                properties:
                  id: {}
                  info:
                    additionalProperties: {}
                    type: object
                  name:
                    type: string
                  namespace:
                    type: string
                  outputs:
                    additionalProperties: {}
                    type: object
                  sequence:
                    format: int64
                    type: integer
                  subscription: {}
                  timestamp: {}
                type: object
          description: Success
        default:
          description: ""
  /namespaces/{ns}/contracts/interfaces:
    get:
      description: 'TODO: Description'
      operationId: getContractInterfaces
      parameters:
      - description: 'TODO: Description'
        in: path
        name: ns
        required: true
        schema:
          example: default
          type: string
      - description: Server-side request timeout (millseconds, or set a custom suffix
          like 10s)
        in: header
        name: Request-Timeout
        schema:
          default: 120s
          type: string
      - description: 'Data filter field. Prefixes supported: > >= < <= @ ^ ! !@ !^'
        in: query
        name: id
        schema:
          type: string
      - description: 'Data filter field. Prefixes supported: > >= < <= @ ^ ! !@ !^'
        in: query
        name: name
        schema:
          type: string
      - description: 'Data filter field. Prefixes supported: > >= < <= @ ^ ! !@ !^'
        in: query
        name: namespace
        schema:
          type: string
      - description: 'Data filter field. Prefixes supported: > >= < <= @ ^ ! !@ !^'
        in: query
        name: version
        schema:
          type: string
      - description: Sort field. For multi-field sort use comma separated values (or
          multiple query values) with '-' prefix for descending
        in: query
        name: sort
        schema:
          type: string
      - description: Ascending sort order (overrides all fields in a multi-field sort)
        in: query
        name: ascending
        schema:
          type: string
      - description: Descending sort order (overrides all fields in a multi-field
          sort)
        in: query
        name: descending
        schema:
          type: string
      - description: 'The number of records to skip (max: 1,000). Unsuitable for bulk
          operations'
        in: query
        name: skip
        schema:
          type: string
      - description: 'The maximum number of records to return (max: 1,000)'
        in: query
        name: limit
        schema:
          example: "25"
          type: string
      - description: Return a total count as well as items (adds extra database processing)
        in: query
        name: count
        schema:
          type: string
      responses:
        "200":
          content:
            application/json:
              schema:
                properties:
                  description:
                    type: string
                  events:
                    items:
                      properties:
                        contract: {}
                        description:
                          type: string
                        id: {}
                        name:
                          type: string
                        namespace:
                          type: string
                        params:
                          items:
                            properties:
                              components:
                                items:
                                  $ref: '#/components/schemas/FFIParam'
                                type: array
                              details:
                                format: byte
                                type: string
                              name:
                                type: string
                              type:
                                type: string
                            type: object
                          type: array
                        pathname:
                          type: string
                      type: object
                    type: array
                  id: {}
                  message: {}
                  methods:
                    items:
                      properties:
                        contract: {}
                        description:
                          type: string
                        id: {}
                        name:
                          type: string
                        namespace:
                          type: string
                        params:
                          items:
                            properties:
                              components:
                                items:
                                  $ref: '#/components/schemas/FFIParam'
                                type: array
                              details:
                                format: byte
                                type: string
                              name:
                                type: string
                              type:
                                type: string
                            type: object
                          type: array
                        pathname:
                          type: string
                        returns:
                          items:
                            properties:
                              components:
                                items:
                                  $ref: '#/components/schemas/FFIParam'
                                type: array
                              details:
                                format: byte
                                type: string
                              name:
                                type: string
                              type:
                                type: string
                            type: object
                          type: array
                      type: object
                    type: array
                  name:
                    type: string
                  namespace:
                    type: string
                  version:
                    type: string
                type: object
          description: Success
        default:
          description: ""
    post:
      description: 'TODO: Description'
      operationId: postNewContractInterface
      parameters:
      - description: 'TODO: Description'
        in: path
        name: ns
        required: true
        schema:
          example: default
          type: string
      - description: When true the HTTP request blocks until the message is confirmed
        in: query
        name: confirm
        schema:
          example: "true"
          type: string
      - description: Server-side request timeout (millseconds, or set a custom suffix
          like 10s)
        in: header
        name: Request-Timeout
        schema:
          default: 120s
          type: string
      requestBody:
        content:
          application/json:
            schema:
              properties:
                description:
                  type: string
                events:
                  items:
                    properties:
                      contract: {}
                      description:
                        type: string
                      id: {}
                      name:
                        type: string
                      namespace:
                        type: string
                      params:
                        items:
                          properties:
                            components:
                              items:
                                $ref: '#/components/schemas/FFIParam'
                              type: array
                            details:
                              format: byte
                              type: string
                            name:
                              type: string
                            type:
                              type: string
                          type: object
                        type: array
                      pathname:
                        type: string
                    type: object
                  type: array
                methods:
                  items:
                    properties:
                      contract: {}
                      description:
                        type: string
                      id: {}
                      name:
                        type: string
                      namespace:
                        type: string
                      params:
                        items:
                          properties:
                            components:
                              items:
                                $ref: '#/components/schemas/FFIParam'
                              type: array
                            details:
                              format: byte
                              type: string
                            name:
                              type: string
                            type:
                              type: string
                          type: object
                        type: array
                      pathname:
                        type: string
                      returns:
                        items:
                          properties:
                            components:
                              items:
                                $ref: '#/components/schemas/FFIParam'
                              type: array
                            details:
                              format: byte
                              type: string
                            name:
                              type: string
                            type:
                              type: string
                          type: object
                        type: array
                    type: object
                  type: array
                name:
                  type: string
                version:
                  type: string
              type: object
      responses:
        "200":
          content:
            application/json:
              schema:
                properties:
                  description:
                    type: string
                  events:
                    items:
                      properties:
                        contract: {}
                        description:
                          type: string
                        id: {}
                        name:
                          type: string
                        namespace:
                          type: string
                        params:
                          items:
                            properties:
                              components:
                                items:
                                  $ref: '#/components/schemas/FFIParam'
                                type: array
                              details:
                                format: byte
                                type: string
                              name:
                                type: string
                              type:
                                type: string
                            type: object
                          type: array
                        pathname:
                          type: string
                      type: object
                    type: array
                  id: {}
                  message: {}
                  methods:
                    items:
                      properties:
                        contract: {}
                        description:
                          type: string
                        id: {}
                        name:
                          type: string
                        namespace:
                          type: string
                        params:
                          items:
                            properties:
                              components:
                                items:
                                  $ref: '#/components/schemas/FFIParam'
                                type: array
                              details:
                                format: byte
                                type: string
                              name:
                                type: string
                              type:
                                type: string
                            type: object
                          type: array
                        pathname:
                          type: string
                        returns:
                          items:
                            properties:
                              components:
                                items:
                                  $ref: '#/components/schemas/FFIParam'
                                type: array
                              details:
                                format: byte
                                type: string
                              name:
                                type: string
                              type:
                                type: string
                            type: object
                          type: array
                      type: object
                    type: array
                  name:
                    type: string
                  namespace:
                    type: string
                  version:
                    type: string
                type: object
          description: Success
        default:
          description: ""
  /namespaces/{ns}/contracts/interfaces/{interfaceId}:
    get:
      description: 'TODO: Description'
      operationId: getContractInterface
      parameters:
      - description: 'TODO: Description'
        in: path
        name: ns
        required: true
        schema:
          example: default
          type: string
      - description: 'TODO: Description'
        in: path
        name: interfaceId
        required: true
        schema:
          type: string
      - description: 'TODO: Description'
        in: query
        name: fetchchildren
        schema:
          example: "true"
          type: string
      - description: Server-side request timeout (millseconds, or set a custom suffix
          like 10s)
        in: header
        name: Request-Timeout
        schema:
          default: 120s
          type: string
      responses:
        "200":
          content:
            application/json:
              schema:
                properties:
                  description:
                    type: string
                  events:
                    items:
                      properties:
                        contract: {}
                        description:
                          type: string
                        id: {}
                        name:
                          type: string
                        namespace:
                          type: string
                        params:
                          items:
                            properties:
                              components:
                                items:
                                  $ref: '#/components/schemas/FFIParam'
                                type: array
                              details:
                                format: byte
                                type: string
                              name:
                                type: string
                              type:
                                type: string
                            type: object
                          type: array
                        pathname:
                          type: string
                      type: object
                    type: array
                  id: {}
                  message: {}
                  methods:
                    items:
                      properties:
                        contract: {}
                        description:
                          type: string
                        id: {}
                        name:
                          type: string
                        namespace:
                          type: string
                        params:
                          items:
                            properties:
                              components:
                                items:
                                  $ref: '#/components/schemas/FFIParam'
                                type: array
                              details:
                                format: byte
                                type: string
                              name:
                                type: string
                              type:
                                type: string
                            type: object
                          type: array
                        pathname:
                          type: string
                        returns:
                          items:
                            properties:
                              components:
                                items:
                                  $ref: '#/components/schemas/FFIParam'
                                type: array
                              details:
                                format: byte
                                type: string
                              name:
                                type: string
                              type:
                                type: string
                            type: object
                          type: array
                      type: object
                    type: array
                  name:
                    type: string
                  namespace:
                    type: string
                  version:
                    type: string
                type: object
          description: Success
        default:
          description: ""
  /namespaces/{ns}/contracts/interfaces/{interfaceId}/invoke/{methodPath}:
    post:
      description: 'TODO: Description'
      operationId: postContractInterfaceInvoke
      parameters:
      - description: 'TODO: Description'
        in: path
        name: ns
        required: true
        schema:
          example: default
          type: string
      - description: 'TODO: Description'
        in: path
        name: interfaceId
        required: true
        schema:
          type: string
      - description: 'TODO: Description'
        in: path
        name: methodPath
        required: true
        schema:
          type: string
      - description: When true the HTTP request blocks until the message is confirmed
        in: query
        name: confirm
        schema:
          example: "true"
          type: string
      - description: Server-side request timeout (millseconds, or set a custom suffix
          like 10s)
        in: header
        name: Request-Timeout
        schema:
          default: 120s
          type: string
      requestBody:
        content:
          application/json:
            schema:
              properties:
                input:
                  additionalProperties: {}
                  type: object
                key:
                  type: string
                ledger:
                  format: byte
                  type: string
                location:
                  format: byte
                  type: string
                method:
                  properties:
                    contract: {}
                    description:
                      type: string
                    id: {}
                    name:
                      type: string
                    namespace:
                      type: string
                    params:
                      items:
                        properties:
                          components:
                            items:
                              $ref: '#/components/schemas/FFIParam'
                            type: array
                          details:
                            format: byte
                            type: string
                          name:
                            type: string
                          type:
                            type: string
                        type: object
                      type: array
                    pathname:
                      type: string
                    returns:
                      items:
                        properties:
                          components:
                            items:
                              $ref: '#/components/schemas/FFIParam'
                            type: array
                          details:
                            format: byte
                            type: string
                          name:
                            type: string
                          type:
                            type: string
                        type: object
                      type: array
                  type: object
              type: object
      responses:
        "200":
          content:
            application/json:
              schema: {}
          description: Success
        default:
          description: ""
  /namespaces/{ns}/contracts/interfaces/{interfaceId}/query/{methodPath}:
    post:
      description: 'TODO: Description'
      operationId: postContractInterfaceQuery
      parameters:
      - description: 'TODO: Description'
        in: path
        name: ns
        required: true
        schema:
          example: default
          type: string
      - description: 'TODO: Description'
        in: path
        name: interfaceId
        required: true
        schema:
          type: string
      - description: 'TODO: Description'
        in: path
        name: methodPath
        required: true
        schema:
          type: string
      - description: Server-side request timeout (millseconds, or set a custom suffix
          like 10s)
        in: header
        name: Request-Timeout
        schema:
          default: 120s
          type: string
      requestBody:
        content:
          application/json:
            schema:
              properties:
                input:
                  additionalProperties: {}
                  type: object
                key:
                  type: string
                ledger:
                  format: byte
                  type: string
                location:
                  format: byte
                  type: string
                method:
                  properties:
                    contract: {}
                    description:
                      type: string
                    id: {}
                    name:
                      type: string
                    namespace:
                      type: string
                    params:
                      items:
                        properties:
                          components:
                            items:
                              $ref: '#/components/schemas/FFIParam'
                            type: array
                          details:
                            format: byte
                            type: string
                          name:
                            type: string
                          type:
                            type: string
                        type: object
                      type: array
                    pathname:
                      type: string
                    returns:
                      items:
                        properties:
                          components:
                            items:
                              $ref: '#/components/schemas/FFIParam'
                            type: array
                          details:
                            format: byte
                            type: string
                          name:
                            type: string
                          type:
                            type: string
                        type: object
                      type: array
                  type: object
              type: object
      responses:
        "200":
          content:
            application/json:
              schema: {}
          description: Success
        default:
          description: ""
  /namespaces/{ns}/contracts/interfaces/{interfaceId}/subscribe/{eventPath}:
    post:
      description: 'TODO: Description'
      operationId: postContractInterfaceSubscribe
      parameters:
      - description: 'TODO: Description'
        in: path
        name: ns
        required: true
        schema:
          example: default
          type: string
      - description: 'TODO: Description'
        in: path
        name: interfaceId
        required: true
        schema:
          type: string
      - description: 'TODO: Description'
        in: path
        name: eventPath
        required: true
        schema:
          type: string
      - description: When true the HTTP request blocks until the message is confirmed
        in: query
        name: confirm
        schema:
          example: "true"
          type: string
      - description: Server-side request timeout (millseconds, or set a custom suffix
          like 10s)
        in: header
        name: Request-Timeout
        schema:
          default: 120s
          type: string
      requestBody:
        content:
          application/json:
            schema:
              properties:
                event:
                  properties:
                    contract: {}
                    description:
                      type: string
                    id: {}
                    name:
                      type: string
                    namespace:
                      type: string
                    params:
                      items:
                        properties:
                          components:
                            items:
                              $ref: '#/components/schemas/FFIParam'
                            type: array
                          details:
                            format: byte
                            type: string
                          name:
                            type: string
                          type:
                            type: string
                        type: object
                      type: array
                    pathname:
                      type: string
                  type: object
                location:
                  format: byte
                  type: string
              type: object
      responses:
        "200":
          content:
            application/json:
              schema:
                properties:
                  created: {}
                  event:
                    properties:
                      description:
                        type: string
                      name:
                        type: string
                      params:
                        items:
                          properties:
                            components:
                              items:
                                $ref: '#/components/schemas/FFIParam'
                              type: array
                            details:
                              format: byte
                              type: string
                            name:
                              type: string
                            type:
                              type: string
                          type: object
                        type: array
                    type: object
                  id: {}
                  interface:
                    properties:
                      id: {}
                      name:
                        type: string
                      version:
                        type: string
                    type: object
                  location:
                    format: byte
                    type: string
                  name:
                    type: string
                  namespace:
                    type: string
                  protocolId:
                    type: string
                type: object
          description: Success
        default:
          description: ""
  /namespaces/{ns}/contracts/interfaces/{name}/{version}:
    get:
      description: 'TODO: Description'
      operationId: getContractInterfaceByNameAndVersion
      parameters:
      - description: 'TODO: Description'
        in: path
        name: ns
        required: true
        schema:
          example: default
          type: string
      - description: 'TODO: Description'
        in: path
        name: name
        required: true
        schema:
          type: string
      - description: 'TODO: Description'
        in: path
        name: version
        required: true
        schema:
          type: string
      - description: Server-side request timeout (millseconds, or set a custom suffix
          like 10s)
        in: header
        name: Request-Timeout
        schema:
          default: 120s
          type: string
      responses:
        "200":
          content:
            application/json:
              schema:
                properties:
                  description:
                    type: string
                  events:
                    items:
                      properties:
                        contract: {}
                        description:
                          type: string
                        id: {}
                        name:
                          type: string
                        namespace:
                          type: string
                        params:
                          items:
                            properties:
                              components:
                                items:
                                  $ref: '#/components/schemas/FFIParam'
                                type: array
                              details:
                                format: byte
                                type: string
                              name:
                                type: string
                              type:
                                type: string
                            type: object
                          type: array
                        pathname:
                          type: string
                      type: object
                    type: array
                  id: {}
                  message: {}
                  methods:
                    items:
                      properties:
                        contract: {}
                        description:
                          type: string
                        id: {}
                        name:
                          type: string
                        namespace:
                          type: string
                        params:
                          items:
                            properties:
                              components:
                                items:
                                  $ref: '#/components/schemas/FFIParam'
                                type: array
                              details:
                                format: byte
                                type: string
                              name:
                                type: string
                              type:
                                type: string
                            type: object
                          type: array
                        pathname:
                          type: string
                        returns:
                          items:
                            properties:
                              components:
                                items:
                                  $ref: '#/components/schemas/FFIParam'
                                type: array
                              details:
                                format: byte
                                type: string
                              name:
                                type: string
                              type:
                                type: string
                            type: object
                          type: array
                      type: object
                    type: array
                  name:
                    type: string
                  namespace:
                    type: string
                  version:
                    type: string
                type: object
          description: Success
        default:
          description: ""
  /namespaces/{ns}/contracts/invoke:
    post:
      description: 'TODO: Description'
      operationId: postContractInvoke
      parameters:
      - description: 'TODO: Description'
        in: path
        name: ns
        required: true
        schema:
          example: default
          type: string
      - description: When true the HTTP request blocks until the message is confirmed
        in: query
        name: confirm
        schema:
          example: "true"
          type: string
      - description: Server-side request timeout (millseconds, or set a custom suffix
          like 10s)
        in: header
        name: Request-Timeout
        schema:
          default: 120s
          type: string
      requestBody:
        content:
          application/json:
            schema:
              properties:
                input:
                  additionalProperties: {}
                  type: object
                interface: {}
                key:
                  type: string
                ledger:
                  format: byte
                  type: string
                location:
                  format: byte
                  type: string
                method:
                  properties:
                    contract: {}
                    description:
                      type: string
                    id: {}
                    name:
                      type: string
                    namespace:
                      type: string
                    params:
                      items:
                        properties:
                          components:
                            items:
                              $ref: '#/components/schemas/FFIParam'
                            type: array
                          details:
                            format: byte
                            type: string
                          name:
                            type: string
                          type:
                            type: string
                        type: object
                      type: array
                    pathname:
                      type: string
                    returns:
                      items:
                        properties:
                          components:
                            items:
                              $ref: '#/components/schemas/FFIParam'
                            type: array
                          details:
                            format: byte
                            type: string
                          name:
                            type: string
                          type:
                            type: string
                        type: object
                      type: array
                  type: object
              type: object
      responses:
        "200":
          content:
            application/json:
              schema: {}
          description: Success
        default:
          description: ""
  /namespaces/{ns}/contracts/query:
    post:
      description: 'TODO: Description'
      operationId: postContractQuery
      parameters:
      - description: 'TODO: Description'
        in: path
        name: ns
        required: true
        schema:
          example: default
          type: string
      - description: Server-side request timeout (millseconds, or set a custom suffix
          like 10s)
        in: header
        name: Request-Timeout
        schema:
          default: 120s
          type: string
      requestBody:
        content:
          application/json:
            schema:
              properties:
                input:
                  additionalProperties: {}
                  type: object
                interface: {}
                key:
                  type: string
                ledger:
                  format: byte
                  type: string
                location:
                  format: byte
                  type: string
                method:
                  properties:
                    contract: {}
                    description:
                      type: string
                    id: {}
                    name:
                      type: string
                    namespace:
                      type: string
                    params:
                      items:
                        properties:
                          components:
                            items:
                              $ref: '#/components/schemas/FFIParam'
                            type: array
                          details:
                            format: byte
                            type: string
                          name:
                            type: string
                          type:
                            type: string
                        type: object
                      type: array
                    pathname:
                      type: string
                    returns:
                      items:
                        properties:
                          components:
                            items:
                              $ref: '#/components/schemas/FFIParam'
                            type: array
                          details:
                            format: byte
                            type: string
                          name:
                            type: string
                          type:
                            type: string
                        type: object
                      type: array
                  type: object
              type: object
      responses:
        "200":
          content:
            application/json:
              schema: {}
          description: Success
        default:
          description: ""
  /namespaces/{ns}/contracts/subscriptions:
    get:
      description: 'TODO: Description'
      operationId: getContractSubscriptions
      parameters:
      - description: 'TODO: Description'
        in: path
        name: ns
        required: true
        schema:
          example: default
          type: string
      - description: Server-side request timeout (millseconds, or set a custom suffix
          like 10s)
        in: header
        name: Request-Timeout
        schema:
          default: 120s
          type: string
      - description: 'Data filter field. Prefixes supported: > >= < <= @ ^ ! !@ !^'
        in: query
        name: created
        schema:
          type: string
      - description: 'Data filter field. Prefixes supported: > >= < <= @ ^ ! !@ !^'
        in: query
        name: id
        schema:
          type: string
      - description: 'Data filter field. Prefixes supported: > >= < <= @ ^ ! !@ !^'
        in: query
        name: interface
        schema:
          type: string
      - description: 'Data filter field. Prefixes supported: > >= < <= @ ^ ! !@ !^'
        in: query
        name: namespace
        schema:
          type: string
      - description: 'Data filter field. Prefixes supported: > >= < <= @ ^ ! !@ !^'
        in: query
        name: protocolid
        schema:
          type: string
      - description: Sort field. For multi-field sort use comma separated values (or
          multiple query values) with '-' prefix for descending
        in: query
        name: sort
        schema:
          type: string
      - description: Ascending sort order (overrides all fields in a multi-field sort)
        in: query
        name: ascending
        schema:
          type: string
      - description: Descending sort order (overrides all fields in a multi-field
          sort)
        in: query
        name: descending
        schema:
          type: string
      - description: 'The number of records to skip (max: 1,000). Unsuitable for bulk
          operations'
        in: query
        name: skip
        schema:
          type: string
      - description: 'The maximum number of records to return (max: 1,000)'
        in: query
        name: limit
        schema:
          example: "25"
          type: string
      - description: Return a total count as well as items (adds extra database processing)
        in: query
        name: count
        schema:
          type: string
      responses:
        "200":
          content:
            application/json:
              schema:
                properties:
                  created: {}
                  event:
                    properties:
                      description:
                        type: string
                      name:
                        type: string
                      params:
                        items:
                          properties:
                            components:
                              items:
                                $ref: '#/components/schemas/FFIParam'
                              type: array
                            details:
                              format: byte
                              type: string
                            name:
                              type: string
                            type:
                              type: string
                          type: object
                        type: array
                    type: object
                  id: {}
                  interface:
                    properties:
                      id: {}
                      name:
                        type: string
                      version:
                        type: string
                    type: object
                  location:
                    format: byte
                    type: string
                  name:
                    type: string
                  namespace:
                    type: string
                  protocolId:
                    type: string
                type: object
          description: Success
        default:
          description: ""
    post:
      description: 'TODO: Description'
      operationId: postNewContractSubscription
      parameters:
      - description: 'TODO: Description'
        in: path
        name: ns
        required: true
        schema:
          example: default
          type: string
      - description: Server-side request timeout (millseconds, or set a custom suffix
          like 10s)
        in: header
        name: Request-Timeout
        schema:
          default: 120s
          type: string
      requestBody:
        content:
          application/json:
            schema:
              properties:
                created: {}
                event:
                  properties:
                    description:
                      type: string
                    name:
                      type: string
                    params:
                      items:
                        properties:
                          components:
                            items:
                              $ref: '#/components/schemas/FFIParam'
                            type: array
                          details:
                            format: byte
                            type: string
                          name:
                            type: string
                          type:
                            type: string
                        type: object
                      type: array
                  type: object
                eventId: {}
                id: {}
                interface:
                  properties:
                    id: {}
                    name:
                      type: string
                    version:
                      type: string
                  type: object
                location:
                  format: byte
                  type: string
                name:
                  type: string
                namespace:
                  type: string
                protocolId:
                  type: string
              type: object
      responses:
        "200":
          content:
            application/json:
              schema:
                properties:
                  created: {}
                  event:
                    properties:
                      description:
                        type: string
                      name:
                        type: string
                      params:
                        items:
                          properties:
                            components:
                              items:
                                $ref: '#/components/schemas/FFIParam'
                              type: array
                            details:
                              format: byte
                              type: string
                            name:
                              type: string
                            type:
                              type: string
                          type: object
                        type: array
                    type: object
                  id: {}
                  interface:
                    properties:
                      id: {}
                      name:
                        type: string
                      version:
                        type: string
                    type: object
                  location:
                    format: byte
                    type: string
                  name:
                    type: string
                  namespace:
                    type: string
                  protocolId:
                    type: string
                type: object
          description: Success
        default:
          description: ""
  /namespaces/{ns}/contracts/subscriptions/{nameOrId}:
    delete:
      description: 'TODO: Description'
      operationId: deleteContractSubscription
      parameters:
      - description: 'TODO: Description'
        in: path
        name: ns
        required: true
        schema:
          example: default
          type: string
      - description: 'TODO: Description'
        in: path
        name: nameOrId
        required: true
        schema:
          type: string
      - description: Server-side request timeout (millseconds, or set a custom suffix
          like 10s)
        in: header
        name: Request-Timeout
        schema:
          default: 120s
          type: string
      responses:
        default:
          description: ""
    get:
      description: 'TODO: Description'
      operationId: getContractSubscriptionByNameOrID
      parameters:
      - description: 'TODO: Description'
        in: path
        name: ns
        required: true
        schema:
          example: default
          type: string
      - description: 'TODO: Description'
        in: path
        name: nameOrId
        required: true
        schema:
          type: string
      - description: Server-side request timeout (millseconds, or set a custom suffix
          like 10s)
        in: header
        name: Request-Timeout
        schema:
          default: 120s
          type: string
      responses:
        "200":
          content:
            application/json:
              schema:
                properties:
                  created: {}
                  event:
                    properties:
                      description:
                        type: string
                      name:
                        type: string
                      params:
                        items:
                          properties:
                            components:
                              items:
                                $ref: '#/components/schemas/FFIParam'
                              type: array
                            details:
                              format: byte
                              type: string
                            name:
                              type: string
                            type:
                              type: string
                          type: object
                        type: array
                    type: object
                  id: {}
                  interface:
                    properties:
                      id: {}
                      name:
                        type: string
                      version:
                        type: string
                    type: object
                  location:
                    format: byte
                    type: string
                  name:
                    type: string
                  namespace:
                    type: string
                  protocolId:
                    type: string
                type: object
          description: Success
        default:
          description: ""
  /namespaces/{ns}/data:
    get:
      description: 'TODO: Description'
      operationId: getData
      parameters:
      - description: 'TODO: Description'
        in: path
        name: ns
        required: true
        schema:
          example: default
          type: string
      - description: Server-side request timeout (millseconds, or set a custom suffix
          like 10s)
        in: header
        name: Request-Timeout
        schema:
          default: 120s
          type: string
      - description: 'Data filter field. Prefixes supported: > >= < <= @ ^ ! !@ !^'
        in: query
        name: blob.hash
        schema:
          type: string
      - description: 'Data filter field. Prefixes supported: > >= < <= @ ^ ! !@ !^'
        in: query
        name: blob.name
        schema:
          type: string
      - description: 'Data filter field. Prefixes supported: > >= < <= @ ^ ! !@ !^'
        in: query
        name: blob.public
        schema:
          type: string
      - description: 'Data filter field. Prefixes supported: > >= < <= @ ^ ! !@ !^'
        in: query
        name: blob.size
        schema:
          type: string
      - description: 'Data filter field. Prefixes supported: > >= < <= @ ^ ! !@ !^'
        in: query
        name: created
        schema:
          type: string
      - description: 'Data filter field. Prefixes supported: > >= < <= @ ^ ! !@ !^'
        in: query
        name: datatype.name
        schema:
          type: string
      - description: 'Data filter field. Prefixes supported: > >= < <= @ ^ ! !@ !^'
        in: query
        name: datatype.version
        schema:
          type: string
      - description: 'Data filter field. Prefixes supported: > >= < <= @ ^ ! !@ !^'
        in: query
        name: hash
        schema:
          type: string
      - description: 'Data filter field. Prefixes supported: > >= < <= @ ^ ! !@ !^'
        in: query
        name: id
        schema:
          type: string
      - description: 'Data filter field. Prefixes supported: > >= < <= @ ^ ! !@ !^'
        in: query
        name: namespace
        schema:
          type: string
      - description: 'Data filter field. Prefixes supported: > >= < <= @ ^ ! !@ !^'
        in: query
        name: validator
        schema:
          type: string
      - description: Sort field. For multi-field sort use comma separated values (or
          multiple query values) with '-' prefix for descending
        in: query
        name: sort
        schema:
          type: string
      - description: Ascending sort order (overrides all fields in a multi-field sort)
        in: query
        name: ascending
        schema:
          type: string
      - description: Descending sort order (overrides all fields in a multi-field
          sort)
        in: query
        name: descending
        schema:
          type: string
      - description: 'The number of records to skip (max: 1,000). Unsuitable for bulk
          operations'
        in: query
        name: skip
        schema:
          type: string
      - description: 'The maximum number of records to return (max: 1,000)'
        in: query
        name: limit
        schema:
          example: "25"
          type: string
      - description: Return a total count as well as items (adds extra database processing)
        in: query
        name: count
        schema:
          type: string
      responses:
        "200":
          content:
            application/json:
              schema:
<<<<<<< HEAD
                properties:
                  blob:
                    properties:
                      hash: {}
                      public:
                        type: string
                    type: object
                  created: {}
                  datatype:
                    properties:
                      name:
                        type: string
                      version:
                        type: string
                    type: object
                  hash: {}
                  id: {}
                  namespace:
                    type: string
                  validator:
                    type: string
                  value:
                    format: byte
                    type: string
                type: object
=======
                items:
                  properties:
                    blob:
                      properties:
                        hash: {}
                        name:
                          type: string
                        public:
                          type: string
                        size:
                          format: int64
                          type: integer
                      type: object
                    created: {}
                    datatype:
                      properties:
                        name:
                          type: string
                        version:
                          type: string
                      type: object
                    hash: {}
                    id: {}
                    namespace:
                      type: string
                    validator:
                      type: string
                    value:
                      format: byte
                      type: string
                  type: object
                type: array
>>>>>>> b9cfd350
          description: Success
        default:
          description: ""
    post:
      description: 'TODO: Description'
      operationId: postData
      parameters:
      - description: 'TODO: Description'
        in: path
        name: ns
        required: true
        schema:
          example: default
          type: string
      - description: Server-side request timeout (millseconds, or set a custom suffix
          like 10s)
        in: header
        name: Request-Timeout
        schema:
          default: 120s
          type: string
      requestBody:
        content:
          application/json:
            schema:
              properties:
                blob:
                  properties:
                    hash: {}
                    name:
                      type: string
                    public:
                      type: string
                    size:
                      format: int64
                      type: integer
                  type: object
                datatype:
                  properties:
                    name:
                      type: string
                    version:
                      type: string
                  type: object
                hash: {}
                id: {}
                validator:
                  type: string
                value:
                  format: byte
                  type: string
              type: object
          multipart/form-data:
            schema:
              properties:
                autometa:
                  description: Success
                  type: string
                datatype.name:
                  description: Success
                  type: string
                datatype.version:
                  description: Success
                  type: string
                filename.ext:
                  format: binary
                  type: string
                metadata:
                  description: Success
                  type: string
                validator:
                  description: Success
                  type: string
              type: object
      responses:
        "201":
          content:
            application/json:
              schema:
                properties:
                  blob:
                    properties:
                      hash: {}
                      name:
                        type: string
                      public:
                        type: string
                      size:
                        format: int64
                        type: integer
                    type: object
                  created: {}
                  datatype:
                    properties:
                      name:
                        type: string
                      version:
                        type: string
                    type: object
                  hash: {}
                  id: {}
                  namespace:
                    type: string
                  validator:
                    type: string
                  value:
                    format: byte
                    type: string
                type: object
          description: Success
        default:
          description: ""
  /namespaces/{ns}/data/{dataid}:
    get:
      description: 'TODO: Description'
      operationId: getDataByID
      parameters:
      - description: 'TODO: Description'
        in: path
        name: ns
        required: true
        schema:
          example: default
          type: string
      - description: 'TODO: Description'
        in: path
        name: dataid
        required: true
        schema:
          type: string
      - description: Server-side request timeout (millseconds, or set a custom suffix
          like 10s)
        in: header
        name: Request-Timeout
        schema:
          default: 120s
          type: string
      responses:
        "200":
          content:
            application/json:
              schema:
                properties:
                  blob:
                    properties:
                      hash: {}
                      name:
                        type: string
                      public:
                        type: string
                      size:
                        format: int64
                        type: integer
                    type: object
                  created: {}
                  datatype:
                    properties:
                      name:
                        type: string
                      version:
                        type: string
                    type: object
                  hash: {}
                  id: {}
                  namespace:
                    type: string
                  validator:
                    type: string
                  value:
                    format: byte
                    type: string
                type: object
          description: Success
        default:
          description: ""
  /namespaces/{ns}/data/{dataid}/blob:
    get:
      description: 'TODO: Description'
      operationId: getDataBlob
      parameters:
      - description: 'TODO: Description'
        in: path
        name: ns
        required: true
        schema:
          example: default
          type: string
      - description: 'TODO: Description'
        in: path
        name: dataid
        required: true
        schema:
          type: string
      - description: Server-side request timeout (millseconds, or set a custom suffix
          like 10s)
        in: header
        name: Request-Timeout
        schema:
          default: 120s
          type: string
      - description: 'Data filter field. Prefixes supported: > >= < <= @ ^ ! !@ !^'
        in: query
        name: author
        schema:
          type: string
      - description: 'Data filter field. Prefixes supported: > >= < <= @ ^ ! !@ !^'
        in: query
        name: batch
        schema:
          type: string
      - description: 'Data filter field. Prefixes supported: > >= < <= @ ^ ! !@ !^'
        in: query
        name: cid
        schema:
          type: string
      - description: 'Data filter field. Prefixes supported: > >= < <= @ ^ ! !@ !^'
        in: query
        name: confirmed
        schema:
          type: string
      - description: 'Data filter field. Prefixes supported: > >= < <= @ ^ ! !@ !^'
        in: query
        name: created
        schema:
          type: string
      - description: 'Data filter field. Prefixes supported: > >= < <= @ ^ ! !@ !^'
        in: query
        name: group
        schema:
          type: string
      - description: 'Data filter field. Prefixes supported: > >= < <= @ ^ ! !@ !^'
        in: query
        name: hash
        schema:
          type: string
      - description: 'Data filter field. Prefixes supported: > >= < <= @ ^ ! !@ !^'
        in: query
        name: id
        schema:
          type: string
      - description: 'Data filter field. Prefixes supported: > >= < <= @ ^ ! !@ !^'
        in: query
        name: key
        schema:
          type: string
      - description: 'Data filter field. Prefixes supported: > >= < <= @ ^ ! !@ !^'
        in: query
        name: namespace
        schema:
          type: string
      - description: 'Data filter field. Prefixes supported: > >= < <= @ ^ ! !@ !^'
        in: query
        name: pins
        schema:
          type: string
      - description: 'Data filter field. Prefixes supported: > >= < <= @ ^ ! !@ !^'
        in: query
        name: sequence
        schema:
          type: string
      - description: 'Data filter field. Prefixes supported: > >= < <= @ ^ ! !@ !^'
        in: query
        name: state
        schema:
          type: string
      - description: 'Data filter field. Prefixes supported: > >= < <= @ ^ ! !@ !^'
        in: query
        name: tag
        schema:
          type: string
      - description: 'Data filter field. Prefixes supported: > >= < <= @ ^ ! !@ !^'
        in: query
        name: topics
        schema:
          type: string
      - description: 'Data filter field. Prefixes supported: > >= < <= @ ^ ! !@ !^'
        in: query
        name: txtype
        schema:
          type: string
      - description: 'Data filter field. Prefixes supported: > >= < <= @ ^ ! !@ !^'
        in: query
        name: type
        schema:
          type: string
      - description: Sort field. For multi-field sort use comma separated values (or
          multiple query values) with '-' prefix for descending
        in: query
        name: sort
        schema:
          type: string
      - description: Ascending sort order (overrides all fields in a multi-field sort)
        in: query
        name: ascending
        schema:
          type: string
      - description: Descending sort order (overrides all fields in a multi-field
          sort)
        in: query
        name: descending
        schema:
          type: string
      - description: 'The number of records to skip (max: 1,000). Unsuitable for bulk
          operations'
        in: query
        name: skip
        schema:
          type: string
      - description: 'The maximum number of records to return (max: 1,000)'
        in: query
        name: limit
        schema:
          example: "25"
          type: string
      - description: Return a total count as well as items (adds extra database processing)
        in: query
        name: count
        schema:
          type: string
      responses:
        "200":
          content:
            application/json:
              schema:
                maximum: 255
                minimum: 0
                type: integer
          description: Success
        default:
          description: ""
  /namespaces/{ns}/data/{dataid}/messages:
    get:
      description: 'TODO: Description'
      operationId: getDataMsgs
      parameters:
      - description: 'TODO: Description'
        in: path
        name: ns
        required: true
        schema:
          example: default
          type: string
      - description: 'TODO: Description'
        in: path
        name: dataid
        required: true
        schema:
          type: string
      - description: Server-side request timeout (millseconds, or set a custom suffix
          like 10s)
        in: header
        name: Request-Timeout
        schema:
          default: 120s
          type: string
      - description: 'Data filter field. Prefixes supported: > >= < <= @ ^ ! !@ !^'
        in: query
        name: author
        schema:
          type: string
      - description: 'Data filter field. Prefixes supported: > >= < <= @ ^ ! !@ !^'
        in: query
        name: batch
        schema:
          type: string
      - description: 'Data filter field. Prefixes supported: > >= < <= @ ^ ! !@ !^'
        in: query
        name: cid
        schema:
          type: string
      - description: 'Data filter field. Prefixes supported: > >= < <= @ ^ ! !@ !^'
        in: query
        name: confirmed
        schema:
          type: string
      - description: 'Data filter field. Prefixes supported: > >= < <= @ ^ ! !@ !^'
        in: query
        name: created
        schema:
          type: string
      - description: 'Data filter field. Prefixes supported: > >= < <= @ ^ ! !@ !^'
        in: query
        name: group
        schema:
          type: string
      - description: 'Data filter field. Prefixes supported: > >= < <= @ ^ ! !@ !^'
        in: query
        name: hash
        schema:
          type: string
      - description: 'Data filter field. Prefixes supported: > >= < <= @ ^ ! !@ !^'
        in: query
        name: id
        schema:
          type: string
      - description: 'Data filter field. Prefixes supported: > >= < <= @ ^ ! !@ !^'
        in: query
        name: key
        schema:
          type: string
      - description: 'Data filter field. Prefixes supported: > >= < <= @ ^ ! !@ !^'
        in: query
        name: namespace
        schema:
          type: string
      - description: 'Data filter field. Prefixes supported: > >= < <= @ ^ ! !@ !^'
        in: query
        name: pins
        schema:
          type: string
      - description: 'Data filter field. Prefixes supported: > >= < <= @ ^ ! !@ !^'
        in: query
        name: sequence
        schema:
          type: string
      - description: 'Data filter field. Prefixes supported: > >= < <= @ ^ ! !@ !^'
        in: query
        name: state
        schema:
          type: string
      - description: 'Data filter field. Prefixes supported: > >= < <= @ ^ ! !@ !^'
        in: query
        name: tag
        schema:
          type: string
      - description: 'Data filter field. Prefixes supported: > >= < <= @ ^ ! !@ !^'
        in: query
        name: topics
        schema:
          type: string
      - description: 'Data filter field. Prefixes supported: > >= < <= @ ^ ! !@ !^'
        in: query
        name: txtype
        schema:
          type: string
      - description: 'Data filter field. Prefixes supported: > >= < <= @ ^ ! !@ !^'
        in: query
        name: type
        schema:
          type: string
      - description: Sort field. For multi-field sort use comma separated values (or
          multiple query values) with '-' prefix for descending
        in: query
        name: sort
        schema:
          type: string
      - description: Ascending sort order (overrides all fields in a multi-field sort)
        in: query
        name: ascending
        schema:
          type: string
      - description: Descending sort order (overrides all fields in a multi-field
          sort)
        in: query
        name: descending
        schema:
          type: string
      - description: 'The number of records to skip (max: 1,000). Unsuitable for bulk
          operations'
        in: query
        name: skip
        schema:
          type: string
      - description: 'The maximum number of records to return (max: 1,000)'
        in: query
        name: limit
        schema:
          example: "25"
          type: string
      - description: Return a total count as well as items (adds extra database processing)
        in: query
        name: count
        schema:
          type: string
      responses:
        "200":
          content:
            application/json:
              schema:
                properties:
                  batch: {}
                  confirmed: {}
                  data:
                    items:
                      properties:
                        hash: {}
                        id: {}
                      type: object
                    type: array
                  hash: {}
                  header:
                    properties:
                      author:
                        type: string
                      cid: {}
                      created: {}
                      datahash: {}
                      group: {}
                      id: {}
                      key:
                        type: string
                      namespace:
                        type: string
                      tag:
                        type: string
                      topics:
                        items:
                          type: string
                        type: array
                      txtype:
                        type: string
                      type:
                        enum:
                        - definition
                        - broadcast
                        - private
                        - groupinit
                        - transfer_broadcast
                        - transfer_private
                        type: string
                    type: object
                  pins:
                    items:
                      type: string
                    type: array
                  state:
                    enum:
                    - staged
                    - ready
                    - pending
                    - confirmed
                    - rejected
                    type: string
                type: object
          description: Success
        default:
          description: ""
  /namespaces/{ns}/datatypes:
    get:
      description: 'TODO: Description'
      operationId: getDatatypes
      parameters:
      - description: 'TODO: Description'
        in: path
        name: ns
        required: true
        schema:
          example: default
          type: string
      - description: Server-side request timeout (millseconds, or set a custom suffix
          like 10s)
        in: header
        name: Request-Timeout
        schema:
          default: 120s
          type: string
      - description: 'Data filter field. Prefixes supported: > >= < <= @ ^ ! !@ !^'
        in: query
        name: created
        schema:
          type: string
      - description: 'Data filter field. Prefixes supported: > >= < <= @ ^ ! !@ !^'
        in: query
        name: id
        schema:
          type: string
      - description: 'Data filter field. Prefixes supported: > >= < <= @ ^ ! !@ !^'
        in: query
        name: message
        schema:
          type: string
      - description: 'Data filter field. Prefixes supported: > >= < <= @ ^ ! !@ !^'
        in: query
        name: name
        schema:
          type: string
      - description: 'Data filter field. Prefixes supported: > >= < <= @ ^ ! !@ !^'
        in: query
        name: namespace
        schema:
          type: string
      - description: 'Data filter field. Prefixes supported: > >= < <= @ ^ ! !@ !^'
        in: query
        name: validator
        schema:
          type: string
      - description: 'Data filter field. Prefixes supported: > >= < <= @ ^ ! !@ !^'
        in: query
        name: version
        schema:
          type: string
      - description: Sort field. For multi-field sort use comma separated values (or
          multiple query values) with '-' prefix for descending
        in: query
        name: sort
        schema:
          type: string
      - description: Ascending sort order (overrides all fields in a multi-field sort)
        in: query
        name: ascending
        schema:
          type: string
      - description: Descending sort order (overrides all fields in a multi-field
          sort)
        in: query
        name: descending
        schema:
          type: string
      - description: 'The number of records to skip (max: 1,000). Unsuitable for bulk
          operations'
        in: query
        name: skip
        schema:
          type: string
      - description: 'The maximum number of records to return (max: 1,000)'
        in: query
        name: limit
        schema:
          example: "25"
          type: string
      - description: Return a total count as well as items (adds extra database processing)
        in: query
        name: count
        schema:
          type: string
      responses:
        "200":
          content:
            application/json:
              schema:
                properties:
                  created: {}
                  hash: {}
                  id: {}
                  message: {}
                  name:
                    type: string
                  namespace:
                    type: string
                  validator:
                    enum:
                    - json
                    - none
                    - definition
                    type: string
                  value:
                    format: byte
                    type: string
                  version:
                    type: string
                type: object
          description: Success
        default:
          description: ""
    post:
      description: 'TODO: Description'
      operationId: postNewDatatype
      parameters:
      - description: 'TODO: Description'
        in: path
        name: ns
        required: true
        schema:
          example: default
          type: string
      - description: When true the HTTP request blocks until the message is confirmed
        in: query
        name: confirm
        schema:
          example: "true"
          type: string
      - description: Server-side request timeout (millseconds, or set a custom suffix
          like 10s)
        in: header
        name: Request-Timeout
        schema:
          default: 120s
          type: string
      requestBody:
        content:
          application/json:
            schema:
              properties:
                name:
                  type: string
                validator:
                  enum:
                  - json
                  - none
                  - definition
                  type: string
                value:
                  format: byte
                  type: string
                version:
                  type: string
              type: object
      responses:
        "200":
          content:
            application/json:
              schema:
                properties:
                  created: {}
                  hash: {}
                  id: {}
                  message: {}
                  name:
                    type: string
                  namespace:
                    type: string
                  validator:
                    enum:
                    - json
                    - none
                    - definition
                    type: string
                  value:
                    format: byte
                    type: string
                  version:
                    type: string
                type: object
          description: Success
        "202":
          content:
            application/json:
              schema:
                properties:
                  created: {}
                  hash: {}
                  id: {}
                  message: {}
                  name:
                    type: string
                  namespace:
                    type: string
                  validator:
                    enum:
                    - json
                    - none
                    - definition
                    type: string
                  value:
                    format: byte
                    type: string
                  version:
                    type: string
                type: object
          description: Success
        default:
          description: ""
  /namespaces/{ns}/datatypes/{dtid}:
    get:
      deprecated: true
      description: 'TODO: Description'
      operationId: getDatatypeByID
      parameters:
      - description: 'TODO: Description'
        in: path
        name: ns
        required: true
        schema:
          example: default
          type: string
      - description: 'TODO: Description'
        in: path
        name: dtid
        required: true
        schema:
          type: string
      - description: Server-side request timeout (millseconds, or set a custom suffix
          like 10s)
        in: header
        name: Request-Timeout
        schema:
          default: 120s
          type: string
      responses:
        "200":
          content:
            application/json:
              schema:
                properties:
                  created: {}
                  hash: {}
                  id: {}
                  message: {}
                  name:
                    type: string
                  namespace:
                    type: string
                  validator:
                    enum:
                    - json
                    - none
                    - definition
                    type: string
                  value:
                    format: byte
                    type: string
                  version:
                    type: string
                type: object
          description: Success
        default:
          description: ""
  /namespaces/{ns}/datatypes/{name}/{version}:
    get:
      description: 'TODO: Description'
      operationId: getDatatypeByName
      parameters:
      - description: 'TODO: Description'
        in: path
        name: ns
        required: true
        schema:
          example: default
          type: string
      - description: 'TODO: Description'
        in: path
        name: name
        required: true
        schema:
          type: string
      - description: 'TODO: Description'
        in: path
        name: version
        required: true
        schema:
          type: string
      - description: Server-side request timeout (millseconds, or set a custom suffix
          like 10s)
        in: header
        name: Request-Timeout
        schema:
          default: 120s
          type: string
      responses:
        "200":
          content:
            application/json:
              schema:
                properties:
                  created: {}
                  hash: {}
                  id: {}
                  message: {}
                  name:
                    type: string
                  namespace:
                    type: string
                  validator:
                    enum:
                    - json
                    - none
                    - definition
                    type: string
                  value:
                    format: byte
                    type: string
                  version:
                    type: string
                type: object
          description: Success
        default:
          description: ""
  /namespaces/{ns}/events:
    get:
      description: 'TODO: Description'
      operationId: getEvents
      parameters:
      - description: 'TODO: Description'
        in: path
        name: ns
        required: true
        schema:
          example: default
          type: string
      - description: Server-side request timeout (millseconds, or set a custom suffix
          like 10s)
        in: header
        name: Request-Timeout
        schema:
          default: 120s
          type: string
      - description: 'Data filter field. Prefixes supported: > >= < <= @ ^ ! !@ !^'
        in: query
        name: created
        schema:
          type: string
      - description: 'Data filter field. Prefixes supported: > >= < <= @ ^ ! !@ !^'
        in: query
        name: group
        schema:
          type: string
      - description: 'Data filter field. Prefixes supported: > >= < <= @ ^ ! !@ !^'
        in: query
        name: id
        schema:
          type: string
      - description: 'Data filter field. Prefixes supported: > >= < <= @ ^ ! !@ !^'
        in: query
        name: namespace
        schema:
          type: string
      - description: 'Data filter field. Prefixes supported: > >= < <= @ ^ ! !@ !^'
        in: query
        name: reference
        schema:
          type: string
      - description: 'Data filter field. Prefixes supported: > >= < <= @ ^ ! !@ !^'
        in: query
        name: sequence
        schema:
          type: string
      - description: 'Data filter field. Prefixes supported: > >= < <= @ ^ ! !@ !^'
        in: query
        name: type
        schema:
          type: string
      - description: Sort field. For multi-field sort use comma separated values (or
          multiple query values) with '-' prefix for descending
        in: query
        name: sort
        schema:
          type: string
      - description: Ascending sort order (overrides all fields in a multi-field sort)
        in: query
        name: ascending
        schema:
          type: string
      - description: Descending sort order (overrides all fields in a multi-field
          sort)
        in: query
        name: descending
        schema:
          type: string
      - description: 'The number of records to skip (max: 1,000). Unsuitable for bulk
          operations'
        in: query
        name: skip
        schema:
          type: string
      - description: 'The maximum number of records to return (max: 1,000)'
        in: query
        name: limit
        schema:
          example: "25"
          type: string
      - description: Return a total count as well as items (adds extra database processing)
        in: query
        name: count
        schema:
          type: string
      responses:
        "200":
          content:
            application/json:
              schema:
                properties:
                  created: {}
                  id: {}
                  namespace:
                    type: string
                  reference: {}
                  sequence:
                    format: int64
                    type: integer
                  type:
                    enum:
                    - message_confirmed
                    - message_rejected
                    - namespace_confirmed
                    - datatype_confirmed
                    - group_confirmed
                    - token_pool_confirmed
                    - token_pool_rejected
                    - token_transfer_confirmed
                    - token_transfer_op_failed
                    - contract_interface_confirmed
                    - contract_interface_rejected
                    - contract_api_confirmed
                    - contract_api_rejected
                    - contract_event
                    type: string
                type: object
          description: Success
        default:
          description: ""
  /namespaces/{ns}/events/{eid}:
    get:
      description: 'TODO: Description'
      operationId: getEventByID
      parameters:
      - description: 'TODO: Description'
        in: path
        name: ns
        required: true
        schema:
          example: default
          type: string
      - description: 'TODO: Description'
        in: path
        name: eid
        required: true
        schema:
          type: string
      - description: Server-side request timeout (millseconds, or set a custom suffix
          like 10s)
        in: header
        name: Request-Timeout
        schema:
          default: 120s
          type: string
      responses:
        "200":
          content:
            application/json:
              schema:
                properties:
                  created: {}
                  id: {}
                  namespace:
                    type: string
                  reference: {}
                  sequence:
                    format: int64
                    type: integer
                  type:
                    enum:
                    - message_confirmed
                    - message_rejected
                    - namespace_confirmed
                    - datatype_confirmed
                    - group_confirmed
                    - token_pool_confirmed
                    - token_pool_rejected
                    - token_transfer_confirmed
                    - token_transfer_op_failed
                    - contract_interface_confirmed
                    - contract_interface_rejected
                    - contract_api_confirmed
                    - contract_api_rejected
                    - contract_event
                    type: string
                type: object
          description: Success
        default:
          description: ""
  /namespaces/{ns}/groups:
    get:
      description: 'TODO: Description'
      operationId: getGroups
      parameters:
      - description: 'TODO: Description'
        in: path
        name: ns
        required: true
        schema:
          example: default
          type: string
      - description: Server-side request timeout (millseconds, or set a custom suffix
          like 10s)
        in: header
        name: Request-Timeout
        schema:
          default: 120s
          type: string
      - description: 'Data filter field. Prefixes supported: > >= < <= @ ^ ! !@ !^'
        in: query
        name: created
        schema:
          type: string
      - description: 'Data filter field. Prefixes supported: > >= < <= @ ^ ! !@ !^'
        in: query
        name: description
        schema:
          type: string
      - description: 'Data filter field. Prefixes supported: > >= < <= @ ^ ! !@ !^'
        in: query
        name: hash
        schema:
          type: string
      - description: 'Data filter field. Prefixes supported: > >= < <= @ ^ ! !@ !^'
        in: query
        name: ledger
        schema:
          type: string
      - description: 'Data filter field. Prefixes supported: > >= < <= @ ^ ! !@ !^'
        in: query
        name: message
        schema:
          type: string
      - description: 'Data filter field. Prefixes supported: > >= < <= @ ^ ! !@ !^'
        in: query
        name: namespace
        schema:
          type: string
      - description: Sort field. For multi-field sort use comma separated values (or
          multiple query values) with '-' prefix for descending
        in: query
        name: sort
        schema:
          type: string
      - description: Ascending sort order (overrides all fields in a multi-field sort)
        in: query
        name: ascending
        schema:
          type: string
      - description: Descending sort order (overrides all fields in a multi-field
          sort)
        in: query
        name: descending
        schema:
          type: string
      - description: 'The number of records to skip (max: 1,000). Unsuitable for bulk
          operations'
        in: query
        name: skip
        schema:
          type: string
      - description: 'The maximum number of records to return (max: 1,000)'
        in: query
        name: limit
        schema:
          example: "25"
          type: string
      - description: Return a total count as well as items (adds extra database processing)
        in: query
        name: count
        schema:
          type: string
      responses:
        "200":
          content:
            application/json:
              schema:
                items:
                  properties:
                    created: {}
                    hash: {}
                    ledger: {}
                    members:
                      items:
                        properties:
                          identity:
                            type: string
                          node: {}
                        type: object
                      type: array
                    message: {}
                    name:
                      type: string
                    namespace:
                      type: string
                  type: object
                type: array
          description: Success
        default:
          description: ""
  /namespaces/{ns}/groups/{groupid}:
    get:
      description: 'TODO: Description'
      operationId: getGroupByHash
      parameters:
      - description: 'TODO: Description'
        in: path
        name: ns
        required: true
        schema:
          example: default
          type: string
      - description: 'TODO: Description'
        in: path
        name: groupid
        required: true
        schema:
          type: string
      - description: Server-side request timeout (millseconds, or set a custom suffix
          like 10s)
        in: header
        name: Request-Timeout
        schema:
          default: 120s
          type: string
      responses:
        "200":
          content:
            application/json:
              schema:
                properties:
                  created: {}
                  hash: {}
                  ledger: {}
                  members:
                    items:
                      properties:
                        identity:
                          type: string
                        node: {}
                      type: object
                    type: array
                  message: {}
                  name:
                    type: string
                  namespace:
                    type: string
                type: object
          description: Success
        default:
          description: ""
  /namespaces/{ns}/messages:
    get:
      description: 'TODO: Description'
      operationId: getMsgs
      parameters:
      - description: 'TODO: Description'
        in: path
        name: ns
        required: true
        schema:
          example: default
          type: string
      - description: Fetch the data and include it in the messages returned
        in: query
        name: fetchdata
        schema:
          type: string
      - description: Server-side request timeout (millseconds, or set a custom suffix
          like 10s)
        in: header
        name: Request-Timeout
        schema:
          default: 120s
          type: string
      - description: 'Data filter field. Prefixes supported: > >= < <= @ ^ ! !@ !^'
        in: query
        name: author
        schema:
          type: string
      - description: 'Data filter field. Prefixes supported: > >= < <= @ ^ ! !@ !^'
        in: query
        name: batch
        schema:
          type: string
      - description: 'Data filter field. Prefixes supported: > >= < <= @ ^ ! !@ !^'
        in: query
        name: cid
        schema:
          type: string
      - description: 'Data filter field. Prefixes supported: > >= < <= @ ^ ! !@ !^'
        in: query
        name: confirmed
        schema:
          type: string
      - description: 'Data filter field. Prefixes supported: > >= < <= @ ^ ! !@ !^'
        in: query
        name: created
        schema:
          type: string
      - description: 'Data filter field. Prefixes supported: > >= < <= @ ^ ! !@ !^'
        in: query
        name: group
        schema:
          type: string
      - description: 'Data filter field. Prefixes supported: > >= < <= @ ^ ! !@ !^'
        in: query
        name: hash
        schema:
          type: string
      - description: 'Data filter field. Prefixes supported: > >= < <= @ ^ ! !@ !^'
        in: query
        name: id
        schema:
          type: string
      - description: 'Data filter field. Prefixes supported: > >= < <= @ ^ ! !@ !^'
        in: query
        name: key
        schema:
          type: string
      - description: 'Data filter field. Prefixes supported: > >= < <= @ ^ ! !@ !^'
        in: query
        name: namespace
        schema:
          type: string
      - description: 'Data filter field. Prefixes supported: > >= < <= @ ^ ! !@ !^'
        in: query
        name: pins
        schema:
          type: string
      - description: 'Data filter field. Prefixes supported: > >= < <= @ ^ ! !@ !^'
        in: query
        name: sequence
        schema:
          type: string
      - description: 'Data filter field. Prefixes supported: > >= < <= @ ^ ! !@ !^'
        in: query
        name: state
        schema:
          type: string
      - description: 'Data filter field. Prefixes supported: > >= < <= @ ^ ! !@ !^'
        in: query
        name: tag
        schema:
          type: string
      - description: 'Data filter field. Prefixes supported: > >= < <= @ ^ ! !@ !^'
        in: query
        name: topics
        schema:
          type: string
      - description: 'Data filter field. Prefixes supported: > >= < <= @ ^ ! !@ !^'
        in: query
        name: txtype
        schema:
          type: string
      - description: 'Data filter field. Prefixes supported: > >= < <= @ ^ ! !@ !^'
        in: query
        name: type
        schema:
          type: string
      - description: Sort field. For multi-field sort use comma separated values (or
          multiple query values) with '-' prefix for descending
        in: query
        name: sort
        schema:
          type: string
      - description: Ascending sort order (overrides all fields in a multi-field sort)
        in: query
        name: ascending
        schema:
          type: string
      - description: Descending sort order (overrides all fields in a multi-field
          sort)
        in: query
        name: descending
        schema:
          type: string
      - description: 'The number of records to skip (max: 1,000). Unsuitable for bulk
          operations'
        in: query
        name: skip
        schema:
          type: string
      - description: 'The maximum number of records to return (max: 1,000)'
        in: query
        name: limit
        schema:
          example: "25"
          type: string
      - description: Return a total count as well as items (adds extra database processing)
        in: query
        name: count
        schema:
          type: string
      responses:
        "200":
          content:
            application/json:
              schema:
                properties:
                  batch: {}
                  confirmed: {}
                  data:
                    items:
                      properties:
                        hash: {}
                        id: {}
                      type: object
                    type: array
                  hash: {}
                  header:
                    properties:
                      author:
                        type: string
                      cid: {}
                      created: {}
                      datahash: {}
                      group: {}
                      id: {}
                      key:
                        type: string
                      namespace:
                        type: string
                      tag:
                        type: string
                      topics:
                        items:
                          type: string
                        type: array
                      txtype:
                        type: string
                      type:
                        enum:
                        - definition
                        - broadcast
                        - private
                        - groupinit
                        - transfer_broadcast
                        - transfer_private
                        type: string
                    type: object
                  pins:
                    items:
                      type: string
                    type: array
                  state:
                    enum:
                    - staged
                    - ready
                    - pending
                    - confirmed
                    - rejected
                    type: string
                type: object
          description: Success
        default:
          description: ""
  /namespaces/{ns}/messages/{msgid}:
    get:
      description: 'TODO: Description'
      operationId: getMsgByID
      parameters:
      - description: 'TODO: Description'
        in: path
        name: ns
        required: true
        schema:
          example: default
          type: string
      - description: 'TODO: Description'
        in: path
        name: msgid
        required: true
        schema:
          type: string
      - deprecated: true
        description: 'TODO: Description'
        in: query
        name: data
        schema:
          type: string
      - description: Fetch the data and include it in the messages returned
        in: query
        name: fetchdata
        schema:
          type: string
      - description: Server-side request timeout (millseconds, or set a custom suffix
          like 10s)
        in: header
        name: Request-Timeout
        schema:
          default: 120s
          type: string
      responses:
        "200":
          content:
            application/json:
              schema:
                properties:
                  batch: {}
                  confirmed: {}
                  data:
                    items:
                      properties:
                        hash: {}
                        id: {}
                      type: object
                    type: array
                  group:
                    properties:
                      ledger: {}
                      members:
                        items:
                          properties:
                            identity:
                              type: string
                            node:
                              type: string
                          type: object
                        type: array
                      name:
                        type: string
                    type: object
                  hash: {}
                  header:
                    properties:
                      author:
                        type: string
                      cid: {}
                      created: {}
                      datahash: {}
                      group: {}
                      id: {}
                      key:
                        type: string
                      namespace:
                        type: string
                      tag:
                        type: string
                      topics:
                        items:
                          type: string
                        type: array
                      txtype:
                        type: string
                      type:
                        enum:
                        - definition
                        - broadcast
                        - private
                        - groupinit
                        - transfer_broadcast
                        - transfer_private
                        type: string
                    type: object
                  pins:
                    items:
                      type: string
                    type: array
                  state:
                    enum:
                    - staged
                    - ready
                    - pending
                    - confirmed
                    - rejected
                    type: string
                type: object
          description: Success
        default:
          description: ""
  /namespaces/{ns}/messages/{msgid}/data:
    get:
      description: 'TODO: Description'
      operationId: getMsgData
      parameters:
      - description: 'TODO: Description'
        in: path
        name: ns
        required: true
        schema:
          example: default
          type: string
      - description: 'TODO: Description'
        in: path
        name: msgid
        required: true
        schema:
          type: string
      - description: Server-side request timeout (millseconds, or set a custom suffix
          like 10s)
        in: header
        name: Request-Timeout
        schema:
          default: 120s
          type: string
      responses:
        "200":
          content:
            application/json:
              schema:
<<<<<<< HEAD
                properties:
                  blob:
                    properties:
                      hash: {}
                      public:
                        type: string
                    type: object
                  created: {}
                  datatype:
                    properties:
                      name:
                        type: string
                      version:
                        type: string
                    type: object
                  hash: {}
                  id: {}
                  namespace:
                    type: string
                  validator:
                    type: string
                  value:
                    format: byte
                    type: string
                type: object
=======
                items:
                  properties:
                    blob:
                      properties:
                        hash: {}
                        name:
                          type: string
                        public:
                          type: string
                        size:
                          format: int64
                          type: integer
                      type: object
                    created: {}
                    datatype:
                      properties:
                        name:
                          type: string
                        version:
                          type: string
                      type: object
                    hash: {}
                    id: {}
                    namespace:
                      type: string
                    validator:
                      type: string
                    value:
                      format: byte
                      type: string
                  type: object
                type: array
>>>>>>> b9cfd350
          description: Success
        default:
          description: ""
  /namespaces/{ns}/messages/{msgid}/events:
    get:
      description: 'TODO: Description'
      operationId: getMsgEvents
      parameters:
      - description: 'TODO: Description'
        in: path
        name: ns
        required: true
        schema:
          example: default
          type: string
      - description: 'TODO: Description'
        in: path
        name: msgid
        required: true
        schema:
          type: string
      - description: Server-side request timeout (millseconds, or set a custom suffix
          like 10s)
        in: header
        name: Request-Timeout
        schema:
          default: 120s
          type: string
      - description: 'Data filter field. Prefixes supported: > >= < <= @ ^ ! !@ !^'
        in: query
        name: created
        schema:
          type: string
      - description: 'Data filter field. Prefixes supported: > >= < <= @ ^ ! !@ !^'
        in: query
        name: group
        schema:
          type: string
      - description: 'Data filter field. Prefixes supported: > >= < <= @ ^ ! !@ !^'
        in: query
        name: id
        schema:
          type: string
      - description: 'Data filter field. Prefixes supported: > >= < <= @ ^ ! !@ !^'
        in: query
        name: namespace
        schema:
          type: string
      - description: 'Data filter field. Prefixes supported: > >= < <= @ ^ ! !@ !^'
        in: query
        name: reference
        schema:
          type: string
      - description: 'Data filter field. Prefixes supported: > >= < <= @ ^ ! !@ !^'
        in: query
        name: sequence
        schema:
          type: string
      - description: 'Data filter field. Prefixes supported: > >= < <= @ ^ ! !@ !^'
        in: query
        name: type
        schema:
          type: string
      - description: Sort field. For multi-field sort use comma separated values (or
          multiple query values) with '-' prefix for descending
        in: query
        name: sort
        schema:
          type: string
      - description: Ascending sort order (overrides all fields in a multi-field sort)
        in: query
        name: ascending
        schema:
          type: string
      - description: Descending sort order (overrides all fields in a multi-field
          sort)
        in: query
        name: descending
        schema:
          type: string
      - description: 'The number of records to skip (max: 1,000). Unsuitable for bulk
          operations'
        in: query
        name: skip
        schema:
          type: string
      - description: 'The maximum number of records to return (max: 1,000)'
        in: query
        name: limit
        schema:
          example: "25"
          type: string
      - description: Return a total count as well as items (adds extra database processing)
        in: query
        name: count
        schema:
          type: string
      responses:
        "200":
          content:
            application/json:
              schema:
                properties:
                  created: {}
                  id: {}
                  namespace:
                    type: string
                  reference: {}
                  sequence:
                    format: int64
                    type: integer
                  type:
                    enum:
                    - message_confirmed
                    - message_rejected
                    - namespace_confirmed
                    - datatype_confirmed
                    - group_confirmed
                    - token_pool_confirmed
                    - token_pool_rejected
                    - token_transfer_confirmed
                    - token_transfer_op_failed
                    - contract_interface_confirmed
                    - contract_interface_rejected
                    - contract_api_confirmed
                    - contract_api_rejected
                    - contract_event
                    type: string
                type: object
          description: Success
        default:
          description: ""
  /namespaces/{ns}/messages/{msgid}/operations:
    get:
      description: 'TODO: Description'
      operationId: getMsgOps
      parameters:
      - description: 'TODO: Description'
        in: path
        name: ns
        required: true
        schema:
          example: default
          type: string
      - description: 'TODO: Description'
        in: path
        name: msgid
        required: true
        schema:
          type: string
      - description: Server-side request timeout (millseconds, or set a custom suffix
          like 10s)
        in: header
        name: Request-Timeout
        schema:
          default: 120s
          type: string
      responses:
        "200":
          content:
            application/json:
              schema:
                properties:
                  backendId:
                    type: string
                  created: {}
                  error:
                    type: string
                  id: {}
                  input:
                    additionalProperties: {}
                    type: object
                  namespace:
                    type: string
                  output:
                    additionalProperties: {}
                    type: object
                  plugin:
                    type: string
                  status:
                    type: string
                  tx: {}
                  type:
                    enum:
                    - blockchain_batch_pin
                    - publicstorage_batch_broadcast
                    - dataexchange_batch_send
                    - dataexchange_blob_send
                    - token_create_pool
                    - token_announce_pool
                    - token_transfer
                    type: string
                  updated: {}
                type: object
          description: Success
        default:
          description: ""
  /namespaces/{ns}/messages/{msgid}/transaction:
    get:
      description: 'TODO: Description'
      operationId: getMsgTxn
      parameters:
      - description: 'TODO: Description'
        in: path
        name: ns
        required: true
        schema:
          example: default
          type: string
      - description: 'TODO: Description'
        in: path
        name: msgid
        required: true
        schema:
          type: string
      - description: Server-side request timeout (millseconds, or set a custom suffix
          like 10s)
        in: header
        name: Request-Timeout
        schema:
          default: 120s
          type: string
      responses:
        "200":
          content:
            application/json:
              schema:
                properties:
                  created: {}
                  hash: {}
                  id: {}
                  info:
                    additionalProperties: {}
                    type: object
                  protocolId:
                    type: string
                  status:
                    type: string
                  subject:
                    properties:
                      namespace:
                        type: string
                      reference: {}
                      signer:
                        type: string
                      type:
                        enum:
                        - none
                        - batch_pin
                        - token_pool
                        - token_transfer
                        type: string
                    type: object
                type: object
          description: Success
        default:
          description: ""
  /namespaces/{ns}/messages/broadcast:
    post:
      description: 'TODO: Description'
      operationId: postNewMessageBroadcast
      parameters:
      - description: 'TODO: Description'
        in: path
        name: ns
        required: true
        schema:
          example: default
          type: string
      - description: When true the HTTP request blocks until the message is confirmed
        in: query
        name: confirm
        schema:
          type: string
      - description: Server-side request timeout (millseconds, or set a custom suffix
          like 10s)
        in: header
        name: Request-Timeout
        schema:
          default: 120s
          type: string
      requestBody:
        content:
          application/json:
            schema:
              properties:
                data:
                  items:
                    properties:
                      datatype:
                        properties:
                          name:
                            type: string
                          version:
                            type: string
                        type: object
                      hash:
                        type: string
                      id:
                        type: string
                      validator:
                        type: string
                      value:
                        type: object
                    type: object
                  type: array
                header:
                  properties:
                    author:
                      type: string
                    cid: {}
                    context:
                      type: string
                    group: {}
                    tag:
                      type: string
                    topics:
                      items:
                        type: string
                    tx:
                      properties:
                        type:
                          default: pin
                          type: string
                      type: object
                  type: object
              type: object
      responses:
        "200":
          content:
            application/json:
              schema:
                properties:
                  batch: {}
                  confirmed: {}
                  data:
                    items:
                      properties:
                        hash: {}
                        id: {}
                      type: object
                    type: array
                  hash: {}
                  header:
                    properties:
                      author:
                        type: string
                      cid: {}
                      created: {}
                      datahash: {}
                      group: {}
                      id: {}
                      key:
                        type: string
                      namespace:
                        type: string
                      tag:
                        type: string
                      topics:
                        items:
                          type: string
                        type: array
                      txtype:
                        type: string
                      type:
                        enum:
                        - definition
                        - broadcast
                        - private
                        - groupinit
                        - transfer_broadcast
                        - transfer_private
                        type: string
                    type: object
                  pins:
                    items:
                      type: string
                    type: array
                  state:
                    enum:
                    - staged
                    - ready
                    - pending
                    - confirmed
                    - rejected
                    type: string
                type: object
          description: Success
        "202":
          content:
            application/json:
              schema:
                properties:
                  batch: {}
                  confirmed: {}
                  data:
                    items:
                      properties:
                        hash: {}
                        id: {}
                      type: object
                    type: array
                  hash: {}
                  header:
                    properties:
                      author:
                        type: string
                      cid: {}
                      created: {}
                      datahash: {}
                      group: {}
                      id: {}
                      key:
                        type: string
                      namespace:
                        type: string
                      tag:
                        type: string
                      topics:
                        items:
                          type: string
                        type: array
                      txtype:
                        type: string
                      type:
                        enum:
                        - definition
                        - broadcast
                        - private
                        - groupinit
                        - transfer_broadcast
                        - transfer_private
                        type: string
                    type: object
                  pins:
                    items:
                      type: string
                    type: array
                  state:
                    enum:
                    - staged
                    - ready
                    - pending
                    - confirmed
                    - rejected
                    type: string
                type: object
          description: Success
        default:
          description: ""
  /namespaces/{ns}/messages/private:
    post:
      description: 'TODO: Description'
      operationId: postNewMessagePrivate
      parameters:
      - description: 'TODO: Description'
        in: path
        name: ns
        required: true
        schema:
          example: default
          type: string
      - description: When true the HTTP request blocks until the message is confirmed
        in: query
        name: confirm
        schema:
          type: string
      - description: Server-side request timeout (millseconds, or set a custom suffix
          like 10s)
        in: header
        name: Request-Timeout
        schema:
          default: 120s
          type: string
      requestBody:
        content:
          application/json:
            schema:
              properties:
                data:
                  items:
                    properties:
                      datatype:
                        properties:
                          name:
                            type: string
                          version:
                            type: string
                        type: object
                      validator:
                        type: string
                      value:
                        type: object
                    type: object
                  type: array
                group:
                  properties:
                    members:
                      items:
                        properties:
                          identity:
                            type: string
                          node:
                            type: string
                        required:
                        - identity
                        type: object
                      type: array
                    name:
                      type: string
                  required:
                  - members
                  type: object
                header:
                  properties:
                    author:
                      type: string
                    cid: {}
                    context:
                      type: string
                    group: {}
                    tag:
                      type: string
                    topics:
                      items:
                        type: string
                    tx:
                      properties:
                        type:
                          default: pin
                          type: string
                      type: object
                  type: object
              type: object
      responses:
        "200":
          content:
            application/json:
              schema:
                properties:
                  batch: {}
                  confirmed: {}
                  data:
                    items:
                      properties:
                        hash: {}
                        id: {}
                      type: object
                    type: array
                  hash: {}
                  header:
                    properties:
                      author:
                        type: string
                      cid: {}
                      created: {}
                      datahash: {}
                      group: {}
                      id: {}
                      key:
                        type: string
                      namespace:
                        type: string
                      tag:
                        type: string
                      topics:
                        items:
                          type: string
                        type: array
                      txtype:
                        type: string
                      type:
                        enum:
                        - definition
                        - broadcast
                        - private
                        - groupinit
                        - transfer_broadcast
                        - transfer_private
                        type: string
                    type: object
                  pins:
                    items:
                      type: string
                    type: array
                  state:
                    enum:
                    - staged
                    - ready
                    - pending
                    - confirmed
                    - rejected
                    type: string
                type: object
          description: Success
        "202":
          content:
            application/json:
              schema:
                properties:
                  batch: {}
                  confirmed: {}
                  data:
                    items:
                      properties:
                        hash: {}
                        id: {}
                      type: object
                    type: array
                  hash: {}
                  header:
                    properties:
                      author:
                        type: string
                      cid: {}
                      created: {}
                      datahash: {}
                      group: {}
                      id: {}
                      key:
                        type: string
                      namespace:
                        type: string
                      tag:
                        type: string
                      topics:
                        items:
                          type: string
                        type: array
                      txtype:
                        type: string
                      type:
                        enum:
                        - definition
                        - broadcast
                        - private
                        - groupinit
                        - transfer_broadcast
                        - transfer_private
                        type: string
                    type: object
                  pins:
                    items:
                      type: string
                    type: array
                  state:
                    enum:
                    - staged
                    - ready
                    - pending
                    - confirmed
                    - rejected
                    type: string
                type: object
          description: Success
        default:
          description: ""
  /namespaces/{ns}/messages/requestreply:
    post:
      description: 'TODO: Description'
      operationId: postNewMessageRequestReply
      parameters:
      - description: 'TODO: Description'
        in: path
        name: ns
        required: true
        schema:
          example: default
          type: string
      - description: Server-side request timeout (millseconds, or set a custom suffix
          like 10s)
        in: header
        name: Request-Timeout
        schema:
          default: 120s
          type: string
      requestBody:
        content:
          application/json:
            schema:
              properties:
                data:
                  items:
                    properties:
                      datatype:
                        properties:
                          name:
                            type: string
                          version:
                            type: string
                        type: object
                      validator:
                        type: string
                      value:
                        type: object
                    type: object
                  type: array
                group:
                  properties:
                    members:
                      items:
                        properties:
                          identity:
                            type: string
                          node:
                            type: string
                        required:
                        - identity
                        type: object
                      type: array
                    name:
                      type: string
                  required:
                  - members
                  type: object
                header:
                  properties:
                    author:
                      type: string
                    cid: {}
                    context:
                      type: string
                    group: {}
                    tag:
                      type: string
                    topics:
                      items:
                        type: string
                    tx:
                      properties:
                        type:
                          default: pin
                          type: string
                      type: object
                  type: object
              type: object
      responses:
        "200":
          content:
            application/json:
              schema:
                properties:
                  batch: {}
                  confirmed: {}
                  data:
                    items:
                      properties:
                        hash: {}
                        id: {}
                      type: object
                    type: array
                  group:
                    properties:
                      ledger: {}
                      members:
                        items:
                          properties:
                            identity:
                              type: string
                            node:
                              type: string
                          type: object
                        type: array
                      name:
                        type: string
                    type: object
                  hash: {}
                  header:
                    properties:
                      author:
                        type: string
                      cid: {}
                      created: {}
                      datahash: {}
                      group: {}
                      id: {}
                      key:
                        type: string
                      namespace:
                        type: string
                      tag:
                        type: string
                      topics:
                        items:
                          type: string
                        type: array
                      txtype:
                        type: string
                      type:
                        enum:
                        - definition
                        - broadcast
                        - private
                        - groupinit
                        - transfer_broadcast
                        - transfer_private
                        type: string
                    type: object
                  pins:
                    items:
                      type: string
                    type: array
                  state:
                    enum:
                    - staged
                    - ready
                    - pending
                    - confirmed
                    - rejected
                    type: string
                type: object
          description: Success
        default:
          description: ""
  /namespaces/{ns}/operations:
    get:
      description: 'TODO: Description'
      operationId: getOps
      parameters:
      - description: 'TODO: Description'
        in: path
        name: ns
        required: true
        schema:
          example: default
          type: string
      - description: Server-side request timeout (millseconds, or set a custom suffix
          like 10s)
        in: header
        name: Request-Timeout
        schema:
          default: 120s
          type: string
      - description: 'Data filter field. Prefixes supported: > >= < <= @ ^ ! !@ !^'
        in: query
        name: backendid
        schema:
          type: string
      - description: 'Data filter field. Prefixes supported: > >= < <= @ ^ ! !@ !^'
        in: query
        name: created
        schema:
          type: string
      - description: 'Data filter field. Prefixes supported: > >= < <= @ ^ ! !@ !^'
        in: query
        name: error
        schema:
          type: string
      - description: 'Data filter field. Prefixes supported: > >= < <= @ ^ ! !@ !^'
        in: query
        name: id
        schema:
          type: string
      - description: 'Data filter field. Prefixes supported: > >= < <= @ ^ ! !@ !^'
        in: query
        name: input
        schema:
          type: string
      - description: 'Data filter field. Prefixes supported: > >= < <= @ ^ ! !@ !^'
        in: query
        name: namespace
        schema:
          type: string
      - description: 'Data filter field. Prefixes supported: > >= < <= @ ^ ! !@ !^'
        in: query
        name: output
        schema:
          type: string
      - description: 'Data filter field. Prefixes supported: > >= < <= @ ^ ! !@ !^'
        in: query
        name: plugin
        schema:
          type: string
      - description: 'Data filter field. Prefixes supported: > >= < <= @ ^ ! !@ !^'
        in: query
        name: status
        schema:
          type: string
      - description: 'Data filter field. Prefixes supported: > >= < <= @ ^ ! !@ !^'
        in: query
        name: tx
        schema:
          type: string
      - description: 'Data filter field. Prefixes supported: > >= < <= @ ^ ! !@ !^'
        in: query
        name: type
        schema:
          type: string
      - description: 'Data filter field. Prefixes supported: > >= < <= @ ^ ! !@ !^'
        in: query
        name: updated
        schema:
          type: string
      - description: Sort field. For multi-field sort use comma separated values (or
          multiple query values) with '-' prefix for descending
        in: query
        name: sort
        schema:
          type: string
      - description: Ascending sort order (overrides all fields in a multi-field sort)
        in: query
        name: ascending
        schema:
          type: string
      - description: Descending sort order (overrides all fields in a multi-field
          sort)
        in: query
        name: descending
        schema:
          type: string
      - description: 'The number of records to skip (max: 1,000). Unsuitable for bulk
          operations'
        in: query
        name: skip
        schema:
          type: string
      - description: 'The maximum number of records to return (max: 1,000)'
        in: query
        name: limit
        schema:
          example: "25"
          type: string
      - description: Return a total count as well as items (adds extra database processing)
        in: query
        name: count
        schema:
          type: string
      responses:
        "200":
          content:
            application/json:
              schema:
                properties:
                  backendId:
                    type: string
                  created: {}
                  error:
                    type: string
                  id: {}
                  input:
                    additionalProperties: {}
                    type: object
                  namespace:
                    type: string
                  output:
                    additionalProperties: {}
                    type: object
                  plugin:
                    type: string
                  status:
                    type: string
                  tx: {}
                  type:
                    enum:
                    - blockchain_batch_pin
                    - publicstorage_batch_broadcast
                    - dataexchange_batch_send
                    - dataexchange_blob_send
                    - token_create_pool
                    - token_announce_pool
                    - token_transfer
                    type: string
                  updated: {}
                type: object
          description: Success
        default:
          description: ""
  /namespaces/{ns}/operations/{opid}:
    get:
      description: 'TODO: Description'
      operationId: getOpByID
      parameters:
      - description: 'TODO: Description'
        in: path
        name: ns
        required: true
        schema:
          example: default
          type: string
      - description: 'TODO: Description'
        in: path
        name: opid
        required: true
        schema:
          type: string
      - description: Server-side request timeout (millseconds, or set a custom suffix
          like 10s)
        in: header
        name: Request-Timeout
        schema:
          default: 120s
          type: string
      responses:
        "200":
          content:
            application/json:
              schema:
                properties:
                  backendId:
                    type: string
                  created: {}
                  error:
                    type: string
                  id: {}
                  input:
                    additionalProperties: {}
                    type: object
                  namespace:
                    type: string
                  output:
                    additionalProperties: {}
                    type: object
                  plugin:
                    type: string
                  status:
                    type: string
                  tx: {}
                  type:
                    enum:
                    - blockchain_batch_pin
                    - publicstorage_batch_broadcast
                    - dataexchange_batch_send
                    - dataexchange_blob_send
                    - token_create_pool
                    - token_announce_pool
                    - token_transfer
                    type: string
                  updated: {}
                type: object
          description: Success
        default:
          description: ""
  /namespaces/{ns}/request/message:
    post:
      deprecated: true
      description: 'TODO: Description'
      operationId: postRequestMessage
      parameters:
      - description: 'TODO: Description'
        in: path
        name: ns
        required: true
        schema:
          example: default
          type: string
      - description: Server-side request timeout (millseconds, or set a custom suffix
          like 10s)
        in: header
        name: Request-Timeout
        schema:
          default: 120s
          type: string
      requestBody:
        content:
          application/json:
            schema:
              properties:
                data:
                  items:
                    properties:
                      datatype:
                        properties:
                          name:
                            type: string
                          version:
                            type: string
                        type: object
                      validator:
                        type: string
                      value:
                        type: object
                    type: object
                  type: array
                group:
                  properties:
                    members:
                      items:
                        properties:
                          identity:
                            type: string
                          node:
                            type: string
                        required:
                        - identity
                        type: object
                      type: array
                    name:
                      type: string
                  required:
                  - members
                  type: object
                header:
                  properties:
                    author:
                      type: string
                    cid: {}
                    context:
                      type: string
                    group: {}
                    tag:
                      type: string
                    topics:
                      items:
                        type: string
                    tx:
                      properties:
                        type:
                          default: pin
                          type: string
                      type: object
                  type: object
              type: object
      responses:
        "200":
          content:
            application/json:
              schema:
                properties:
                  batch: {}
                  confirmed: {}
                  data:
                    items:
                      properties:
                        hash: {}
                        id: {}
                      type: object
                    type: array
                  group:
                    properties:
                      ledger: {}
                      members:
                        items:
                          properties:
                            identity:
                              type: string
                            node:
                              type: string
                          type: object
                        type: array
                      name:
                        type: string
                    type: object
                  hash: {}
                  header:
                    properties:
                      author:
                        type: string
                      cid: {}
                      created: {}
                      datahash: {}
                      group: {}
                      id: {}
                      key:
                        type: string
                      namespace:
                        type: string
                      tag:
                        type: string
                      topics:
                        items:
                          type: string
                        type: array
                      txtype:
                        type: string
                      type:
                        enum:
                        - definition
                        - broadcast
                        - private
                        - groupinit
                        - transfer_broadcast
                        - transfer_private
                        type: string
                    type: object
                  pins:
                    items:
                      type: string
                    type: array
                  state:
                    enum:
                    - staged
                    - ready
                    - pending
                    - confirmed
                    - rejected
                    type: string
                type: object
          description: Success
        default:
          description: ""
  /namespaces/{ns}/send/message:
    post:
      deprecated: true
      description: 'TODO: Description'
      operationId: postSendMessage
      parameters:
      - description: 'TODO: Description'
        in: path
        name: ns
        required: true
        schema:
          example: default
          type: string
      - description: Server-side request timeout (millseconds, or set a custom suffix
          like 10s)
        in: header
        name: Request-Timeout
        schema:
          default: 120s
          type: string
      requestBody:
        content:
          application/json:
            schema:
              properties:
                data:
                  items:
                    properties:
                      datatype:
                        properties:
                          name:
                            type: string
                          version:
                            type: string
                        type: object
                      validator:
                        type: string
                      value:
                        type: object
                    type: object
                  type: array
                group:
                  properties:
                    members:
                      items:
                        properties:
                          identity:
                            type: string
                          node:
                            type: string
                        required:
                        - identity
                        type: object
                      type: array
                    name:
                      type: string
                  required:
                  - members
                  type: object
                header:
                  properties:
                    author:
                      type: string
                    cid: {}
                    context:
                      type: string
                    group: {}
                    tag:
                      type: string
                    topics:
                      items:
                        type: string
                    tx:
                      properties:
                        type:
                          default: pin
                          type: string
                      type: object
                  type: object
              type: object
      responses:
        "202":
          content:
            application/json:
              schema:
                properties:
                  batch: {}
                  confirmed: {}
                  data:
                    items:
                      properties:
                        hash: {}
                        id: {}
                      type: object
                    type: array
                  hash: {}
                  header:
                    properties:
                      author:
                        type: string
                      cid: {}
                      created: {}
                      datahash: {}
                      group: {}
                      id: {}
                      key:
                        type: string
                      namespace:
                        type: string
                      tag:
                        type: string
                      topics:
                        items:
                          type: string
                        type: array
                      txtype:
                        type: string
                      type:
                        enum:
                        - definition
                        - broadcast
                        - private
                        - groupinit
                        - transfer_broadcast
                        - transfer_private
                        type: string
                    type: object
                  pins:
                    items:
                      type: string
                    type: array
                  state:
                    enum:
                    - staged
                    - ready
                    - pending
                    - confirmed
                    - rejected
                    type: string
                type: object
          description: Success
        default:
          description: ""
  /namespaces/{ns}/subscriptions:
    get:
      description: 'TODO: Description'
      operationId: getSubscriptions
      parameters:
      - description: 'TODO: Description'
        in: path
        name: ns
        required: true
        schema:
          example: default
          type: string
      - description: Server-side request timeout (millseconds, or set a custom suffix
          like 10s)
        in: header
        name: Request-Timeout
        schema:
          default: 120s
          type: string
      - description: 'Data filter field. Prefixes supported: > >= < <= @ ^ ! !@ !^'
        in: query
        name: created
        schema:
          type: string
      - description: 'Data filter field. Prefixes supported: > >= < <= @ ^ ! !@ !^'
        in: query
        name: events
        schema:
          type: string
      - description: 'Data filter field. Prefixes supported: > >= < <= @ ^ ! !@ !^'
        in: query
        name: filter.group
        schema:
          type: string
      - description: 'Data filter field. Prefixes supported: > >= < <= @ ^ ! !@ !^'
        in: query
        name: filter.tag
        schema:
          type: string
      - description: 'Data filter field. Prefixes supported: > >= < <= @ ^ ! !@ !^'
        in: query
        name: filter.topics
        schema:
          type: string
      - description: 'Data filter field. Prefixes supported: > >= < <= @ ^ ! !@ !^'
        in: query
        name: id
        schema:
          type: string
      - description: 'Data filter field. Prefixes supported: > >= < <= @ ^ ! !@ !^'
        in: query
        name: name
        schema:
          type: string
      - description: 'Data filter field. Prefixes supported: > >= < <= @ ^ ! !@ !^'
        in: query
        name: namespace
        schema:
          type: string
      - description: 'Data filter field. Prefixes supported: > >= < <= @ ^ ! !@ !^'
        in: query
        name: options
        schema:
          type: string
      - description: 'Data filter field. Prefixes supported: > >= < <= @ ^ ! !@ !^'
        in: query
        name: transport
        schema:
          type: string
      - description: Sort field. For multi-field sort use comma separated values (or
          multiple query values) with '-' prefix for descending
        in: query
        name: sort
        schema:
          type: string
      - description: Ascending sort order (overrides all fields in a multi-field sort)
        in: query
        name: ascending
        schema:
          type: string
      - description: Descending sort order (overrides all fields in a multi-field
          sort)
        in: query
        name: descending
        schema:
          type: string
      - description: 'The number of records to skip (max: 1,000). Unsuitable for bulk
          operations'
        in: query
        name: skip
        schema:
          type: string
      - description: 'The maximum number of records to return (max: 1,000)'
        in: query
        name: limit
        schema:
          example: "25"
          type: string
      - description: Return a total count as well as items (adds extra database processing)
        in: query
        name: count
        schema:
          type: string
      responses:
        "200":
          content:
            application/json:
              schema:
                properties:
                  created: {}
                  ephemeral:
                    type: boolean
                  filter:
                    properties:
                      author:
                        type: string
                      events:
                        type: string
                      group:
                        type: string
                      tag:
                        type: string
                      topics:
                        type: string
                    type: object
                  id: {}
                  name:
                    type: string
                  namespace:
                    type: string
                  options:
                    properties:
                      firstEvent:
                        type: string
                      readAhead:
                        maximum: 65535
                        minimum: 0
                        type: integer
                      withData:
                        type: boolean
                    type: object
                  transport:
                    type: string
                  updated: {}
                type: object
          description: Success
        default:
          description: ""
    post:
      description: 'TODO: Description'
      operationId: postNewSubscription
      parameters:
      - description: 'TODO: Description'
        in: path
        name: ns
        required: true
        schema:
          example: default
          type: string
      - description: Server-side request timeout (millseconds, or set a custom suffix
          like 10s)
        in: header
        name: Request-Timeout
        schema:
          default: 120s
          type: string
      requestBody:
        content:
          application/json:
            schema:
              properties:
                filter:
                  properties:
                    author:
                      type: string
                    events:
                      type: string
                    group:
                      type: string
                    tag:
                      type: string
                    topics:
                      type: string
                  type: object
                name:
                  type: string
                options:
                  oneOf:
                  - properties:
                      firstEvent:
                        anyOf:
                        - enum:
                          - oldest
                          - newest
                          type: string
                        - type: integer
                      readAhead:
                        maximum: 65536
                        minimum: 0
                        type: integer
                      type:
                        pattern: websockets
                        type: string
                      withData:
                        type: boolean
                  - properties:
                      fastack:
                        description: When true the event will be acknowledged before
                          the webhook is invoked, allowing parallel invocations
                        type: boolean
                      firstEvent:
                        anyOf:
                        - enum:
                          - oldest
                          - newest
                          type: string
                        - type: integer
                      headers:
                        additionalProperties:
                          type: string
                        description: Static headers to set on the webhook request
                        type: object
                      input:
                        description: A set of options to extract data from the first
                          JSON input data in the incoming message. Only applies if
                          withData=true
                        properties:
                          body:
                            description: A top-level property of the first data input,
                              to use for the request body. Default is the whole first
                              body
                            type: string
                          headers:
                            description: A top-level property of the first data input,
                              to use for headers
                            type: string
                          path:
                            description: A top-level property of the first data input,
                              to use for a path to append with escaping to the webhook
                              path
                            type: string
                          query:
                            description: A top-level property of the first data input,
                              to use for query parameters
                            type: string
                          replytx:
                            description: A top-level property of the first data input,
                              to use to dynamically set whether to pin the response
                              (so the requester can choose)
                            type: string
                        type: object
                      json:
                        description: Whether to assume the response body is JSON,
                          regardless of the returned Content-Type
                        type: boolean
                      method:
                        description: Webhook method to invoke. Default=POST
                        type: string
                      query:
                        additionalProperties:
                          type: string
                        description: Static query params to set on the webhook request
                        type: object
                      readAhead:
                        maximum: 65536
                        minimum: 0
                        type: integer
                      reply:
                        description: Whether to automatically send a reply event,
                          using the body returned by the webhook
                        type: boolean
                      replytag:
                        description: The tag to set on the reply message
                        type: string
                      replytx:
                        description: The transaction type to set on the reply message
                        type: string
                      type:
                        pattern: webhooks
                        type: string
                      url:
                        description: Webhook url to invoke. Can be relative if a base
                          URL is set in the webhook plugin config
                        type: string
                      withData:
                        type: boolean
                transport:
                  type: string
                updated: {}
              type: object
      responses:
        "201":
          content:
            application/json:
              schema:
                properties:
                  created: {}
                  ephemeral:
                    type: boolean
                  filter:
                    properties:
                      author:
                        type: string
                      events:
                        type: string
                      group:
                        type: string
                      tag:
                        type: string
                      topics:
                        type: string
                    type: object
                  id: {}
                  name:
                    type: string
                  namespace:
                    type: string
                  options:
                    properties:
                      firstEvent:
                        type: string
                      readAhead:
                        maximum: 65535
                        minimum: 0
                        type: integer
                      withData:
                        type: boolean
                    type: object
                  transport:
                    type: string
                  updated: {}
                type: object
          description: Success
        default:
          description: ""
    put:
      description: 'TODO: Description'
      operationId: putSubscription
      parameters:
      - description: 'TODO: Description'
        in: path
        name: ns
        required: true
        schema:
          example: default
          type: string
      - description: Server-side request timeout (millseconds, or set a custom suffix
          like 10s)
        in: header
        name: Request-Timeout
        schema:
          default: 120s
          type: string
      requestBody:
        content:
          application/json:
            schema:
              properties:
                filter:
                  properties:
                    author:
                      type: string
                    events:
                      type: string
                    group:
                      type: string
                    tag:
                      type: string
                    topics:
                      type: string
                  type: object
                name:
                  type: string
                options:
                  oneOf:
                  - properties:
                      firstEvent:
                        anyOf:
                        - enum:
                          - oldest
                          - newest
                          type: string
                        - type: integer
                      readAhead:
                        maximum: 65536
                        minimum: 0
                        type: integer
                      type:
                        pattern: websockets
                        type: string
                      withData:
                        type: boolean
                  - properties:
                      fastack:
                        description: When true the event will be acknowledged before
                          the webhook is invoked, allowing parallel invocations
                        type: boolean
                      firstEvent:
                        anyOf:
                        - enum:
                          - oldest
                          - newest
                          type: string
                        - type: integer
                      headers:
                        additionalProperties:
                          type: string
                        description: Static headers to set on the webhook request
                        type: object
                      input:
                        description: A set of options to extract data from the first
                          JSON input data in the incoming message. Only applies if
                          withData=true
                        properties:
                          body:
                            description: A top-level property of the first data input,
                              to use for the request body. Default is the whole first
                              body
                            type: string
                          headers:
                            description: A top-level property of the first data input,
                              to use for headers
                            type: string
                          path:
                            description: A top-level property of the first data input,
                              to use for a path to append with escaping to the webhook
                              path
                            type: string
                          query:
                            description: A top-level property of the first data input,
                              to use for query parameters
                            type: string
                          replytx:
                            description: A top-level property of the first data input,
                              to use to dynamically set whether to pin the response
                              (so the requester can choose)
                            type: string
                        type: object
                      json:
                        description: Whether to assume the response body is JSON,
                          regardless of the returned Content-Type
                        type: boolean
                      method:
                        description: Webhook method to invoke. Default=POST
                        type: string
                      query:
                        additionalProperties:
                          type: string
                        description: Static query params to set on the webhook request
                        type: object
                      readAhead:
                        maximum: 65536
                        minimum: 0
                        type: integer
                      reply:
                        description: Whether to automatically send a reply event,
                          using the body returned by the webhook
                        type: boolean
                      replytag:
                        description: The tag to set on the reply message
                        type: string
                      replytx:
                        description: The transaction type to set on the reply message
                        type: string
                      type:
                        pattern: webhooks
                        type: string
                      url:
                        description: Webhook url to invoke. Can be relative if a base
                          URL is set in the webhook plugin config
                        type: string
                      withData:
                        type: boolean
                transport:
                  type: string
                updated: {}
              type: object
      responses:
        "200":
          content:
            application/json:
              schema:
                properties:
                  created: {}
                  ephemeral:
                    type: boolean
                  filter:
                    properties:
                      author:
                        type: string
                      events:
                        type: string
                      group:
                        type: string
                      tag:
                        type: string
                      topics:
                        type: string
                    type: object
                  id: {}
                  name:
                    type: string
                  namespace:
                    type: string
                  options:
                    properties:
                      firstEvent:
                        type: string
                      readAhead:
                        maximum: 65535
                        minimum: 0
                        type: integer
                      withData:
                        type: boolean
                    type: object
                  transport:
                    type: string
                  updated: {}
                type: object
          description: Success
        default:
          description: ""
  /namespaces/{ns}/subscriptions/{subid}:
    delete:
      description: 'TODO: Description'
      operationId: deleteSubscription
      parameters:
      - description: 'TODO: Description'
        in: path
        name: ns
        required: true
        schema:
          example: default
          type: string
      - description: 'TODO: Description'
        in: path
        name: subid
        required: true
        schema:
          type: string
      - description: Server-side request timeout (millseconds, or set a custom suffix
          like 10s)
        in: header
        name: Request-Timeout
        schema:
          default: 120s
          type: string
      responses:
        default:
          description: ""
    get:
      description: 'TODO: Description'
      operationId: getSubscriptionByID
      parameters:
      - description: 'TODO: Description'
        in: path
        name: ns
        required: true
        schema:
          example: default
          type: string
      - description: 'TODO: Description'
        in: path
        name: subid
        required: true
        schema:
          type: string
      - description: Server-side request timeout (millseconds, or set a custom suffix
          like 10s)
        in: header
        name: Request-Timeout
        schema:
          default: 120s
          type: string
      responses:
        "200":
          content:
            application/json:
              schema:
                properties:
                  created: {}
                  ephemeral:
                    type: boolean
                  filter:
                    properties:
                      author:
                        type: string
                      events:
                        type: string
                      group:
                        type: string
                      tag:
                        type: string
                      topics:
                        type: string
                    type: object
                  id: {}
                  name:
                    type: string
                  namespace:
                    type: string
                  options:
                    properties:
                      firstEvent:
                        type: string
                      readAhead:
                        maximum: 65535
                        minimum: 0
                        type: integer
                      withData:
                        type: boolean
                    type: object
                  transport:
                    type: string
                  updated: {}
                type: object
          description: Success
        default:
          description: ""
  /namespaces/{ns}/tokens/{type}/pools:
    get:
      deprecated: true
      description: 'TODO: Description'
      operationId: getTokenPoolsByType
      parameters:
      - description: 'TODO: Description'
        in: path
        name: ns
        required: true
        schema:
          example: default
          type: string
      - description: 'TODO: Description'
        in: path
        name: type
        required: true
        schema:
          type: string
      - description: Server-side request timeout (millseconds, or set a custom suffix
          like 10s)
        in: header
        name: Request-Timeout
        schema:
          default: 120s
          type: string
      - description: 'Data filter field. Prefixes supported: > >= < <= @ ^ ! !@ !^'
        in: query
        name: connector
        schema:
          type: string
      - description: 'Data filter field. Prefixes supported: > >= < <= @ ^ ! !@ !^'
        in: query
        name: created
        schema:
          type: string
      - description: 'Data filter field. Prefixes supported: > >= < <= @ ^ ! !@ !^'
        in: query
        name: id
        schema:
          type: string
      - description: 'Data filter field. Prefixes supported: > >= < <= @ ^ ! !@ !^'
        in: query
        name: key
        schema:
          type: string
      - description: 'Data filter field. Prefixes supported: > >= < <= @ ^ ! !@ !^'
        in: query
        name: message
        schema:
          type: string
      - description: 'Data filter field. Prefixes supported: > >= < <= @ ^ ! !@ !^'
        in: query
        name: name
        schema:
          type: string
      - description: 'Data filter field. Prefixes supported: > >= < <= @ ^ ! !@ !^'
        in: query
        name: namespace
        schema:
          type: string
      - description: 'Data filter field. Prefixes supported: > >= < <= @ ^ ! !@ !^'
        in: query
        name: protocolid
        schema:
          type: string
      - description: 'Data filter field. Prefixes supported: > >= < <= @ ^ ! !@ !^'
        in: query
        name: standard
        schema:
          type: string
      - description: 'Data filter field. Prefixes supported: > >= < <= @ ^ ! !@ !^'
        in: query
        name: state
        schema:
          type: string
      - description: 'Data filter field. Prefixes supported: > >= < <= @ ^ ! !@ !^'
        in: query
        name: symbol
        schema:
          type: string
      - description: 'Data filter field. Prefixes supported: > >= < <= @ ^ ! !@ !^'
        in: query
        name: type
        schema:
          type: string
      - description: Sort field. For multi-field sort use comma separated values (or
          multiple query values) with '-' prefix for descending
        in: query
        name: sort
        schema:
          type: string
      - description: Ascending sort order (overrides all fields in a multi-field sort)
        in: query
        name: ascending
        schema:
          type: string
      - description: Descending sort order (overrides all fields in a multi-field
          sort)
        in: query
        name: descending
        schema:
          type: string
      - description: 'The number of records to skip (max: 1,000). Unsuitable for bulk
          operations'
        in: query
        name: skip
        schema:
          type: string
      - description: 'The maximum number of records to return (max: 1,000)'
        in: query
        name: limit
        schema:
          example: "25"
          type: string
      - description: Return a total count as well as items (adds extra database processing)
        in: query
        name: count
        schema:
          type: string
      responses:
        "200":
          content:
            application/json:
              schema:
                properties:
                  config:
                    additionalProperties: {}
                    type: object
                  connector:
                    type: string
                  created: {}
                  id: {}
                  key:
                    type: string
                  message: {}
                  name:
                    type: string
                  namespace:
                    type: string
                  protocolId:
                    type: string
                  standard:
                    type: string
                  state:
                    enum:
                    - unknown
                    - pending
                    - confirmed
                    type: string
                  symbol:
                    type: string
                  tx:
                    properties:
                      id: {}
                      type:
                        type: string
                    type: object
                  type:
                    enum:
                    - fungible
                    - nonfungible
                    type: string
                type: object
          description: Success
        default:
          description: ""
    post:
      deprecated: true
      description: 'TODO: Description'
      operationId: postTokenPoolByType
      parameters:
      - description: 'TODO: Description'
        in: path
        name: ns
        required: true
        schema:
          example: default
          type: string
      - description: 'TODO: Description'
        in: path
        name: type
        required: true
        schema:
          type: string
      - description: When true the HTTP request blocks until the message is confirmed
        in: query
        name: confirm
        schema:
          type: string
      - description: Server-side request timeout (millseconds, or set a custom suffix
          like 10s)
        in: header
        name: Request-Timeout
        schema:
          default: 120s
          type: string
      requestBody:
        content:
          application/json:
            schema:
              properties:
                config:
                  additionalProperties: {}
                  type: object
                key:
                  type: string
                name:
                  type: string
                symbol:
                  type: string
                type:
                  enum:
                  - fungible
                  - nonfungible
                  type: string
              type: object
      responses:
        "200":
          content:
            application/json:
              schema:
                properties:
                  config:
                    additionalProperties: {}
                    type: object
                  connector:
                    type: string
                  created: {}
                  id: {}
                  key:
                    type: string
                  message: {}
                  name:
                    type: string
                  namespace:
                    type: string
                  protocolId:
                    type: string
                  standard:
                    type: string
                  state:
                    enum:
                    - unknown
                    - pending
                    - confirmed
                    type: string
                  symbol:
                    type: string
                  tx:
                    properties:
                      id: {}
                      type:
                        type: string
                    type: object
                  type:
                    enum:
                    - fungible
                    - nonfungible
                    type: string
                type: object
          description: Success
        "202":
          content:
            application/json:
              schema:
                properties:
                  config:
                    additionalProperties: {}
                    type: object
                  connector:
                    type: string
                  created: {}
                  id: {}
                  key:
                    type: string
                  message: {}
                  name:
                    type: string
                  namespace:
                    type: string
                  protocolId:
                    type: string
                  standard:
                    type: string
                  state:
                    enum:
                    - unknown
                    - pending
                    - confirmed
                    type: string
                  symbol:
                    type: string
                  tx:
                    properties:
                      id: {}
                      type:
                        type: string
                    type: object
                  type:
                    enum:
                    - fungible
                    - nonfungible
                    type: string
                type: object
          description: Success
        default:
          description: ""
  /namespaces/{ns}/tokens/{type}/pools/{name}:
    get:
      deprecated: true
      description: 'TODO: Description'
      operationId: getTokenPoolByName
      parameters:
      - description: 'TODO: Description'
        in: path
        name: ns
        required: true
        schema:
          example: default
          type: string
      - description: 'TODO: Description'
        in: path
        name: type
        required: true
        schema:
          type: string
      - description: 'TODO: Description'
        in: path
        name: name
        required: true
        schema:
          type: string
      - description: Server-side request timeout (millseconds, or set a custom suffix
          like 10s)
        in: header
        name: Request-Timeout
        schema:
          default: 120s
          type: string
      responses:
        "200":
          content:
            application/json:
              schema:
                properties:
                  config:
                    additionalProperties: {}
                    type: object
                  connector:
                    type: string
                  created: {}
                  id: {}
                  key:
                    type: string
                  message: {}
                  name:
                    type: string
                  namespace:
                    type: string
                  protocolId:
                    type: string
                  standard:
                    type: string
                  state:
                    enum:
                    - unknown
                    - pending
                    - confirmed
                    type: string
                  symbol:
                    type: string
                  tx:
                    properties:
                      id: {}
                      type:
                        type: string
                    type: object
                  type:
                    enum:
                    - fungible
                    - nonfungible
                    type: string
                type: object
          description: Success
        default:
          description: ""
  /namespaces/{ns}/tokens/{type}/pools/{name}/accounts:
    get:
      deprecated: true
      description: 'TODO: Description'
      operationId: getTokenAccountsByPool
      parameters:
      - description: 'TODO: Description'
        in: path
        name: ns
        required: true
        schema:
          example: default
          type: string
      - description: 'TODO: Description'
        in: path
        name: type
        required: true
        schema:
          type: string
      - description: 'TODO: Description'
        in: path
        name: name
        required: true
        schema:
          type: string
      - description: Server-side request timeout (millseconds, or set a custom suffix
          like 10s)
        in: header
        name: Request-Timeout
        schema:
          default: 120s
          type: string
      - description: 'Data filter field. Prefixes supported: > >= < <= @ ^ ! !@ !^'
        in: query
        name: balance
        schema:
          type: string
      - description: 'Data filter field. Prefixes supported: > >= < <= @ ^ ! !@ !^'
        in: query
        name: connector
        schema:
          type: string
      - description: 'Data filter field. Prefixes supported: > >= < <= @ ^ ! !@ !^'
        in: query
        name: key
        schema:
          type: string
      - description: 'Data filter field. Prefixes supported: > >= < <= @ ^ ! !@ !^'
        in: query
        name: namespace
        schema:
          type: string
      - description: 'Data filter field. Prefixes supported: > >= < <= @ ^ ! !@ !^'
        in: query
        name: pool
        schema:
          type: string
      - description: 'Data filter field. Prefixes supported: > >= < <= @ ^ ! !@ !^'
        in: query
        name: tokenindex
        schema:
          type: string
      - description: 'Data filter field. Prefixes supported: > >= < <= @ ^ ! !@ !^'
        in: query
        name: updated
        schema:
          type: string
      - description: 'Data filter field. Prefixes supported: > >= < <= @ ^ ! !@ !^'
        in: query
        name: uri
        schema:
          type: string
      - description: Sort field. For multi-field sort use comma separated values (or
          multiple query values) with '-' prefix for descending
        in: query
        name: sort
        schema:
          type: string
      - description: Ascending sort order (overrides all fields in a multi-field sort)
        in: query
        name: ascending
        schema:
          type: string
      - description: Descending sort order (overrides all fields in a multi-field
          sort)
        in: query
        name: descending
        schema:
          type: string
      - description: 'The number of records to skip (max: 1,000). Unsuitable for bulk
          operations'
        in: query
        name: skip
        schema:
          type: string
      - description: 'The maximum number of records to return (max: 1,000)'
        in: query
        name: limit
        schema:
          example: "25"
          type: string
      - description: Return a total count as well as items (adds extra database processing)
        in: query
        name: count
        schema:
          type: string
      responses:
        "200":
          content:
            application/json:
              schema:
                properties:
                  balance: {}
                  connector:
                    type: string
                  key:
                    type: string
                  namespace:
                    type: string
                  pool: {}
                  tokenIndex:
                    type: string
                  updated: {}
                  uri:
                    type: string
                type: object
          description: Success
        default:
          description: ""
  /namespaces/{ns}/tokens/{type}/pools/{name}/burn:
    post:
      deprecated: true
      description: 'TODO: Description'
      operationId: postTokenBurnByType
      parameters:
      - description: 'TODO: Description'
        in: path
        name: ns
        required: true
        schema:
          example: default
          type: string
      - description: 'TODO: Description'
        in: path
        name: type
        required: true
        schema:
          type: string
      - description: 'TODO: Description'
        in: path
        name: name
        required: true
        schema:
          type: string
      - description: When true the HTTP request blocks until the message is confirmed
        in: query
        name: confirm
        schema:
          type: string
      - description: Server-side request timeout (millseconds, or set a custom suffix
          like 10s)
        in: header
        name: Request-Timeout
        schema:
          default: 120s
          type: string
      requestBody:
        content:
          application/json:
            schema:
              properties:
                amount: {}
                connector:
                  type: string
                created: {}
                from:
                  type: string
                key:
                  type: string
                localId: {}
                message: {}
                messageHash: {}
                namespace:
                  type: string
                pool: {}
                protocolId:
                  type: string
                to:
                  type: string
                tokenIndex:
                  type: string
                tx:
                  properties:
                    id: {}
                    type:
                      type: string
                  type: object
                type:
                  enum:
                  - mint
                  - burn
                  - transfer
                  type: string
                uri:
                  type: string
              type: object
      responses:
        "200":
          content:
            application/json:
              schema:
                properties:
                  amount: {}
                  connector:
                    type: string
                  created: {}
                  from:
                    type: string
                  key:
                    type: string
                  localId: {}
                  message: {}
                  messageHash: {}
                  namespace:
                    type: string
                  pool: {}
                  protocolId:
                    type: string
                  to:
                    type: string
                  tokenIndex:
                    type: string
                  tx:
                    properties:
                      id: {}
                      type:
                        type: string
                    type: object
                  type:
                    enum:
                    - mint
                    - burn
                    - transfer
                    type: string
                  uri:
                    type: string
                type: object
          description: Success
        "202":
          content:
            application/json:
              schema:
                properties:
                  amount: {}
                  connector:
                    type: string
                  created: {}
                  from:
                    type: string
                  key:
                    type: string
                  localId: {}
                  message: {}
                  messageHash: {}
                  namespace:
                    type: string
                  pool: {}
                  protocolId:
                    type: string
                  to:
                    type: string
                  tokenIndex:
                    type: string
                  tx:
                    properties:
                      id: {}
                      type:
                        type: string
                    type: object
                  type:
                    enum:
                    - mint
                    - burn
                    - transfer
                    type: string
                  uri:
                    type: string
                type: object
          description: Success
        default:
          description: ""
  /namespaces/{ns}/tokens/{type}/pools/{name}/mint:
    post:
      deprecated: true
      description: 'TODO: Description'
      operationId: postTokenMintByType
      parameters:
      - description: 'TODO: Description'
        in: path
        name: ns
        required: true
        schema:
          example: default
          type: string
      - description: 'TODO: Description'
        in: path
        name: type
        required: true
        schema:
          type: string
      - description: 'TODO: Description'
        in: path
        name: name
        required: true
        schema:
          type: string
      - description: When true the HTTP request blocks until the message is confirmed
        in: query
        name: confirm
        schema:
          type: string
      - description: Server-side request timeout (millseconds, or set a custom suffix
          like 10s)
        in: header
        name: Request-Timeout
        schema:
          default: 120s
          type: string
      requestBody:
        content:
          application/json:
            schema:
              properties:
                amount: {}
                connector:
                  type: string
                created: {}
                from:
                  type: string
                key:
                  type: string
                localId: {}
                message: {}
                messageHash: {}
                namespace:
                  type: string
                pool: {}
                protocolId:
                  type: string
                to:
                  type: string
                tokenIndex:
                  type: string
                tx:
                  properties:
                    id: {}
                    type:
                      type: string
                  type: object
                type:
                  enum:
                  - mint
                  - burn
                  - transfer
                  type: string
                uri:
                  type: string
              type: object
      responses:
        "200":
          content:
            application/json:
              schema:
                properties:
                  amount: {}
                  connector:
                    type: string
                  created: {}
                  from:
                    type: string
                  key:
                    type: string
                  localId: {}
                  message: {}
                  messageHash: {}
                  namespace:
                    type: string
                  pool: {}
                  protocolId:
                    type: string
                  to:
                    type: string
                  tokenIndex:
                    type: string
                  tx:
                    properties:
                      id: {}
                      type:
                        type: string
                    type: object
                  type:
                    enum:
                    - mint
                    - burn
                    - transfer
                    type: string
                  uri:
                    type: string
                type: object
          description: Success
        "202":
          content:
            application/json:
              schema:
                properties:
                  amount: {}
                  connector:
                    type: string
                  created: {}
                  from:
                    type: string
                  key:
                    type: string
                  localId: {}
                  message: {}
                  messageHash: {}
                  namespace:
                    type: string
                  pool: {}
                  protocolId:
                    type: string
                  to:
                    type: string
                  tokenIndex:
                    type: string
                  tx:
                    properties:
                      id: {}
                      type:
                        type: string
                    type: object
                  type:
                    enum:
                    - mint
                    - burn
                    - transfer
                    type: string
                  uri:
                    type: string
                type: object
          description: Success
        default:
          description: ""
  /namespaces/{ns}/tokens/{type}/pools/{name}/transfers:
    get:
      deprecated: true
      description: 'TODO: Description'
      operationId: getTokenTransfersByPool
      parameters:
      - description: 'TODO: Description'
        in: path
        name: ns
        required: true
        schema:
          example: default
          type: string
      - description: 'TODO: Description'
        in: path
        name: type
        required: true
        schema:
          type: string
      - description: 'TODO: Description'
        in: path
        name: name
        required: true
        schema:
          type: string
      - description: Server-side request timeout (millseconds, or set a custom suffix
          like 10s)
        in: header
        name: Request-Timeout
        schema:
          default: 120s
          type: string
      - description: 'Data filter field. Prefixes supported: > >= < <= @ ^ ! !@ !^'
        in: query
        name: amount
        schema:
          type: string
      - description: 'Data filter field. Prefixes supported: > >= < <= @ ^ ! !@ !^'
        in: query
        name: connector
        schema:
          type: string
      - description: 'Data filter field. Prefixes supported: > >= < <= @ ^ ! !@ !^'
        in: query
        name: created
        schema:
          type: string
      - description: 'Data filter field. Prefixes supported: > >= < <= @ ^ ! !@ !^'
        in: query
        name: from
        schema:
          type: string
      - description: 'Data filter field. Prefixes supported: > >= < <= @ ^ ! !@ !^'
        in: query
        name: key
        schema:
          type: string
      - description: 'Data filter field. Prefixes supported: > >= < <= @ ^ ! !@ !^'
        in: query
        name: localid
        schema:
          type: string
      - description: 'Data filter field. Prefixes supported: > >= < <= @ ^ ! !@ !^'
        in: query
        name: message
        schema:
          type: string
      - description: 'Data filter field. Prefixes supported: > >= < <= @ ^ ! !@ !^'
        in: query
        name: messagehash
        schema:
          type: string
      - description: 'Data filter field. Prefixes supported: > >= < <= @ ^ ! !@ !^'
        in: query
        name: namespace
        schema:
          type: string
      - description: 'Data filter field. Prefixes supported: > >= < <= @ ^ ! !@ !^'
        in: query
        name: pool
        schema:
          type: string
      - description: 'Data filter field. Prefixes supported: > >= < <= @ ^ ! !@ !^'
        in: query
        name: protocolid
        schema:
          type: string
      - description: 'Data filter field. Prefixes supported: > >= < <= @ ^ ! !@ !^'
        in: query
        name: to
        schema:
          type: string
      - description: 'Data filter field. Prefixes supported: > >= < <= @ ^ ! !@ !^'
        in: query
        name: tokenindex
        schema:
          type: string
      - description: 'Data filter field. Prefixes supported: > >= < <= @ ^ ! !@ !^'
        in: query
        name: uri
        schema:
          type: string
      - description: Sort field. For multi-field sort use comma separated values (or
          multiple query values) with '-' prefix for descending
        in: query
        name: sort
        schema:
          type: string
      - description: Ascending sort order (overrides all fields in a multi-field sort)
        in: query
        name: ascending
        schema:
          type: string
      - description: Descending sort order (overrides all fields in a multi-field
          sort)
        in: query
        name: descending
        schema:
          type: string
      - description: 'The number of records to skip (max: 1,000). Unsuitable for bulk
          operations'
        in: query
        name: skip
        schema:
          type: string
      - description: 'The maximum number of records to return (max: 1,000)'
        in: query
        name: limit
        schema:
          example: "25"
          type: string
      - description: Return a total count as well as items (adds extra database processing)
        in: query
        name: count
        schema:
          type: string
      responses:
        "200":
          content:
            application/json:
              schema:
                properties:
                  amount: {}
                  connector:
                    type: string
                  created: {}
                  from:
                    type: string
                  key:
                    type: string
                  localId: {}
                  message: {}
                  messageHash: {}
                  namespace:
                    type: string
                  pool: {}
                  protocolId:
                    type: string
                  to:
                    type: string
                  tokenIndex:
                    type: string
                  tx:
                    properties:
                      id: {}
                      type:
                        type: string
                    type: object
                  type:
                    enum:
                    - mint
                    - burn
                    - transfer
                    type: string
                  uri:
                    type: string
                type: object
          description: Success
        default:
          description: ""
    post:
      deprecated: true
      description: 'TODO: Description'
      operationId: postTokenTransferByType
      parameters:
      - description: 'TODO: Description'
        in: path
        name: ns
        required: true
        schema:
          example: default
          type: string
      - description: 'TODO: Description'
        in: path
        name: type
        required: true
        schema:
          type: string
      - description: 'TODO: Description'
        in: path
        name: name
        required: true
        schema:
          type: string
      - description: When true the HTTP request blocks until the message is confirmed
        in: query
        name: confirm
        schema:
          type: string
      - description: Server-side request timeout (millseconds, or set a custom suffix
          like 10s)
        in: header
        name: Request-Timeout
        schema:
          default: 120s
          type: string
      requestBody:
        content:
          application/json:
            schema:
              properties:
                amount: {}
                connector:
                  type: string
                created: {}
                from:
                  type: string
                key:
                  type: string
                localId: {}
                message: {}
                messageHash: {}
                namespace:
                  type: string
                pool: {}
                protocolId:
                  type: string
                to:
                  type: string
                tokenIndex:
                  type: string
                tx:
                  properties:
                    id: {}
                    type:
                      type: string
                  type: object
                type:
                  enum:
                  - mint
                  - burn
                  - transfer
                  type: string
                uri:
                  type: string
              type: object
      responses:
        "200":
          content:
            application/json:
              schema:
                properties:
                  amount: {}
                  connector:
                    type: string
                  created: {}
                  from:
                    type: string
                  key:
                    type: string
                  localId: {}
                  message: {}
                  messageHash: {}
                  namespace:
                    type: string
                  pool: {}
                  protocolId:
                    type: string
                  to:
                    type: string
                  tokenIndex:
                    type: string
                  tx:
                    properties:
                      id: {}
                      type:
                        type: string
                    type: object
                  type:
                    enum:
                    - mint
                    - burn
                    - transfer
                    type: string
                  uri:
                    type: string
                type: object
          description: Success
        "202":
          content:
            application/json:
              schema:
                properties:
                  amount: {}
                  connector:
                    type: string
                  created: {}
                  from:
                    type: string
                  key:
                    type: string
                  localId: {}
                  message: {}
                  messageHash: {}
                  namespace:
                    type: string
                  pool: {}
                  protocolId:
                    type: string
                  to:
                    type: string
                  tokenIndex:
                    type: string
                  tx:
                    properties:
                      id: {}
                      type:
                        type: string
                    type: object
                  type:
                    enum:
                    - mint
                    - burn
                    - transfer
                    type: string
                  uri:
                    type: string
                type: object
          description: Success
        default:
          description: ""
  /namespaces/{ns}/tokens/accounts:
    get:
      description: 'TODO: Description'
      operationId: getTokenAccounts
      parameters:
      - description: 'TODO: Description'
        in: path
        name: ns
        required: true
        schema:
          example: default
          type: string
      - description: Server-side request timeout (millseconds, or set a custom suffix
          like 10s)
        in: header
        name: Request-Timeout
        schema:
          default: 120s
          type: string
      - description: 'Data filter field. Prefixes supported: > >= < <= @ ^ ! !@ !^'
        in: query
        name: balance
        schema:
          type: string
      - description: 'Data filter field. Prefixes supported: > >= < <= @ ^ ! !@ !^'
        in: query
        name: connector
        schema:
          type: string
      - description: 'Data filter field. Prefixes supported: > >= < <= @ ^ ! !@ !^'
        in: query
        name: key
        schema:
          type: string
      - description: 'Data filter field. Prefixes supported: > >= < <= @ ^ ! !@ !^'
        in: query
        name: namespace
        schema:
          type: string
      - description: 'Data filter field. Prefixes supported: > >= < <= @ ^ ! !@ !^'
        in: query
        name: pool
        schema:
          type: string
      - description: 'Data filter field. Prefixes supported: > >= < <= @ ^ ! !@ !^'
        in: query
        name: tokenindex
        schema:
          type: string
      - description: 'Data filter field. Prefixes supported: > >= < <= @ ^ ! !@ !^'
        in: query
        name: updated
        schema:
          type: string
      - description: 'Data filter field. Prefixes supported: > >= < <= @ ^ ! !@ !^'
        in: query
        name: uri
        schema:
          type: string
      - description: Sort field. For multi-field sort use comma separated values (or
          multiple query values) with '-' prefix for descending
        in: query
        name: sort
        schema:
          type: string
      - description: Ascending sort order (overrides all fields in a multi-field sort)
        in: query
        name: ascending
        schema:
          type: string
      - description: Descending sort order (overrides all fields in a multi-field
          sort)
        in: query
        name: descending
        schema:
          type: string
      - description: 'The number of records to skip (max: 1,000). Unsuitable for bulk
          operations'
        in: query
        name: skip
        schema:
          type: string
      - description: 'The maximum number of records to return (max: 1,000)'
        in: query
        name: limit
        schema:
          example: "25"
          type: string
      - description: Return a total count as well as items (adds extra database processing)
        in: query
        name: count
        schema:
          type: string
      responses:
        "200":
          content:
            application/json:
              schema:
                properties:
                  key:
                    type: string
                type: object
          description: Success
        default:
          description: ""
  /namespaces/{ns}/tokens/accounts/{key}/pools:
    get:
      description: 'TODO: Description'
      operationId: getTokenAccountPools
      parameters:
      - description: 'TODO: Description'
        in: path
        name: ns
        required: true
        schema:
          example: default
          type: string
      - description: 'TODO: Description'
        in: path
        name: key
        required: true
        schema:
          type: string
      - description: Server-side request timeout (millseconds, or set a custom suffix
          like 10s)
        in: header
        name: Request-Timeout
        schema:
          default: 120s
          type: string
      - description: 'Data filter field. Prefixes supported: > >= < <= @ ^ ! !@ !^'
        in: query
        name: balance
        schema:
          type: string
      - description: 'Data filter field. Prefixes supported: > >= < <= @ ^ ! !@ !^'
        in: query
        name: connector
        schema:
          type: string
      - description: 'Data filter field. Prefixes supported: > >= < <= @ ^ ! !@ !^'
        in: query
        name: key
        schema:
          type: string
      - description: 'Data filter field. Prefixes supported: > >= < <= @ ^ ! !@ !^'
        in: query
        name: namespace
        schema:
          type: string
      - description: 'Data filter field. Prefixes supported: > >= < <= @ ^ ! !@ !^'
        in: query
        name: pool
        schema:
          type: string
      - description: 'Data filter field. Prefixes supported: > >= < <= @ ^ ! !@ !^'
        in: query
        name: tokenindex
        schema:
          type: string
      - description: 'Data filter field. Prefixes supported: > >= < <= @ ^ ! !@ !^'
        in: query
        name: updated
        schema:
          type: string
      - description: 'Data filter field. Prefixes supported: > >= < <= @ ^ ! !@ !^'
        in: query
        name: uri
        schema:
          type: string
      - description: Sort field. For multi-field sort use comma separated values (or
          multiple query values) with '-' prefix for descending
        in: query
        name: sort
        schema:
          type: string
      - description: Ascending sort order (overrides all fields in a multi-field sort)
        in: query
        name: ascending
        schema:
          type: string
      - description: Descending sort order (overrides all fields in a multi-field
          sort)
        in: query
        name: descending
        schema:
          type: string
      - description: 'The number of records to skip (max: 1,000). Unsuitable for bulk
          operations'
        in: query
        name: skip
        schema:
          type: string
      - description: 'The maximum number of records to return (max: 1,000)'
        in: query
        name: limit
        schema:
          example: "25"
          type: string
      - description: Return a total count as well as items (adds extra database processing)
        in: query
        name: count
        schema:
          type: string
      responses:
        "200":
          content:
            application/json:
              schema:
                properties:
                  pool: {}
                type: object
          description: Success
        default:
          description: ""
  /namespaces/{ns}/tokens/balances:
    get:
      description: 'TODO: Description'
      operationId: getTokenBalances
      parameters:
      - description: 'TODO: Description'
        in: path
        name: ns
        required: true
        schema:
          example: default
          type: string
      - description: Server-side request timeout (millseconds, or set a custom suffix
          like 10s)
        in: header
        name: Request-Timeout
        schema:
          default: 120s
          type: string
      - description: 'Data filter field. Prefixes supported: > >= < <= @ ^ ! !@ !^'
        in: query
        name: balance
        schema:
          type: string
      - description: 'Data filter field. Prefixes supported: > >= < <= @ ^ ! !@ !^'
        in: query
        name: connector
        schema:
          type: string
      - description: 'Data filter field. Prefixes supported: > >= < <= @ ^ ! !@ !^'
        in: query
        name: key
        schema:
          type: string
      - description: 'Data filter field. Prefixes supported: > >= < <= @ ^ ! !@ !^'
        in: query
        name: namespace
        schema:
          type: string
      - description: 'Data filter field. Prefixes supported: > >= < <= @ ^ ! !@ !^'
        in: query
        name: pool
        schema:
          type: string
      - description: 'Data filter field. Prefixes supported: > >= < <= @ ^ ! !@ !^'
        in: query
        name: tokenindex
        schema:
          type: string
      - description: 'Data filter field. Prefixes supported: > >= < <= @ ^ ! !@ !^'
        in: query
        name: updated
        schema:
          type: string
      - description: 'Data filter field. Prefixes supported: > >= < <= @ ^ ! !@ !^'
        in: query
        name: uri
        schema:
          type: string
      - description: Sort field. For multi-field sort use comma separated values (or
          multiple query values) with '-' prefix for descending
        in: query
        name: sort
        schema:
          type: string
      - description: Ascending sort order (overrides all fields in a multi-field sort)
        in: query
        name: ascending
        schema:
          type: string
      - description: Descending sort order (overrides all fields in a multi-field
          sort)
        in: query
        name: descending
        schema:
          type: string
      - description: 'The number of records to skip (max: 1,000). Unsuitable for bulk
          operations'
        in: query
        name: skip
        schema:
          type: string
      - description: 'The maximum number of records to return (max: 1,000)'
        in: query
        name: limit
        schema:
          example: "25"
          type: string
      - description: Return a total count as well as items (adds extra database processing)
        in: query
        name: count
        schema:
          type: string
      responses:
        "200":
          content:
            application/json:
              schema:
                properties:
                  balance: {}
                  connector:
                    type: string
                  key:
                    type: string
                  namespace:
                    type: string
                  pool: {}
                  tokenIndex:
                    type: string
                  updated: {}
                  uri:
                    type: string
                type: object
          description: Success
        default:
          description: ""
  /namespaces/{ns}/tokens/burn:
    post:
      description: 'TODO: Description'
      operationId: postTokenBurn
      parameters:
      - description: 'TODO: Description'
        in: path
        name: ns
        required: true
        schema:
          example: default
          type: string
      - description: When true the HTTP request blocks until the message is confirmed
        in: query
        name: confirm
        schema:
          type: string
      - description: Server-side request timeout (millseconds, or set a custom suffix
          like 10s)
        in: header
        name: Request-Timeout
        schema:
          default: 120s
          type: string
      requestBody:
        content:
          application/json:
            schema:
              properties:
                amount: {}
                connector:
                  type: string
                created: {}
                from:
                  type: string
                key:
                  type: string
                localId: {}
                message: {}
                messageHash: {}
                namespace:
                  type: string
                pool: {}
                protocolId:
                  type: string
                to:
                  type: string
                tokenIndex:
                  type: string
                tx:
                  properties:
                    id: {}
                    type:
                      type: string
                  type: object
                type:
                  enum:
                  - mint
                  - burn
                  - transfer
                  type: string
                uri:
                  type: string
              type: object
      responses:
        "200":
          content:
            application/json:
              schema:
                properties:
                  amount: {}
                  connector:
                    type: string
                  created: {}
                  from:
                    type: string
                  key:
                    type: string
                  localId: {}
                  message: {}
                  messageHash: {}
                  namespace:
                    type: string
                  pool: {}
                  protocolId:
                    type: string
                  to:
                    type: string
                  tokenIndex:
                    type: string
                  tx:
                    properties:
                      id: {}
                      type:
                        type: string
                    type: object
                  type:
                    enum:
                    - mint
                    - burn
                    - transfer
                    type: string
                  uri:
                    type: string
                type: object
          description: Success
        "202":
          content:
            application/json:
              schema:
                properties:
                  amount: {}
                  connector:
                    type: string
                  created: {}
                  from:
                    type: string
                  key:
                    type: string
                  localId: {}
                  message: {}
                  messageHash: {}
                  namespace:
                    type: string
                  pool: {}
                  protocolId:
                    type: string
                  to:
                    type: string
                  tokenIndex:
                    type: string
                  tx:
                    properties:
                      id: {}
                      type:
                        type: string
                    type: object
                  type:
                    enum:
                    - mint
                    - burn
                    - transfer
                    type: string
                  uri:
                    type: string
                type: object
          description: Success
        default:
          description: ""
  /namespaces/{ns}/tokens/connectors:
    get:
      description: 'TODO: Description'
      operationId: getTokenConnectors
      parameters:
      - description: 'TODO: Description'
        in: path
        name: ns
        required: true
        schema:
          example: default
          type: string
      - description: Server-side request timeout (millseconds, or set a custom suffix
          like 10s)
        in: header
        name: Request-Timeout
        schema:
          default: 120s
          type: string
      responses:
        "200":
          content:
            application/json:
              schema:
                properties:
                  name:
                    type: string
                type: object
          description: Success
        default:
          description: ""
  /namespaces/{ns}/tokens/mint:
    post:
      description: 'TODO: Description'
      operationId: postTokenMint
      parameters:
      - description: 'TODO: Description'
        in: path
        name: ns
        required: true
        schema:
          example: default
          type: string
      - description: When true the HTTP request blocks until the message is confirmed
        in: query
        name: confirm
        schema:
          type: string
      - description: Server-side request timeout (millseconds, or set a custom suffix
          like 10s)
        in: header
        name: Request-Timeout
        schema:
          default: 120s
          type: string
      requestBody:
        content:
          application/json:
            schema:
              properties:
                amount: {}
                connector:
                  type: string
                created: {}
                from:
                  type: string
                key:
                  type: string
                localId: {}
                message: {}
                messageHash: {}
                namespace:
                  type: string
                pool: {}
                protocolId:
                  type: string
                to:
                  type: string
                tokenIndex:
                  type: string
                tx:
                  properties:
                    id: {}
                    type:
                      type: string
                  type: object
                type:
                  enum:
                  - mint
                  - burn
                  - transfer
                  type: string
                uri:
                  type: string
              type: object
      responses:
        "200":
          content:
            application/json:
              schema:
                properties:
                  amount: {}
                  connector:
                    type: string
                  created: {}
                  from:
                    type: string
                  key:
                    type: string
                  localId: {}
                  message: {}
                  messageHash: {}
                  namespace:
                    type: string
                  pool: {}
                  protocolId:
                    type: string
                  to:
                    type: string
                  tokenIndex:
                    type: string
                  tx:
                    properties:
                      id: {}
                      type:
                        type: string
                    type: object
                  type:
                    enum:
                    - mint
                    - burn
                    - transfer
                    type: string
                  uri:
                    type: string
                type: object
          description: Success
        "202":
          content:
            application/json:
              schema:
                properties:
                  amount: {}
                  connector:
                    type: string
                  created: {}
                  from:
                    type: string
                  key:
                    type: string
                  localId: {}
                  message: {}
                  messageHash: {}
                  namespace:
                    type: string
                  pool: {}
                  protocolId:
                    type: string
                  to:
                    type: string
                  tokenIndex:
                    type: string
                  tx:
                    properties:
                      id: {}
                      type:
                        type: string
                    type: object
                  type:
                    enum:
                    - mint
                    - burn
                    - transfer
                    type: string
                  uri:
                    type: string
                type: object
          description: Success
        default:
          description: ""
  /namespaces/{ns}/tokens/pools:
    get:
      description: 'TODO: Description'
      operationId: getTokenPools
      parameters:
      - description: 'TODO: Description'
        in: path
        name: ns
        required: true
        schema:
          example: default
          type: string
      - description: Server-side request timeout (millseconds, or set a custom suffix
          like 10s)
        in: header
        name: Request-Timeout
        schema:
          default: 120s
          type: string
      - description: 'Data filter field. Prefixes supported: > >= < <= @ ^ ! !@ !^'
        in: query
        name: connector
        schema:
          type: string
      - description: 'Data filter field. Prefixes supported: > >= < <= @ ^ ! !@ !^'
        in: query
        name: created
        schema:
          type: string
      - description: 'Data filter field. Prefixes supported: > >= < <= @ ^ ! !@ !^'
        in: query
        name: id
        schema:
          type: string
      - description: 'Data filter field. Prefixes supported: > >= < <= @ ^ ! !@ !^'
        in: query
        name: key
        schema:
          type: string
      - description: 'Data filter field. Prefixes supported: > >= < <= @ ^ ! !@ !^'
        in: query
        name: message
        schema:
          type: string
      - description: 'Data filter field. Prefixes supported: > >= < <= @ ^ ! !@ !^'
        in: query
        name: name
        schema:
          type: string
      - description: 'Data filter field. Prefixes supported: > >= < <= @ ^ ! !@ !^'
        in: query
        name: namespace
        schema:
          type: string
      - description: 'Data filter field. Prefixes supported: > >= < <= @ ^ ! !@ !^'
        in: query
        name: protocolid
        schema:
          type: string
      - description: 'Data filter field. Prefixes supported: > >= < <= @ ^ ! !@ !^'
        in: query
        name: standard
        schema:
          type: string
      - description: 'Data filter field. Prefixes supported: > >= < <= @ ^ ! !@ !^'
        in: query
        name: state
        schema:
          type: string
      - description: 'Data filter field. Prefixes supported: > >= < <= @ ^ ! !@ !^'
        in: query
        name: symbol
        schema:
          type: string
      - description: 'Data filter field. Prefixes supported: > >= < <= @ ^ ! !@ !^'
        in: query
        name: type
        schema:
          type: string
      - description: Sort field. For multi-field sort use comma separated values (or
          multiple query values) with '-' prefix for descending
        in: query
        name: sort
        schema:
          type: string
      - description: Ascending sort order (overrides all fields in a multi-field sort)
        in: query
        name: ascending
        schema:
          type: string
      - description: Descending sort order (overrides all fields in a multi-field
          sort)
        in: query
        name: descending
        schema:
          type: string
      - description: 'The number of records to skip (max: 1,000). Unsuitable for bulk
          operations'
        in: query
        name: skip
        schema:
          type: string
      - description: 'The maximum number of records to return (max: 1,000)'
        in: query
        name: limit
        schema:
          example: "25"
          type: string
      - description: Return a total count as well as items (adds extra database processing)
        in: query
        name: count
        schema:
          type: string
      responses:
        "200":
          content:
            application/json:
              schema:
                properties:
                  config:
                    additionalProperties: {}
                    type: object
                  connector:
                    type: string
                  created: {}
                  id: {}
                  key:
                    type: string
                  message: {}
                  name:
                    type: string
                  namespace:
                    type: string
                  protocolId:
                    type: string
                  standard:
                    type: string
                  state:
                    enum:
                    - unknown
                    - pending
                    - confirmed
                    type: string
                  symbol:
                    type: string
                  tx:
                    properties:
                      id: {}
                      type:
                        type: string
                    type: object
                  type:
                    enum:
                    - fungible
                    - nonfungible
                    type: string
                type: object
          description: Success
        default:
          description: ""
    post:
      description: 'TODO: Description'
      operationId: postTokenPool
      parameters:
      - description: 'TODO: Description'
        in: path
        name: ns
        required: true
        schema:
          example: default
          type: string
      - description: When true the HTTP request blocks until the message is confirmed
        in: query
        name: confirm
        schema:
          type: string
      - description: Server-side request timeout (millseconds, or set a custom suffix
          like 10s)
        in: header
        name: Request-Timeout
        schema:
          default: 120s
          type: string
      requestBody:
        content:
          application/json:
            schema:
              properties:
                config:
                  additionalProperties: {}
                  type: object
                connector:
                  type: string
                key:
                  type: string
                name:
                  type: string
                symbol:
                  type: string
                type:
                  enum:
                  - fungible
                  - nonfungible
                  type: string
              type: object
      responses:
        "200":
          content:
            application/json:
              schema:
                properties:
                  config:
                    additionalProperties: {}
                    type: object
                  connector:
                    type: string
                  created: {}
                  id: {}
                  key:
                    type: string
                  message: {}
                  name:
                    type: string
                  namespace:
                    type: string
                  protocolId:
                    type: string
                  standard:
                    type: string
                  state:
                    enum:
                    - unknown
                    - pending
                    - confirmed
                    type: string
                  symbol:
                    type: string
                  tx:
                    properties:
                      id: {}
                      type:
                        type: string
                    type: object
                  type:
                    enum:
                    - fungible
                    - nonfungible
                    type: string
                type: object
          description: Success
        "202":
          content:
            application/json:
              schema:
                properties:
                  config:
                    additionalProperties: {}
                    type: object
                  connector:
                    type: string
                  created: {}
                  id: {}
                  key:
                    type: string
                  message: {}
                  name:
                    type: string
                  namespace:
                    type: string
                  protocolId:
                    type: string
                  standard:
                    type: string
                  state:
                    enum:
                    - unknown
                    - pending
                    - confirmed
                    type: string
                  symbol:
                    type: string
                  tx:
                    properties:
                      id: {}
                      type:
                        type: string
                    type: object
                  type:
                    enum:
                    - fungible
                    - nonfungible
                    type: string
                type: object
          description: Success
        default:
          description: ""
  /namespaces/{ns}/tokens/pools/{nameOrId}:
    get:
      description: 'TODO: Description'
      operationId: getTokenPoolByNameOrID
      parameters:
      - description: 'TODO: Description'
        in: path
        name: ns
        required: true
        schema:
          example: default
          type: string
      - description: 'TODO: Description'
        in: path
        name: nameOrId
        required: true
        schema:
          type: string
      - description: Server-side request timeout (millseconds, or set a custom suffix
          like 10s)
        in: header
        name: Request-Timeout
        schema:
          default: 120s
          type: string
      responses:
        "200":
          content:
            application/json:
              schema:
                properties:
                  config:
                    additionalProperties: {}
                    type: object
                  connector:
                    type: string
                  created: {}
                  id: {}
                  key:
                    type: string
                  message: {}
                  name:
                    type: string
                  namespace:
                    type: string
                  protocolId:
                    type: string
                  standard:
                    type: string
                  state:
                    enum:
                    - unknown
                    - pending
                    - confirmed
                    type: string
                  symbol:
                    type: string
                  tx:
                    properties:
                      id: {}
                      type:
                        type: string
                    type: object
                  type:
                    enum:
                    - fungible
                    - nonfungible
                    type: string
                type: object
          description: Success
        default:
          description: ""
  /namespaces/{ns}/tokens/transfers:
    get:
      description: 'TODO: Description'
      operationId: getTokenTransfers
      parameters:
      - description: 'TODO: Description'
        in: path
        name: ns
        required: true
        schema:
          example: default
          type: string
      - description: 'TODO: Description'
        in: query
        name: fromOrTo
        schema:
          type: string
      - description: Server-side request timeout (millseconds, or set a custom suffix
          like 10s)
        in: header
        name: Request-Timeout
        schema:
          default: 120s
          type: string
      - description: 'Data filter field. Prefixes supported: > >= < <= @ ^ ! !@ !^'
        in: query
        name: amount
        schema:
          type: string
      - description: 'Data filter field. Prefixes supported: > >= < <= @ ^ ! !@ !^'
        in: query
        name: connector
        schema:
          type: string
      - description: 'Data filter field. Prefixes supported: > >= < <= @ ^ ! !@ !^'
        in: query
        name: created
        schema:
          type: string
      - description: 'Data filter field. Prefixes supported: > >= < <= @ ^ ! !@ !^'
        in: query
        name: from
        schema:
          type: string
      - description: 'Data filter field. Prefixes supported: > >= < <= @ ^ ! !@ !^'
        in: query
        name: key
        schema:
          type: string
      - description: 'Data filter field. Prefixes supported: > >= < <= @ ^ ! !@ !^'
        in: query
        name: localid
        schema:
          type: string
      - description: 'Data filter field. Prefixes supported: > >= < <= @ ^ ! !@ !^'
        in: query
        name: message
        schema:
          type: string
      - description: 'Data filter field. Prefixes supported: > >= < <= @ ^ ! !@ !^'
        in: query
        name: messagehash
        schema:
          type: string
      - description: 'Data filter field. Prefixes supported: > >= < <= @ ^ ! !@ !^'
        in: query
        name: namespace
        schema:
          type: string
      - description: 'Data filter field. Prefixes supported: > >= < <= @ ^ ! !@ !^'
        in: query
        name: pool
        schema:
          type: string
      - description: 'Data filter field. Prefixes supported: > >= < <= @ ^ ! !@ !^'
        in: query
        name: protocolid
        schema:
          type: string
      - description: 'Data filter field. Prefixes supported: > >= < <= @ ^ ! !@ !^'
        in: query
        name: to
        schema:
          type: string
      - description: 'Data filter field. Prefixes supported: > >= < <= @ ^ ! !@ !^'
        in: query
        name: tokenindex
        schema:
          type: string
      - description: 'Data filter field. Prefixes supported: > >= < <= @ ^ ! !@ !^'
        in: query
        name: uri
        schema:
          type: string
      - description: Sort field. For multi-field sort use comma separated values (or
          multiple query values) with '-' prefix for descending
        in: query
        name: sort
        schema:
          type: string
      - description: Ascending sort order (overrides all fields in a multi-field sort)
        in: query
        name: ascending
        schema:
          type: string
      - description: Descending sort order (overrides all fields in a multi-field
          sort)
        in: query
        name: descending
        schema:
          type: string
      - description: 'The number of records to skip (max: 1,000). Unsuitable for bulk
          operations'
        in: query
        name: skip
        schema:
          type: string
      - description: 'The maximum number of records to return (max: 1,000)'
        in: query
        name: limit
        schema:
          example: "25"
          type: string
      - description: Return a total count as well as items (adds extra database processing)
        in: query
        name: count
        schema:
          type: string
      responses:
        "200":
          content:
            application/json:
              schema:
                properties:
                  amount: {}
                  connector:
                    type: string
                  created: {}
                  from:
                    type: string
                  key:
                    type: string
                  localId: {}
                  message: {}
                  messageHash: {}
                  namespace:
                    type: string
                  pool: {}
                  protocolId:
                    type: string
                  to:
                    type: string
                  tokenIndex:
                    type: string
                  tx:
                    properties:
                      id: {}
                      type:
                        type: string
                    type: object
                  type:
                    enum:
                    - mint
                    - burn
                    - transfer
                    type: string
                  uri:
                    type: string
                type: object
          description: Success
        default:
          description: ""
    post:
      description: 'TODO: Description'
      operationId: postTokenTransfer
      parameters:
      - description: 'TODO: Description'
        in: path
        name: ns
        required: true
        schema:
          example: default
          type: string
      - description: When true the HTTP request blocks until the message is confirmed
        in: query
        name: confirm
        schema:
          type: string
      - description: Server-side request timeout (millseconds, or set a custom suffix
          like 10s)
        in: header
        name: Request-Timeout
        schema:
          default: 120s
          type: string
      requestBody:
        content:
          application/json:
            schema:
              properties:
                amount: {}
                connector:
                  type: string
                created: {}
                from:
                  type: string
                key:
                  type: string
                localId: {}
                message: {}
                messageHash: {}
                namespace:
                  type: string
                pool: {}
                protocolId:
                  type: string
                to:
                  type: string
                tokenIndex:
                  type: string
                tx:
                  properties:
                    id: {}
                    type:
                      type: string
                  type: object
                type:
                  enum:
                  - mint
                  - burn
                  - transfer
                  type: string
                uri:
                  type: string
              type: object
      responses:
        "200":
          content:
            application/json:
              schema:
                properties:
                  amount: {}
                  connector:
                    type: string
                  created: {}
                  from:
                    type: string
                  key:
                    type: string
                  localId: {}
                  message: {}
                  messageHash: {}
                  namespace:
                    type: string
                  pool: {}
                  protocolId:
                    type: string
                  to:
                    type: string
                  tokenIndex:
                    type: string
                  tx:
                    properties:
                      id: {}
                      type:
                        type: string
                    type: object
                  type:
                    enum:
                    - mint
                    - burn
                    - transfer
                    type: string
                  uri:
                    type: string
                type: object
          description: Success
        "202":
          content:
            application/json:
              schema:
                properties:
                  amount: {}
                  connector:
                    type: string
                  created: {}
                  from:
                    type: string
                  key:
                    type: string
                  localId: {}
                  message: {}
                  messageHash: {}
                  namespace:
                    type: string
                  pool: {}
                  protocolId:
                    type: string
                  to:
                    type: string
                  tokenIndex:
                    type: string
                  tx:
                    properties:
                      id: {}
                      type:
                        type: string
                    type: object
                  type:
                    enum:
                    - mint
                    - burn
                    - transfer
                    type: string
                  uri:
                    type: string
                type: object
          description: Success
        default:
          description: ""
  /namespaces/{ns}/tokens/transfers/{transferId}:
    get:
      description: 'TODO: Description'
      operationId: getTokenTransferByID
      parameters:
      - description: 'TODO: Description'
        in: path
        name: ns
        required: true
        schema:
          example: default
          type: string
      - description: 'TODO: Description'
        in: path
        name: transferId
        required: true
        schema:
          type: string
      - description: Server-side request timeout (millseconds, or set a custom suffix
          like 10s)
        in: header
        name: Request-Timeout
        schema:
          default: 120s
          type: string
      responses:
        "200":
          content:
            application/json:
              schema:
                properties:
                  amount: {}
                  connector:
                    type: string
                  created: {}
                  from:
                    type: string
                  key:
                    type: string
                  localId: {}
                  message: {}
                  messageHash: {}
                  namespace:
                    type: string
                  pool: {}
                  protocolId:
                    type: string
                  to:
                    type: string
                  tokenIndex:
                    type: string
                  tx:
                    properties:
                      id: {}
                      type:
                        type: string
                    type: object
                  type:
                    enum:
                    - mint
                    - burn
                    - transfer
                    type: string
                  uri:
                    type: string
                type: object
          description: Success
        default:
          description: ""
  /namespaces/{ns}/transactions:
    get:
      description: 'TODO: Description'
      operationId: getTxns
      parameters:
      - description: 'TODO: Description'
        in: path
        name: ns
        required: true
        schema:
          example: default
          type: string
      - description: Server-side request timeout (millseconds, or set a custom suffix
          like 10s)
        in: header
        name: Request-Timeout
        schema:
          default: 120s
          type: string
      - description: 'Data filter field. Prefixes supported: > >= < <= @ ^ ! !@ !^'
        in: query
        name: created
        schema:
          type: string
      - description: 'Data filter field. Prefixes supported: > >= < <= @ ^ ! !@ !^'
        in: query
        name: id
        schema:
          type: string
      - description: 'Data filter field. Prefixes supported: > >= < <= @ ^ ! !@ !^'
        in: query
        name: info
        schema:
          type: string
      - description: 'Data filter field. Prefixes supported: > >= < <= @ ^ ! !@ !^'
        in: query
        name: namespace
        schema:
          type: string
      - description: 'Data filter field. Prefixes supported: > >= < <= @ ^ ! !@ !^'
        in: query
        name: protocolid
        schema:
          type: string
      - description: 'Data filter field. Prefixes supported: > >= < <= @ ^ ! !@ !^'
        in: query
        name: reference
        schema:
          type: string
      - description: 'Data filter field. Prefixes supported: > >= < <= @ ^ ! !@ !^'
        in: query
        name: sequence
        schema:
          type: string
      - description: 'Data filter field. Prefixes supported: > >= < <= @ ^ ! !@ !^'
        in: query
        name: signer
        schema:
          type: string
      - description: 'Data filter field. Prefixes supported: > >= < <= @ ^ ! !@ !^'
        in: query
        name: status
        schema:
          type: string
      - description: 'Data filter field. Prefixes supported: > >= < <= @ ^ ! !@ !^'
        in: query
        name: type
        schema:
          type: string
      - description: Sort field. For multi-field sort use comma separated values (or
          multiple query values) with '-' prefix for descending
        in: query
        name: sort
        schema:
          type: string
      - description: Ascending sort order (overrides all fields in a multi-field sort)
        in: query
        name: ascending
        schema:
          type: string
      - description: Descending sort order (overrides all fields in a multi-field
          sort)
        in: query
        name: descending
        schema:
          type: string
      - description: 'The number of records to skip (max: 1,000). Unsuitable for bulk
          operations'
        in: query
        name: skip
        schema:
          type: string
      - description: 'The maximum number of records to return (max: 1,000)'
        in: query
        name: limit
        schema:
          example: "25"
          type: string
      - description: Return a total count as well as items (adds extra database processing)
        in: query
        name: count
        schema:
          type: string
      responses:
        "200":
          content:
            application/json:
              schema:
                properties:
                  created: {}
                  hash: {}
                  id: {}
                  info:
                    additionalProperties: {}
                    type: object
                  protocolId:
                    type: string
                  status:
                    type: string
                  subject:
                    properties:
                      namespace:
                        type: string
                      reference: {}
                      signer:
                        type: string
                      type:
                        enum:
                        - none
                        - batch_pin
                        - token_pool
                        - token_transfer
                        type: string
                    type: object
                type: object
          description: Success
        default:
          description: ""
  /namespaces/{ns}/transactions/{txnid}:
    get:
      description: 'TODO: Description'
      operationId: getTxnByID
      parameters:
      - description: 'TODO: Description'
        in: path
        name: ns
        required: true
        schema:
          example: default
          type: string
      - description: 'TODO: Description'
        in: path
        name: txnid
        required: true
        schema:
          type: string
      - description: Server-side request timeout (millseconds, or set a custom suffix
          like 10s)
        in: header
        name: Request-Timeout
        schema:
          default: 120s
          type: string
      - description: 'Data filter field. Prefixes supported: > >= < <= @ ^ ! !@ !^'
        in: query
        name: created
        schema:
          type: string
      - description: 'Data filter field. Prefixes supported: > >= < <= @ ^ ! !@ !^'
        in: query
        name: id
        schema:
          type: string
      - description: 'Data filter field. Prefixes supported: > >= < <= @ ^ ! !@ !^'
        in: query
        name: info
        schema:
          type: string
      - description: 'Data filter field. Prefixes supported: > >= < <= @ ^ ! !@ !^'
        in: query
        name: namespace
        schema:
          type: string
      - description: 'Data filter field. Prefixes supported: > >= < <= @ ^ ! !@ !^'
        in: query
        name: protocolid
        schema:
          type: string
      - description: 'Data filter field. Prefixes supported: > >= < <= @ ^ ! !@ !^'
        in: query
        name: reference
        schema:
          type: string
      - description: 'Data filter field. Prefixes supported: > >= < <= @ ^ ! !@ !^'
        in: query
        name: sequence
        schema:
          type: string
      - description: 'Data filter field. Prefixes supported: > >= < <= @ ^ ! !@ !^'
        in: query
        name: signer
        schema:
          type: string
      - description: 'Data filter field. Prefixes supported: > >= < <= @ ^ ! !@ !^'
        in: query
        name: status
        schema:
          type: string
      - description: 'Data filter field. Prefixes supported: > >= < <= @ ^ ! !@ !^'
        in: query
        name: type
        schema:
          type: string
      - description: Sort field. For multi-field sort use comma separated values (or
          multiple query values) with '-' prefix for descending
        in: query
        name: sort
        schema:
          type: string
      - description: Ascending sort order (overrides all fields in a multi-field sort)
        in: query
        name: ascending
        schema:
          type: string
      - description: Descending sort order (overrides all fields in a multi-field
          sort)
        in: query
        name: descending
        schema:
          type: string
      - description: 'The number of records to skip (max: 1,000). Unsuitable for bulk
          operations'
        in: query
        name: skip
        schema:
          type: string
      - description: 'The maximum number of records to return (max: 1,000)'
        in: query
        name: limit
        schema:
          example: "25"
          type: string
      - description: Return a total count as well as items (adds extra database processing)
        in: query
        name: count
        schema:
          type: string
      responses:
        "200":
          content:
            application/json:
              schema:
                properties:
                  created: {}
                  hash: {}
                  id: {}
                  info:
                    additionalProperties: {}
                    type: object
                  protocolId:
                    type: string
                  status:
                    type: string
                  subject:
                    properties:
                      namespace:
                        type: string
                      reference: {}
                      signer:
                        type: string
                      type:
                        enum:
                        - none
                        - batch_pin
                        - token_pool
                        - token_transfer
                        type: string
                    type: object
                type: object
          description: Success
        default:
          description: ""
  /namespaces/{ns}/transactions/{txnid}/operations:
    get:
      description: 'TODO: Description'
      operationId: getTxnOps
      parameters:
      - description: 'TODO: Description'
        in: path
        name: ns
        required: true
        schema:
          example: default
          type: string
      - description: 'TODO: Description'
        in: path
        name: txnid
        required: true
        schema:
          type: string
      - description: Server-side request timeout (millseconds, or set a custom suffix
          like 10s)
        in: header
        name: Request-Timeout
        schema:
          default: 120s
          type: string
      responses:
        "200":
          content:
            application/json:
              schema:
                items:
                  properties:
                    created: {}
                    hash: {}
                    id: {}
                    info:
                      additionalProperties: {}
                      type: object
                    protocolId:
                      type: string
                    status:
                      type: string
                    subject:
                      properties:
                        namespace:
                          type: string
                        reference: {}
                        signer:
                          type: string
                        type:
                          enum:
                          - none
                          - batch_pin
                          - token_pool
                          - token_transfer
                          type: string
                      type: object
                  type: object
                type: array
          description: Success
        default:
          description: ""
  /network/nodes:
    get:
      description: 'TODO: Description'
      operationId: getNetworkNodes
      parameters:
      - description: Server-side request timeout (millseconds, or set a custom suffix
          like 10s)
        in: header
        name: Request-Timeout
        schema:
          default: 120s
          type: string
      - description: 'Data filter field. Prefixes supported: > >= < <= @ ^ ! !@ !^'
        in: query
        name: created
        schema:
          type: string
      - description: 'Data filter field. Prefixes supported: > >= < <= @ ^ ! !@ !^'
        in: query
        name: description
        schema:
          type: string
      - description: 'Data filter field. Prefixes supported: > >= < <= @ ^ ! !@ !^'
        in: query
        name: dx.endpoint
        schema:
          type: string
      - description: 'Data filter field. Prefixes supported: > >= < <= @ ^ ! !@ !^'
        in: query
        name: dx.peer
        schema:
          type: string
      - description: 'Data filter field. Prefixes supported: > >= < <= @ ^ ! !@ !^'
        in: query
        name: id
        schema:
          type: string
      - description: 'Data filter field. Prefixes supported: > >= < <= @ ^ ! !@ !^'
        in: query
        name: message
        schema:
          type: string
      - description: 'Data filter field. Prefixes supported: > >= < <= @ ^ ! !@ !^'
        in: query
        name: name
        schema:
          type: string
      - description: 'Data filter field. Prefixes supported: > >= < <= @ ^ ! !@ !^'
        in: query
        name: owner
        schema:
          type: string
      - description: Sort field. For multi-field sort use comma separated values (or
          multiple query values) with '-' prefix for descending
        in: query
        name: sort
        schema:
          type: string
      - description: Ascending sort order (overrides all fields in a multi-field sort)
        in: query
        name: ascending
        schema:
          type: string
      - description: Descending sort order (overrides all fields in a multi-field
          sort)
        in: query
        name: descending
        schema:
          type: string
      - description: 'The number of records to skip (max: 1,000). Unsuitable for bulk
          operations'
        in: query
        name: skip
        schema:
          type: string
      - description: 'The maximum number of records to return (max: 1,000)'
        in: query
        name: limit
        schema:
          example: "25"
          type: string
      - description: Return a total count as well as items (adds extra database processing)
        in: query
        name: count
        schema:
          type: string
      responses:
        "200":
          content:
            application/json:
              schema:
                properties:
                  created: {}
                  description:
                    type: string
                  dx:
                    properties:
                      endpoint:
                        additionalProperties: {}
                        type: object
                      peer:
                        type: string
                    type: object
                  id: {}
                  message: {}
                  name:
                    type: string
                  owner:
                    type: string
                type: object
          description: Success
        default:
          description: ""
  /network/nodes/{nid}:
    get:
      description: 'TODO: Description'
      operationId: getNetworkNode
      parameters:
      - description: 'TODO: Description'
        in: path
        name: nid
        required: true
        schema:
          type: string
      - description: Server-side request timeout (millseconds, or set a custom suffix
          like 10s)
        in: header
        name: Request-Timeout
        schema:
          default: 120s
          type: string
      responses:
        "200":
          content:
            application/json:
              schema:
                properties:
                  created: {}
                  description:
                    type: string
                  dx:
                    properties:
                      endpoint:
                        additionalProperties: {}
                        type: object
                      peer:
                        type: string
                    type: object
                  id: {}
                  message: {}
                  name:
                    type: string
                  owner:
                    type: string
                type: object
          description: Success
        default:
          description: ""
  /network/nodes/self:
    post:
      description: 'TODO: Description'
      operationId: postNodesSelf
      parameters:
      - description: When true the HTTP request blocks until the message is confirmed
        in: query
        name: confirm
        schema:
          example: "true"
          type: string
      - description: Server-side request timeout (millseconds, or set a custom suffix
          like 10s)
        in: header
        name: Request-Timeout
        schema:
          default: 120s
          type: string
      requestBody:
        content:
          application/json:
            schema:
              type: object
      responses:
        "200":
          content:
            application/json:
              schema:
                properties:
                  created: {}
                  description:
                    type: string
                  dx:
                    properties:
                      endpoint:
                        additionalProperties: {}
                        type: object
                      peer:
                        type: string
                    type: object
                  id: {}
                  message: {}
                  name:
                    type: string
                  owner:
                    type: string
                type: object
          description: Success
        "202":
          content:
            application/json:
              schema:
                properties:
                  created: {}
                  description:
                    type: string
                  dx:
                    properties:
                      endpoint:
                        additionalProperties: {}
                        type: object
                      peer:
                        type: string
                    type: object
                  id: {}
                  message: {}
                  name:
                    type: string
                  owner:
                    type: string
                type: object
          description: Success
        default:
          description: ""
  /network/organizations:
    get:
      description: 'TODO: Description'
      operationId: getNetworkOrgs
      parameters:
      - description: Server-side request timeout (millseconds, or set a custom suffix
          like 10s)
        in: header
        name: Request-Timeout
        schema:
          default: 120s
          type: string
      - description: 'Data filter field. Prefixes supported: > >= < <= @ ^ ! !@ !^'
        in: query
        name: created
        schema:
          type: string
      - description: 'Data filter field. Prefixes supported: > >= < <= @ ^ ! !@ !^'
        in: query
        name: description
        schema:
          type: string
      - description: 'Data filter field. Prefixes supported: > >= < <= @ ^ ! !@ !^'
        in: query
        name: id
        schema:
          type: string
      - description: 'Data filter field. Prefixes supported: > >= < <= @ ^ ! !@ !^'
        in: query
        name: identity
        schema:
          type: string
      - description: 'Data filter field. Prefixes supported: > >= < <= @ ^ ! !@ !^'
        in: query
        name: message
        schema:
          type: string
      - description: 'Data filter field. Prefixes supported: > >= < <= @ ^ ! !@ !^'
        in: query
        name: parent
        schema:
          type: string
      - description: 'Data filter field. Prefixes supported: > >= < <= @ ^ ! !@ !^'
        in: query
        name: profile
        schema:
          type: string
      - description: Sort field. For multi-field sort use comma separated values (or
          multiple query values) with '-' prefix for descending
        in: query
        name: sort
        schema:
          type: string
      - description: Ascending sort order (overrides all fields in a multi-field sort)
        in: query
        name: ascending
        schema:
          type: string
      - description: Descending sort order (overrides all fields in a multi-field
          sort)
        in: query
        name: descending
        schema:
          type: string
      - description: 'The number of records to skip (max: 1,000). Unsuitable for bulk
          operations'
        in: query
        name: skip
        schema:
          type: string
      - description: 'The maximum number of records to return (max: 1,000)'
        in: query
        name: limit
        schema:
          example: "25"
          type: string
      - description: Return a total count as well as items (adds extra database processing)
        in: query
        name: count
        schema:
          type: string
      responses:
        "200":
          content:
            application/json:
              schema:
                properties:
                  created: {}
                  description:
                    type: string
                  id: {}
                  identity:
                    type: string
                  message: {}
                  name:
                    type: string
                  parent:
                    type: string
                  profile:
                    additionalProperties: {}
                    type: object
                type: object
          description: Success
        default:
          description: ""
    post:
      description: 'TODO: Description'
      operationId: postNewOrganization
      parameters:
      - description: When true the HTTP request blocks until the message is confirmed
        in: query
        name: confirm
        schema:
          example: "true"
          type: string
      - description: Server-side request timeout (millseconds, or set a custom suffix
          like 10s)
        in: header
        name: Request-Timeout
        schema:
          default: 120s
          type: string
      requestBody:
        content:
          application/json:
            schema:
              properties:
                description:
                  type: string
                identity:
                  type: string
                name:
                  type: string
                parent:
                  type: string
                profile:
                  additionalProperties: {}
                  type: object
              type: object
      responses:
        "200":
          content:
            application/json:
              schema:
                properties:
                  created: {}
                  description:
                    type: string
                  id: {}
                  identity:
                    type: string
                  message: {}
                  name:
                    type: string
                  parent:
                    type: string
                  profile:
                    additionalProperties: {}
                    type: object
                type: object
          description: Success
        "202":
          content:
            application/json:
              schema:
                properties:
                  created: {}
                  description:
                    type: string
                  id: {}
                  identity:
                    type: string
                  message: {}
                  name:
                    type: string
                  parent:
                    type: string
                  profile:
                    additionalProperties: {}
                    type: object
                type: object
          description: Success
        default:
          description: ""
  /network/organizations/{oid}:
    get:
      description: 'TODO: Description'
      operationId: getNetworkOrg
      parameters:
      - description: 'TODO: Description'
        in: path
        name: oid
        required: true
        schema:
          type: string
      - description: Server-side request timeout (millseconds, or set a custom suffix
          like 10s)
        in: header
        name: Request-Timeout
        schema:
          default: 120s
          type: string
      responses:
        "200":
          content:
            application/json:
              schema:
                properties:
                  created: {}
                  description:
                    type: string
                  id: {}
                  identity:
                    type: string
                  message: {}
                  name:
                    type: string
                  parent:
                    type: string
                  profile:
                    additionalProperties: {}
                    type: object
                type: object
          description: Success
        default:
          description: ""
  /network/organizations/self:
    post:
      description: 'TODO: Description'
      operationId: postNewOrganizationSelf
      parameters:
      - description: When true the HTTP request blocks until the message is confirmed
        in: query
        name: confirm
        schema:
          example: "true"
          type: string
      - description: Server-side request timeout (millseconds, or set a custom suffix
          like 10s)
        in: header
        name: Request-Timeout
        schema:
          default: 120s
          type: string
      requestBody:
        content:
          application/json:
            schema:
              type: object
      responses:
        "200":
          content:
            application/json:
              schema:
                properties:
                  created: {}
                  description:
                    type: string
                  id: {}
                  identity:
                    type: string
                  message: {}
                  name:
                    type: string
                  parent:
                    type: string
                  profile:
                    additionalProperties: {}
                    type: object
                type: object
          description: Success
        "202":
          content:
            application/json:
              schema:
                properties:
                  created: {}
                  description:
                    type: string
                  id: {}
                  identity:
                    type: string
                  message: {}
                  name:
                    type: string
                  parent:
                    type: string
                  profile:
                    additionalProperties: {}
                    type: object
                type: object
          description: Success
        default:
          description: ""
  /network/register/node:
    post:
      deprecated: true
      description: 'TODO: Description'
      operationId: postRegisterNode
      parameters:
      - description: Server-side request timeout (millseconds, or set a custom suffix
          like 10s)
        in: header
        name: Request-Timeout
        schema:
          default: 120s
          type: string
      requestBody:
        content:
          application/json:
            schema:
              type: object
      responses:
        "202":
          content:
            application/json:
              schema:
                properties:
                  batch: {}
                  confirmed: {}
                  data:
                    items:
                      properties:
                        hash: {}
                        id: {}
                      type: object
                    type: array
                  hash: {}
                  header:
                    properties:
                      author:
                        type: string
                      cid: {}
                      created: {}
                      datahash: {}
                      group: {}
                      id: {}
                      key:
                        type: string
                      namespace:
                        type: string
                      tag:
                        type: string
                      topics:
                        items:
                          type: string
                        type: array
                      txtype:
                        type: string
                      type:
                        enum:
                        - definition
                        - broadcast
                        - private
                        - groupinit
                        - transfer_broadcast
                        - transfer_private
                        type: string
                    type: object
                  pins:
                    items:
                      type: string
                    type: array
                  state:
                    enum:
                    - staged
                    - ready
                    - pending
                    - confirmed
                    - rejected
                    type: string
                type: object
          description: Success
        default:
          description: ""
  /network/register/node/organization:
    post:
      deprecated: true
      description: 'TODO: Description'
      operationId: postRegisterNodeOrg
      parameters:
      - description: Server-side request timeout (millseconds, or set a custom suffix
          like 10s)
        in: header
        name: Request-Timeout
        schema:
          default: 120s
          type: string
      requestBody:
        content:
          application/json:
            schema:
              type: object
      responses:
        "202":
          content:
            application/json:
              schema:
                properties:
                  batch: {}
                  confirmed: {}
                  data:
                    items:
                      properties:
                        hash: {}
                        id: {}
                      type: object
                    type: array
                  hash: {}
                  header:
                    properties:
                      author:
                        type: string
                      cid: {}
                      created: {}
                      datahash: {}
                      group: {}
                      id: {}
                      key:
                        type: string
                      namespace:
                        type: string
                      tag:
                        type: string
                      topics:
                        items:
                          type: string
                        type: array
                      txtype:
                        type: string
                      type:
                        enum:
                        - definition
                        - broadcast
                        - private
                        - groupinit
                        - transfer_broadcast
                        - transfer_private
                        type: string
                    type: object
                  pins:
                    items:
                      type: string
                    type: array
                  state:
                    enum:
                    - staged
                    - ready
                    - pending
                    - confirmed
                    - rejected
                    type: string
                type: object
          description: Success
        default:
          description: ""
  /network/register/organization:
    post:
      deprecated: true
      description: 'TODO: Description'
      operationId: postRegisterOrg
      parameters:
      - description: Server-side request timeout (millseconds, or set a custom suffix
          like 10s)
        in: header
        name: Request-Timeout
        schema:
          default: 120s
          type: string
      requestBody:
        content:
          application/json:
            schema:
              properties:
                description:
                  type: string
                identity:
                  type: string
                name:
                  type: string
                parent:
                  type: string
                profile:
                  additionalProperties: {}
                  type: object
              type: object
      responses:
        "202":
          content:
            application/json:
              schema:
                properties:
                  batch: {}
                  confirmed: {}
                  data:
                    items:
                      properties:
                        hash: {}
                        id: {}
                      type: object
                    type: array
                  hash: {}
                  header:
                    properties:
                      author:
                        type: string
                      cid: {}
                      created: {}
                      datahash: {}
                      group: {}
                      id: {}
                      key:
                        type: string
                      namespace:
                        type: string
                      tag:
                        type: string
                      topics:
                        items:
                          type: string
                        type: array
                      txtype:
                        type: string
                      type:
                        enum:
                        - definition
                        - broadcast
                        - private
                        - groupinit
                        - transfer_broadcast
                        - transfer_private
                        type: string
                    type: object
                  pins:
                    items:
                      type: string
                    type: array
                  state:
                    enum:
                    - staged
                    - ready
                    - pending
                    - confirmed
                    - rejected
                    type: string
                type: object
          description: Success
        default:
          description: ""
  /status:
    get:
      description: 'TODO: Description'
      operationId: getStatus
      parameters:
      - description: Server-side request timeout (millseconds, or set a custom suffix
          like 10s)
        in: header
        name: Request-Timeout
        schema:
          default: 120s
          type: string
      responses:
        "200":
          content:
            application/json:
              schema:
                properties:
                  defaults:
                    properties:
                      namespace:
                        type: string
                    type: object
                  node:
                    properties:
                      id: {}
                      name:
                        type: string
                      registered:
                        type: boolean
                    type: object
                  org:
                    properties:
                      id: {}
                      identity:
                        type: string
                      name:
                        type: string
                      registered:
                        type: boolean
                    type: object
                type: object
          description: Success
        default:
          description: ""
servers:
- url: http://localhost:12345<|MERGE_RESOLUTION|>--- conflicted
+++ resolved
@@ -416,37 +416,12 @@
                         params:
                           items:
                             properties:
-<<<<<<< HEAD
                               components:
                                 items:
                                   $ref: '#/components/schemas/FFIParam'
                                 type: array
                               details:
                                 format: byte
-=======
-                              blob:
-                                properties:
-                                  hash: {}
-                                  name:
-                                    type: string
-                                  public:
-                                    type: string
-                                  size:
-                                    format: int64
-                                    type: integer
-                                type: object
-                              created: {}
-                              datatype:
-                                properties:
-                                  name:
-                                    type: string
-                                  version:
-                                    type: string
-                                type: object
-                              hash: {}
-                              id: {}
-                              namespace:
->>>>>>> b9cfd350
                                 type: string
                               name:
                                 type: string
@@ -625,7 +600,6 @@
                     type: string
                   urls:
                     properties:
-<<<<<<< HEAD
                       openapi:
                         type: string
                       ui:
@@ -883,33 +857,6 @@
                               type: array
                             details:
                               format: byte
-=======
-                      data:
-                        items:
-                          properties:
-                            blob:
-                              properties:
-                                hash: {}
-                                name:
-                                  type: string
-                                public:
-                                  type: string
-                                size:
-                                  format: int64
-                                  type: integer
-                              type: object
-                            created: {}
-                            datatype:
-                              properties:
-                                name:
-                                  type: string
-                                version:
-                                  type: string
-                              type: object
-                            hash: {}
-                            id: {}
-                            namespace:
->>>>>>> b9cfd350
                               type: string
                             name:
                               type: string
@@ -1211,8 +1158,13 @@
                             blob:
                               properties:
                                 hash: {}
+                                name:
+                                  type: string
                                 public:
                                   type: string
+                                size:
+                                  format: int64
+                                  type: integer
                               type: object
                             created: {}
                             datatype:
@@ -1359,8 +1311,13 @@
                             blob:
                               properties:
                                 hash: {}
+                                name:
+                                  type: string
                                 public:
                                   type: string
+                                size:
+                                  format: int64
+                                  type: integer
                               type: object
                             created: {}
                             datatype:
@@ -3521,13 +3478,17 @@
           content:
             application/json:
               schema:
-<<<<<<< HEAD
                 properties:
                   blob:
                     properties:
                       hash: {}
+                      name:
+                        type: string
                       public:
                         type: string
+                      size:
+                        format: int64
+                        type: integer
                     type: object
                   created: {}
                   datatype:
@@ -3547,40 +3508,6 @@
                     format: byte
                     type: string
                 type: object
-=======
-                items:
-                  properties:
-                    blob:
-                      properties:
-                        hash: {}
-                        name:
-                          type: string
-                        public:
-                          type: string
-                        size:
-                          format: int64
-                          type: integer
-                      type: object
-                    created: {}
-                    datatype:
-                      properties:
-                        name:
-                          type: string
-                        version:
-                          type: string
-                      type: object
-                    hash: {}
-                    id: {}
-                    namespace:
-                      type: string
-                    validator:
-                      type: string
-                    value:
-                      format: byte
-                      type: string
-                  type: object
-                type: array
->>>>>>> b9cfd350
           description: Success
         default:
           description: ""
@@ -4719,26 +4646,24 @@
           content:
             application/json:
               schema:
-                items:
-                  properties:
-                    created: {}
-                    hash: {}
-                    ledger: {}
-                    members:
-                      items:
-                        properties:
-                          identity:
-                            type: string
-                          node: {}
-                        type: object
-                      type: array
-                    message: {}
-                    name:
-                      type: string
-                    namespace:
-                      type: string
-                  type: object
-                type: array
+                properties:
+                  created: {}
+                  hash: {}
+                  ledger: {}
+                  members:
+                    items:
+                      properties:
+                        identity:
+                          type: string
+                        node: {}
+                      type: object
+                    type: array
+                  message: {}
+                  name:
+                    type: string
+                  namespace:
+                    type: string
+                type: object
           description: Success
         default:
           description: ""
@@ -5143,13 +5068,17 @@
           content:
             application/json:
               schema:
-<<<<<<< HEAD
                 properties:
                   blob:
                     properties:
                       hash: {}
+                      name:
+                        type: string
                       public:
                         type: string
+                      size:
+                        format: int64
+                        type: integer
                     type: object
                   created: {}
                   datatype:
@@ -5169,40 +5098,6 @@
                     format: byte
                     type: string
                 type: object
-=======
-                items:
-                  properties:
-                    blob:
-                      properties:
-                        hash: {}
-                        name:
-                          type: string
-                        public:
-                          type: string
-                        size:
-                          format: int64
-                          type: integer
-                      type: object
-                    created: {}
-                    datatype:
-                      properties:
-                        name:
-                          type: string
-                        version:
-                          type: string
-                      type: object
-                    hash: {}
-                    id: {}
-                    namespace:
-                      type: string
-                    validator:
-                      type: string
-                    value:
-                      format: byte
-                      type: string
-                  type: object
-                type: array
->>>>>>> b9cfd350
           description: Success
         default:
           description: ""
