components: {}
info:
  title: FireFly
  version: "1.0"
openapi: 3.0.2
paths:
  /broadcast/namespace:
    post:
      deprecated: true
      description: 'TODO: Description'
      operationId: postBroadcastNamespace
      parameters:
      - description: Server-side request timeout (millseconds, or set a custom suffix
          like 10s)
        in: header
        name: Request-Timeout
        schema:
          default: 120s
          type: string
      requestBody:
        content:
          application/json:
            schema:
              properties:
                description:
                  type: string
                name:
                  type: string
              type: object
      responses:
        "202":
          content:
            application/json:
              schema:
                properties:
                  batch: {}
                  confirmed: {}
                  data:
                    items:
                      properties:
                        hash: {}
                        id: {}
                      type: object
                    type: array
                  hash: {}
                  header:
                    properties:
                      author:
                        type: string
                      cid: {}
                      created: {}
                      datahash: {}
                      group: {}
                      id: {}
                      key:
                        type: string
                      namespace:
                        type: string
                      tag:
                        type: string
                      topics:
                        items:
                          type: string
                        type: array
                      txtype:
                        type: string
                      type:
                        enum:
                        - definition
                        - broadcast
                        - private
                        - groupinit
                        - transfer_broadcast
                        - transfer_private
                        type: string
                    type: object
                  pins:
                    items:
                      type: string
                    type: array
                  state:
                    enum:
                    - staged
                    - ready
                    - pending
                    - confirmed
                    - rejected
                    type: string
                type: object
          description: Success
        default:
          description: ""
  /namespaces:
    get:
      description: 'TODO: Description'
      operationId: getNamespaces
      parameters:
      - description: Server-side request timeout (millseconds, or set a custom suffix
          like 10s)
        in: header
        name: Request-Timeout
        schema:
          default: 120s
          type: string
      - description: 'Data filter field. Prefixes supported: > >= < <= @ ^ ! !@ !^'
        in: query
        name: confirmed
        schema:
          type: string
      - description: 'Data filter field. Prefixes supported: > >= < <= @ ^ ! !@ !^'
        in: query
        name: created
        schema:
          type: string
      - description: 'Data filter field. Prefixes supported: > >= < <= @ ^ ! !@ !^'
        in: query
        name: description
        schema:
          type: string
      - description: 'Data filter field. Prefixes supported: > >= < <= @ ^ ! !@ !^'
        in: query
        name: id
        schema:
          type: string
      - description: 'Data filter field. Prefixes supported: > >= < <= @ ^ ! !@ !^'
        in: query
        name: message
        schema:
          type: string
      - description: 'Data filter field. Prefixes supported: > >= < <= @ ^ ! !@ !^'
        in: query
        name: name
        schema:
          type: string
      - description: 'Data filter field. Prefixes supported: > >= < <= @ ^ ! !@ !^'
        in: query
        name: type
        schema:
          type: string
      - description: Sort field. For multi-field sort use comma separated values (or
          multiple query values) with '-' prefix for descending
        in: query
        name: sort
        schema:
          type: string
      - description: Ascending sort order (overrides all fields in a multi-field sort)
        in: query
        name: ascending
        schema:
          type: string
      - description: Descending sort order (overrides all fields in a multi-field
          sort)
        in: query
        name: descending
        schema:
          type: string
      - description: 'The number of records to skip (max: 1,000). Unsuitable for bulk
          operations'
        in: query
        name: skip
        schema:
          type: string
      - description: 'The maximum number of records to return (max: 1,000)'
        in: query
        name: limit
        schema:
          example: "25"
          type: string
      - description: Return a total count as well as items (adds extra database processing)
        in: query
        name: count
        schema:
          type: string
      responses:
        "200":
          content:
            application/json:
              schema:
                properties:
                  created: {}
                  description:
                    type: string
                  id: {}
                  message: {}
                  name:
                    type: string
                  type:
                    enum:
                    - local
                    - broadcast
                    - system
                    type: string
                type: object
          description: Success
        default:
          description: ""
    post:
      description: 'TODO: Description'
      operationId: postNewNamespace
      parameters:
      - description: When true the HTTP request blocks until the message is confirmed
        in: query
        name: confirm
        schema:
          example: "true"
          type: string
      - description: Server-side request timeout (millseconds, or set a custom suffix
          like 10s)
        in: header
        name: Request-Timeout
        schema:
          default: 120s
          type: string
      requestBody:
        content:
          application/json:
            schema:
              properties:
                description:
                  type: string
                name:
                  type: string
              type: object
      responses:
        "200":
          content:
            application/json:
              schema:
                properties:
                  created: {}
                  description:
                    type: string
                  id: {}
                  message: {}
                  name:
                    type: string
                  type:
                    enum:
                    - local
                    - broadcast
                    - system
                    type: string
                type: object
          description: Success
        "202":
          content:
            application/json:
              schema:
                properties:
                  created: {}
                  description:
                    type: string
                  id: {}
                  message: {}
                  name:
                    type: string
                  type:
                    enum:
                    - local
                    - broadcast
                    - system
                    type: string
                type: object
          description: Success
        default:
          description: ""
  /namespaces/{ns}:
    get:
      description: 'TODO: Description'
      operationId: getNamespace
      parameters:
      - description: 'TODO: Description'
        in: path
        name: ns
        required: true
        schema:
          example: default
          type: string
      - description: Server-side request timeout (millseconds, or set a custom suffix
          like 10s)
        in: header
        name: Request-Timeout
        schema:
          default: 120s
          type: string
      responses:
        "200":
          content:
            application/json:
              schema:
                properties:
                  created: {}
                  description:
                    type: string
                  id: {}
                  message: {}
                  name:
                    type: string
                  type:
                    enum:
                    - local
                    - broadcast
                    - system
                    type: string
                type: object
          description: Success
        default:
          description: ""
  /namespaces/{ns}/apis:
    get:
      description: 'TODO: Description'
      operationId: getContractAPIs
      parameters:
      - description: 'TODO: Description'
        in: path
        name: ns
        required: true
        schema:
          example: default
          type: string
      - description: Server-side request timeout (millseconds, or set a custom suffix
          like 10s)
        in: header
        name: Request-Timeout
        schema:
          default: 120s
          type: string
      - description: 'Data filter field. Prefixes supported: > >= < <= @ ^ ! !@ !^'
        in: query
        name: id
        schema:
          type: string
      - description: 'Data filter field. Prefixes supported: > >= < <= @ ^ ! !@ !^'
        in: query
        name: interface
        schema:
          type: string
      - description: 'Data filter field. Prefixes supported: > >= < <= @ ^ ! !@ !^'
        in: query
        name: name
        schema:
          type: string
      - description: 'Data filter field. Prefixes supported: > >= < <= @ ^ ! !@ !^'
        in: query
        name: namespace
        schema:
          type: string
      - description: Sort field. For multi-field sort use comma separated values (or
          multiple query values) with '-' prefix for descending
        in: query
        name: sort
        schema:
          type: string
      - description: Ascending sort order (overrides all fields in a multi-field sort)
        in: query
        name: ascending
        schema:
          type: string
      - description: Descending sort order (overrides all fields in a multi-field
          sort)
        in: query
        name: descending
        schema:
          type: string
      - description: 'The number of records to skip (max: 1,000). Unsuitable for bulk
          operations'
        in: query
        name: skip
        schema:
          type: string
      - description: 'The maximum number of records to return (max: 1,000)'
        in: query
        name: limit
        schema:
          example: "25"
          type: string
      - description: Return a total count as well as items (adds extra database processing)
        in: query
        name: count
        schema:
          type: string
      responses:
        "200":
          content:
            application/json:
              schema:
                properties:
                  description:
                    type: string
                  events:
                    items:
                      properties:
                        contract: {}
                        description:
                          type: string
                        id: {}
                        name:
                          type: string
                        namespace:
                          type: string
                        params:
                          items:
                            properties:
                              name:
                                type: string
                              schema:
                                type: string
                            type: object
                          type: array
                        pathname:
                          type: string
                      type: object
                    type: array
                  id: {}
                  message: {}
                  methods:
                    items:
                      properties:
                        contract: {}
                        description:
                          type: string
                        id: {}
                        name:
                          type: string
                        namespace:
                          type: string
                        params:
                          items:
                            properties:
                              name:
                                type: string
                              schema:
                                type: string
                            type: object
                          type: array
                        pathname:
                          type: string
                        returns:
                          items:
                            properties:
                              name:
                                type: string
                              schema:
                                type: string
                            type: object
                          type: array
                      type: object
                    type: array
                  name:
                    type: string
                  namespace:
                    type: string
                  version:
                    type: string
                type: object
          description: Success
        default:
          description: ""
    post:
      description: 'TODO: Description'
      operationId: postNewContractAPI
      parameters:
      - description: 'TODO: Description'
        in: path
        name: ns
        required: true
        schema:
          example: default
          type: string
      - description: When true the HTTP request blocks until the message is confirmed
        in: query
        name: confirm
        schema:
          example: "true"
          type: string
      - description: Server-side request timeout (millseconds, or set a custom suffix
          like 10s)
        in: header
        name: Request-Timeout
        schema:
          default: 120s
          type: string
      requestBody:
        content:
          application/json:
            schema:
              properties:
                interface:
                  properties:
                    id: {}
                    name:
                      type: string
                    version:
                      type: string
                  type: object
                ledger:
                  type: string
                location:
                  type: string
                name:
                  type: string
              type: object
      responses:
        "200":
          content:
            application/json:
              schema:
                properties:
                  id: {}
                  interface:
                    properties:
                      id: {}
                      name:
                        type: string
                      version:
                        type: string
                    type: object
                  ledger:
                    type: string
                  location:
                    type: string
                  message: {}
                  name:
                    type: string
                  namespace:
                    type: string
                  urls:
                    properties:
                      openapi:
                        type: string
                      ui:
                        type: string
                    type: object
                type: object
          description: Success
        "202":
          content:
            application/json:
              schema:
                properties:
                  id: {}
                  interface:
                    properties:
                      id: {}
                      name:
                        type: string
                      version:
                        type: string
                    type: object
                  ledger:
                    type: string
                  location:
                    type: string
                  message: {}
                  name:
                    type: string
                  namespace:
                    type: string
                  urls:
                    properties:
                      openapi:
                        type: string
                      ui:
                        type: string
                    type: object
                type: object
          description: Success
        default:
          description: ""
  /namespaces/{ns}/apis/{apiName}:
    get:
      description: 'TODO: Description'
      operationId: getContractAPIByName
      parameters:
      - description: 'TODO: Description'
        in: path
        name: ns
        required: true
        schema:
          example: default
          type: string
      - description: 'TODO: Description'
        in: path
        name: apiName
        required: true
        schema:
          type: string
      - description: Server-side request timeout (millseconds, or set a custom suffix
          like 10s)
        in: header
        name: Request-Timeout
        schema:
          default: 120s
          type: string
      responses:
        "200":
          content:
            application/json:
              schema:
                properties:
                  id: {}
                  interface:
                    properties:
                      id: {}
                      name:
                        type: string
                      version:
                        type: string
                    type: object
                  ledger:
                    type: string
                  location:
                    type: string
                  message: {}
                  name:
                    type: string
                  namespace:
                    type: string
                  urls:
                    properties:
                      openapi:
                        type: string
                      ui:
                        type: string
                    type: object
                type: object
          description: Success
        default:
          description: ""
  /namespaces/{ns}/apis/{apiName}/invoke/{methodPath}:
    post:
      description: 'TODO: Description'
      operationId: postContractAPIInvoke
      parameters:
      - description: 'TODO: Description'
        in: path
        name: ns
        required: true
        schema:
          example: default
          type: string
      - description: 'TODO: Description'
        in: path
        name: apiName
        required: true
        schema:
          type: string
      - description: 'TODO: Description'
        in: path
        name: methodPath
        required: true
        schema:
          type: string
      - description: When true the HTTP request blocks until the message is confirmed
        in: query
        name: confirm
        schema:
          example: "true"
          type: string
      - description: Server-side request timeout (millseconds, or set a custom suffix
          like 10s)
        in: header
        name: Request-Timeout
        schema:
          default: 120s
          type: string
      requestBody:
        content:
          application/json:
            schema:
              properties:
                input:
                  additionalProperties: {}
                  type: object
                key:
                  type: string
                ledger:
                  type: string
                location:
                  type: string
              type: object
      responses:
        "200":
          content:
            application/json:
              schema: {}
          description: Success
        default:
          description: ""
  /namespaces/{ns}/apis/{apiName}/query/{methodPath}:
    post:
      description: 'TODO: Description'
      operationId: postContractAPIQuery
      parameters:
      - description: 'TODO: Description'
        in: path
        name: ns
        required: true
        schema:
          example: default
          type: string
      - description: 'TODO: Description'
        in: path
        name: apiName
        required: true
        schema:
          type: string
      - description: 'TODO: Description'
        in: path
        name: methodPath
        required: true
        schema:
          type: string
      - description: Server-side request timeout (millseconds, or set a custom suffix
          like 10s)
        in: header
        name: Request-Timeout
        schema:
          default: 120s
          type: string
      requestBody:
        content:
          application/json:
            schema:
              properties:
                input:
                  additionalProperties: {}
                  type: object
                key:
                  type: string
                ledger:
                  type: string
                location:
                  type: string
              type: object
      responses:
        "200":
          content:
            application/json:
              schema: {}
          description: Success
        default:
          description: ""
  /namespaces/{ns}/apis/{apiName}/subscribe/{eventPath}:
    post:
      description: 'TODO: Description'
      operationId: postContractAPISubscribe
      parameters:
      - description: 'TODO: Description'
        in: path
        name: ns
        required: true
        schema:
          example: default
          type: string
      - description: 'TODO: Description'
        in: path
        name: apiName
        required: true
        schema:
          type: string
      - description: 'TODO: Description'
        in: path
        name: eventPath
        required: true
        schema:
          type: string
      - description: When true the HTTP request blocks until the message is confirmed
        in: query
        name: confirm
        schema:
          example: "true"
          type: string
      - description: Server-side request timeout (millseconds, or set a custom suffix
          like 10s)
        in: header
        name: Request-Timeout
        schema:
          default: 120s
          type: string
      requestBody:
        content:
          application/json:
            schema:
              properties:
                location:
                  type: string
              type: object
      responses:
        "200":
          content:
            application/json:
              schema:
                properties:
                  created: {}
                  event:
                    properties:
                      description:
                        type: string
                      name:
                        type: string
                      params:
                        items:
                          properties:
                            name:
                              type: string
                            schema:
                              type: string
                          type: object
                        type: array
                    type: object
                  id: {}
                  interface:
                    properties:
                      id: {}
                      name:
                        type: string
                      version:
                        type: string
                    type: object
                  location:
                    type: string
                  name:
                    type: string
                  namespace:
                    type: string
                  protocolId:
                    type: string
                type: object
          description: Success
        default:
          description: ""
  /namespaces/{ns}/apis/{id}:
    put:
      description: 'TODO: Description'
      operationId: putContractAPI
      parameters:
      - description: 'TODO: Description'
        in: path
        name: ns
        required: true
        schema:
          example: default
          type: string
      - description: 'TODO: Description'
        in: path
        name: id
        required: true
        schema:
          example: id
          type: string
      - description: When true the HTTP request blocks until the message is confirmed
        in: query
        name: confirm
        schema:
          example: "true"
          type: string
      - description: Server-side request timeout (millseconds, or set a custom suffix
          like 10s)
        in: header
        name: Request-Timeout
        schema:
          default: 120s
          type: string
      requestBody:
        content:
          application/json:
            schema:
              properties:
                interface:
                  properties:
                    id: {}
                    name:
                      type: string
                    version:
                      type: string
                  type: object
                ledger:
                  type: string
                location:
                  type: string
                name:
                  type: string
              type: object
      responses:
        "200":
          content:
            application/json:
              schema:
                properties:
                  id: {}
                  interface:
                    properties:
                      id: {}
                      name:
                        type: string
                      version:
                        type: string
                    type: object
                  ledger:
                    type: string
                  location:
                    type: string
                  message: {}
                  name:
                    type: string
                  namespace:
                    type: string
                  urls:
                    properties:
                      openapi:
                        type: string
                      ui:
                        type: string
                    type: object
                type: object
          description: Success
        "202":
          content:
            application/json:
              schema:
                properties:
                  id: {}
                  interface:
                    properties:
                      id: {}
                      name:
                        type: string
                      version:
                        type: string
                    type: object
                  ledger:
                    type: string
                  location:
                    type: string
                  message: {}
                  name:
                    type: string
                  namespace:
                    type: string
                  urls:
                    properties:
                      openapi:
                        type: string
                      ui:
                        type: string
                    type: object
                type: object
          description: Success
        default:
          description: ""
  /namespaces/{ns}/batches:
    get:
      description: 'TODO: Description'
      operationId: getBatches
      parameters:
      - description: 'TODO: Description'
        in: path
        name: ns
        required: true
        schema:
          example: default
          type: string
      - description: Server-side request timeout (millseconds, or set a custom suffix
          like 10s)
        in: header
        name: Request-Timeout
        schema:
          default: 120s
          type: string
      - description: 'Data filter field. Prefixes supported: > >= < <= @ ^ ! !@ !^'
        in: query
        name: author
        schema:
          type: string
      - description: 'Data filter field. Prefixes supported: > >= < <= @ ^ ! !@ !^'
        in: query
        name: confirmed
        schema:
          type: string
      - description: 'Data filter field. Prefixes supported: > >= < <= @ ^ ! !@ !^'
        in: query
        name: created
        schema:
          type: string
      - description: 'Data filter field. Prefixes supported: > >= < <= @ ^ ! !@ !^'
        in: query
        name: group
        schema:
          type: string
      - description: 'Data filter field. Prefixes supported: > >= < <= @ ^ ! !@ !^'
        in: query
        name: hash
        schema:
          type: string
      - description: 'Data filter field. Prefixes supported: > >= < <= @ ^ ! !@ !^'
        in: query
        name: id
        schema:
          type: string
      - description: 'Data filter field. Prefixes supported: > >= < <= @ ^ ! !@ !^'
        in: query
        name: key
        schema:
          type: string
      - description: 'Data filter field. Prefixes supported: > >= < <= @ ^ ! !@ !^'
        in: query
        name: namespace
        schema:
          type: string
      - description: 'Data filter field. Prefixes supported: > >= < <= @ ^ ! !@ !^'
        in: query
        name: node
        schema:
          type: string
      - description: 'Data filter field. Prefixes supported: > >= < <= @ ^ ! !@ !^'
        in: query
        name: payloadref
        schema:
          type: string
      - description: 'Data filter field. Prefixes supported: > >= < <= @ ^ ! !@ !^'
        in: query
        name: tx.id
        schema:
          type: string
      - description: 'Data filter field. Prefixes supported: > >= < <= @ ^ ! !@ !^'
        in: query
        name: tx.type
        schema:
          type: string
      - description: 'Data filter field. Prefixes supported: > >= < <= @ ^ ! !@ !^'
        in: query
        name: type
        schema:
          type: string
      - description: Sort field. For multi-field sort use comma separated values (or
          multiple query values) with '-' prefix for descending
        in: query
        name: sort
        schema:
          type: string
      - description: Ascending sort order (overrides all fields in a multi-field sort)
        in: query
        name: ascending
        schema:
          type: string
      - description: Descending sort order (overrides all fields in a multi-field
          sort)
        in: query
        name: descending
        schema:
          type: string
      - description: 'The number of records to skip (max: 1,000). Unsuitable for bulk
          operations'
        in: query
        name: skip
        schema:
          type: string
      - description: 'The maximum number of records to return (max: 1,000)'
        in: query
        name: limit
        schema:
          example: "25"
          type: string
      - description: Return a total count as well as items (adds extra database processing)
        in: query
        name: count
        schema:
          type: string
      responses:
        "200":
          content:
            application/json:
              schema:
                properties:
                  author:
                    type: string
                  blobs:
                    items: {}
                    type: array
                  confirmed: {}
                  created: {}
                  hash: {}
                  id: {}
                  key:
                    type: string
                  namespace:
                    type: string
                  node: {}
                  payload:
                    properties:
                      data:
                        items:
                          properties:
                            blob:
                              properties:
                                hash: {}
                                name:
                                  type: string
                                public:
                                  type: string
                                size:
                                  format: int64
                                  type: integer
                              type: object
                            created: {}
                            datatype:
                              properties:
                                name:
                                  type: string
                                version:
                                  type: string
                              type: object
                            hash: {}
                            id: {}
                            namespace:
                              type: string
                            validator:
                              type: string
                            value:
                              type: string
                          type: object
                        type: array
                      messages:
                        items:
                          properties:
                            batch: {}
                            confirmed: {}
                            data:
                              items:
                                properties:
                                  hash: {}
                                  id: {}
                                type: object
                              type: array
                            hash: {}
                            header:
                              properties:
                                author:
                                  type: string
                                cid: {}
                                created: {}
                                datahash: {}
                                group: {}
                                id: {}
                                key:
                                  type: string
                                namespace:
                                  type: string
                                tag:
                                  type: string
                                topics:
                                  items:
                                    type: string
                                  type: array
                                txtype:
                                  type: string
                                type:
                                  enum:
                                  - definition
                                  - broadcast
                                  - private
                                  - groupinit
                                  - transfer_broadcast
                                  - transfer_private
                                  type: string
                              type: object
                            pins:
                              items:
                                type: string
                              type: array
                            state:
                              enum:
                              - staged
                              - ready
                              - pending
                              - confirmed
                              - rejected
                              type: string
                          type: object
                        type: array
                      tx:
                        properties:
                          id: {}
                          type:
                            type: string
                        type: object
                    type: object
                  payloadRef:
                    type: string
                  type:
                    type: string
                type: object
          description: Success
        default:
          description: ""
  /namespaces/{ns}/batches/{batchid}:
    get:
      description: 'TODO: Description'
      operationId: getBatchByID
      parameters:
      - description: 'TODO: Description'
        in: path
        name: ns
        required: true
        schema:
          example: default
          type: string
      - description: 'TODO: Description'
        in: path
        name: batchid
        required: true
        schema:
          type: string
      - description: Server-side request timeout (millseconds, or set a custom suffix
          like 10s)
        in: header
        name: Request-Timeout
        schema:
          default: 120s
          type: string
      responses:
        "200":
          content:
            application/json:
              schema:
                properties:
                  author:
                    type: string
                  blobs:
                    items: {}
                    type: array
                  confirmed: {}
                  created: {}
                  hash: {}
                  id: {}
                  key:
                    type: string
                  namespace:
                    type: string
                  node: {}
                  payload:
                    properties:
                      data:
                        items:
                          properties:
                            blob:
                              properties:
                                hash: {}
                                name:
                                  type: string
                                public:
                                  type: string
                                size:
                                  format: int64
                                  type: integer
                              type: object
                            created: {}
                            datatype:
                              properties:
                                name:
                                  type: string
                                version:
                                  type: string
                              type: object
                            hash: {}
                            id: {}
                            namespace:
                              type: string
                            validator:
                              type: string
                            value:
                              type: string
                          type: object
                        type: array
                      messages:
                        items:
                          properties:
                            batch: {}
                            confirmed: {}
                            data:
                              items:
                                properties:
                                  hash: {}
                                  id: {}
                                type: object
                              type: array
                            hash: {}
                            header:
                              properties:
                                author:
                                  type: string
                                cid: {}
                                created: {}
                                datahash: {}
                                group: {}
                                id: {}
                                key:
                                  type: string
                                namespace:
                                  type: string
                                tag:
                                  type: string
                                topics:
                                  items:
                                    type: string
                                  type: array
                                txtype:
                                  type: string
                                type:
                                  enum:
                                  - definition
                                  - broadcast
                                  - private
                                  - groupinit
                                  - transfer_broadcast
                                  - transfer_private
                                  type: string
                              type: object
                            pins:
                              items:
                                type: string
                              type: array
                            state:
                              enum:
                              - staged
                              - ready
                              - pending
                              - confirmed
                              - rejected
                              type: string
                          type: object
                        type: array
                      tx:
                        properties:
                          id: {}
                          type:
                            type: string
                        type: object
                    type: object
                  payloadRef:
                    type: string
                  type:
                    type: string
                type: object
          description: Success
        default:
          description: ""
  /namespaces/{ns}/blockchainevents:
    get:
      description: 'TODO: Description'
      operationId: getBlockchainEvents
      parameters:
      - description: 'TODO: Description'
        in: path
        name: ns
        required: true
        schema:
          example: default
          type: string
      - description: Server-side request timeout (millseconds, or set a custom suffix
          like 10s)
        in: header
        name: Request-Timeout
        schema:
          default: 120s
          type: string
      - description: 'Data filter field. Prefixes supported: > >= < <= @ ^ ! !@ !^'
        in: query
        name: id
        schema:
          type: string
      - description: 'Data filter field. Prefixes supported: > >= < <= @ ^ ! !@ !^'
        in: query
        name: name
        schema:
          type: string
      - description: 'Data filter field. Prefixes supported: > >= < <= @ ^ ! !@ !^'
        in: query
        name: namespace
        schema:
          type: string
      - description: 'Data filter field. Prefixes supported: > >= < <= @ ^ ! !@ !^'
        in: query
        name: protocolid
        schema:
          type: string
      - description: 'Data filter field. Prefixes supported: > >= < <= @ ^ ! !@ !^'
        in: query
        name: source
        schema:
          type: string
      - description: 'Data filter field. Prefixes supported: > >= < <= @ ^ ! !@ !^'
        in: query
        name: subscription
        schema:
          type: string
      - description: 'Data filter field. Prefixes supported: > >= < <= @ ^ ! !@ !^'
        in: query
        name: timestamp
        schema:
          type: string
      - description: 'Data filter field. Prefixes supported: > >= < <= @ ^ ! !@ !^'
        in: query
        name: tx.id
        schema:
          type: string
      - description: 'Data filter field. Prefixes supported: > >= < <= @ ^ ! !@ !^'
        in: query
        name: tx.type
        schema:
          type: string
      - description: Sort field. For multi-field sort use comma separated values (or
          multiple query values) with '-' prefix for descending
        in: query
        name: sort
        schema:
          type: string
      - description: Ascending sort order (overrides all fields in a multi-field sort)
        in: query
        name: ascending
        schema:
          type: string
      - description: Descending sort order (overrides all fields in a multi-field
          sort)
        in: query
        name: descending
        schema:
          type: string
      - description: 'The number of records to skip (max: 1,000). Unsuitable for bulk
          operations'
        in: query
        name: skip
        schema:
          type: string
      - description: 'The maximum number of records to return (max: 1,000)'
        in: query
        name: limit
        schema:
          example: "25"
          type: string
      - description: Return a total count as well as items (adds extra database processing)
        in: query
        name: count
        schema:
          type: string
      responses:
        "200":
          content:
            application/json:
              schema:
                properties:
                  id: {}
                  info:
                    additionalProperties: {}
                    type: object
                  name:
                    type: string
                  namespace:
                    type: string
                  output:
                    additionalProperties: {}
                    type: object
                  protocolId:
                    type: string
                  sequence:
                    format: int64
                    type: integer
                  source:
                    type: string
                  subscription: {}
                  timestamp: {}
                  tx:
                    properties:
                      id: {}
                      type:
                        type: string
                    type: object
                type: object
          description: Success
        default:
          description: ""
  /namespaces/{ns}/blockchainevents/{id}:
    get:
      description: 'TODO: Description'
      operationId: getBlockchainEventByID
      parameters:
      - description: 'TODO: Description'
        in: path
        name: ns
        required: true
        schema:
          example: default
          type: string
      - description: 'TODO: Description'
        in: path
        name: id
        required: true
        schema:
          type: string
      - description: Server-side request timeout (millseconds, or set a custom suffix
          like 10s)
        in: header
        name: Request-Timeout
        schema:
          default: 120s
          type: string
      responses:
        "200":
          content:
            application/json:
              schema:
                properties:
                  id: {}
                  info:
                    additionalProperties: {}
                    type: object
                  name:
                    type: string
                  namespace:
                    type: string
                  output:
                    additionalProperties: {}
                    type: object
                  protocolId:
                    type: string
                  sequence:
                    format: int64
                    type: integer
                  source:
                    type: string
                  subscription: {}
                  timestamp: {}
                  tx:
                    properties:
                      id: {}
                      type:
                        type: string
                    type: object
                type: object
          description: Success
        default:
          description: ""
  /namespaces/{ns}/broadcast/datatype:
    post:
      deprecated: true
      description: 'TODO: Description'
      operationId: postBroadcastDatatype
      parameters:
      - description: 'TODO: Description'
        in: path
        name: ns
        required: true
        schema:
          example: default
          type: string
      - description: Server-side request timeout (millseconds, or set a custom suffix
          like 10s)
        in: header
        name: Request-Timeout
        schema:
          default: 120s
          type: string
      requestBody:
        content:
          application/json:
            schema:
              properties:
                name:
                  type: string
                validator:
                  enum:
                  - json
                  - none
                  - definition
                  type: string
                value:
                  type: string
                version:
                  type: string
              type: object
      responses:
        "202":
          content:
            application/json:
              schema:
                properties:
                  batch: {}
                  confirmed: {}
                  data:
                    items:
                      properties:
                        hash: {}
                        id: {}
                      type: object
                    type: array
                  hash: {}
                  header:
                    properties:
                      author:
                        type: string
                      cid: {}
                      created: {}
                      datahash: {}
                      group: {}
                      id: {}
                      key:
                        type: string
                      namespace:
                        type: string
                      tag:
                        type: string
                      topics:
                        items:
                          type: string
                        type: array
                      txtype:
                        type: string
                      type:
                        enum:
                        - definition
                        - broadcast
                        - private
                        - groupinit
                        - transfer_broadcast
                        - transfer_private
                        type: string
                    type: object
                  pins:
                    items:
                      type: string
                    type: array
                  state:
                    enum:
                    - staged
                    - ready
                    - pending
                    - confirmed
                    - rejected
                    type: string
                type: object
          description: Success
        default:
          description: ""
  /namespaces/{ns}/broadcast/message:
    post:
      deprecated: true
      description: 'TODO: Description'
      operationId: postBroadcastMessage
      parameters:
      - description: 'TODO: Description'
        in: path
        name: ns
        required: true
        schema:
          example: default
          type: string
      - description: Server-side request timeout (millseconds, or set a custom suffix
          like 10s)
        in: header
        name: Request-Timeout
        schema:
          default: 120s
          type: string
      requestBody:
        content:
          application/json:
            schema:
              properties:
                data:
                  items:
                    properties:
                      datatype:
                        properties:
                          name:
                            type: string
                          version:
                            type: string
                        type: object
                      hash:
                        type: string
                      id:
                        type: string
                      validator:
                        type: string
                      value:
                        type: object
                    type: object
                  type: array
                header:
                  properties:
                    author:
                      type: string
                    cid: {}
                    context:
                      type: string
                    group: {}
                    tag:
                      type: string
                    topics:
                      items:
                        type: string
                    tx:
                      properties:
                        type:
                          default: pin
                          type: string
                      type: object
                  type: object
              type: object
      responses:
        "202":
          content:
            application/json:
              schema:
                properties:
                  batch: {}
                  confirmed: {}
                  data:
                    items:
                      properties:
                        hash: {}
                        id: {}
                      type: object
                    type: array
                  hash: {}
                  header:
                    properties:
                      author:
                        type: string
                      cid: {}
                      created: {}
                      datahash: {}
                      group: {}
                      id: {}
                      key:
                        type: string
                      namespace:
                        type: string
                      tag:
                        type: string
                      topics:
                        items:
                          type: string
                        type: array
                      txtype:
                        type: string
                      type:
                        enum:
                        - definition
                        - broadcast
                        - private
                        - groupinit
                        - transfer_broadcast
                        - transfer_private
                        type: string
                    type: object
                  pins:
                    items:
                      type: string
                    type: array
                  state:
                    enum:
                    - staged
                    - ready
                    - pending
                    - confirmed
                    - rejected
                    type: string
                type: object
          description: Success
        default:
          description: ""
  /namespaces/{ns}/charts/histogram/{collection}:
    get:
      description: 'TODO: Description'
      operationId: getChartHistogram
      parameters:
      - description: 'TODO: Description'
        in: path
        name: ns
        required: true
        schema:
          example: default
          type: string
      - description: 'TODO: Description'
        in: path
        name: collection
        required: true
        schema:
          type: string
      - description: Start time of the data to be fetched
        in: query
        name: startTime
        schema:
          type: string
      - description: End time of the data to be fetched
        in: query
        name: endTime
        schema:
          type: string
      - description: Number of buckets between start time and end time
        in: query
        name: buckets
        schema:
          type: string
      - description: Server-side request timeout (millseconds, or set a custom suffix
          like 10s)
        in: header
        name: Request-Timeout
        schema:
          default: 120s
          type: string
      responses:
        "200":
          content:
            application/json:
              schema:
                properties:
                  count:
                    type: string
                  timestamp: {}
                type: object
          description: Success
        default:
          description: ""
  /namespaces/{ns}/contracts/interfaces:
    get:
      description: 'TODO: Description'
      operationId: getContractInterfaces
      parameters:
      - description: 'TODO: Description'
        in: path
        name: ns
        required: true
        schema:
          example: default
          type: string
      - description: Server-side request timeout (millseconds, or set a custom suffix
          like 10s)
        in: header
        name: Request-Timeout
        schema:
          default: 120s
          type: string
      - description: 'Data filter field. Prefixes supported: > >= < <= @ ^ ! !@ !^'
        in: query
        name: id
        schema:
          type: string
      - description: 'Data filter field. Prefixes supported: > >= < <= @ ^ ! !@ !^'
        in: query
        name: name
        schema:
          type: string
      - description: 'Data filter field. Prefixes supported: > >= < <= @ ^ ! !@ !^'
        in: query
        name: namespace
        schema:
          type: string
      - description: 'Data filter field. Prefixes supported: > >= < <= @ ^ ! !@ !^'
        in: query
        name: version
        schema:
          type: string
      - description: Sort field. For multi-field sort use comma separated values (or
          multiple query values) with '-' prefix for descending
        in: query
        name: sort
        schema:
          type: string
      - description: Ascending sort order (overrides all fields in a multi-field sort)
        in: query
        name: ascending
        schema:
          type: string
      - description: Descending sort order (overrides all fields in a multi-field
          sort)
        in: query
        name: descending
        schema:
          type: string
      - description: 'The number of records to skip (max: 1,000). Unsuitable for bulk
          operations'
        in: query
        name: skip
        schema:
          type: string
      - description: 'The maximum number of records to return (max: 1,000)'
        in: query
        name: limit
        schema:
          example: "25"
          type: string
      - description: Return a total count as well as items (adds extra database processing)
        in: query
        name: count
        schema:
          type: string
      responses:
        "200":
          content:
            application/json:
              schema:
                properties:
                  description:
                    type: string
                  events:
                    items:
                      properties:
                        contract: {}
                        description:
                          type: string
                        id: {}
                        name:
                          type: string
                        namespace:
                          type: string
                        params:
                          items:
                            properties:
                              name:
                                type: string
                              schema:
                                type: string
                            type: object
                          type: array
                        pathname:
                          type: string
                      type: object
                    type: array
                  id: {}
                  message: {}
                  methods:
                    items:
                      properties:
                        contract: {}
                        description:
                          type: string
                        id: {}
                        name:
                          type: string
                        namespace:
                          type: string
                        params:
                          items:
                            properties:
                              name:
                                type: string
                              schema:
                                type: string
                            type: object
                          type: array
                        pathname:
                          type: string
                        returns:
                          items:
                            properties:
                              name:
                                type: string
                              schema:
                                type: string
                            type: object
                          type: array
                      type: object
                    type: array
                  name:
                    type: string
                  namespace:
                    type: string
                  version:
                    type: string
                type: object
          description: Success
        default:
          description: ""
    post:
      description: 'TODO: Description'
      operationId: postNewContractInterface
      parameters:
      - description: 'TODO: Description'
        in: path
        name: ns
        required: true
        schema:
          example: default
          type: string
      - description: When true the HTTP request blocks until the message is confirmed
        in: query
        name: confirm
        schema:
          example: "true"
          type: string
      - description: Server-side request timeout (millseconds, or set a custom suffix
          like 10s)
        in: header
        name: Request-Timeout
        schema:
          default: 120s
          type: string
      requestBody:
        content:
          application/json:
            schema:
              properties:
                description:
                  type: string
                events:
                  items:
                    properties:
                      contract: {}
                      description:
                        type: string
                      id: {}
                      name:
                        type: string
                      namespace:
                        type: string
                      params:
                        items:
                          properties:
                            name:
                              type: string
                            schema:
                              type: string
                          type: object
                        type: array
                      pathname:
                        type: string
                    type: object
                  type: array
                methods:
                  items:
                    properties:
                      contract: {}
                      description:
                        type: string
                      id: {}
                      name:
                        type: string
                      namespace:
                        type: string
                      params:
                        items:
                          properties:
                            name:
                              type: string
                            schema:
                              type: string
                          type: object
                        type: array
                      pathname:
                        type: string
                      returns:
                        items:
                          properties:
                            name:
                              type: string
                            schema:
                              type: string
                          type: object
                        type: array
                    type: object
                  type: array
                name:
                  type: string
                version:
                  type: string
              type: object
      responses:
        "200":
          content:
            application/json:
              schema:
                properties:
                  description:
                    type: string
                  events:
                    items:
                      properties:
                        contract: {}
                        description:
                          type: string
                        id: {}
                        name:
                          type: string
                        namespace:
                          type: string
                        params:
                          items:
                            properties:
                              name:
                                type: string
                              schema:
                                type: string
                            type: object
                          type: array
                        pathname:
                          type: string
                      type: object
                    type: array
                  id: {}
                  message: {}
                  methods:
                    items:
                      properties:
                        contract: {}
                        description:
                          type: string
                        id: {}
                        name:
                          type: string
                        namespace:
                          type: string
                        params:
                          items:
                            properties:
                              name:
                                type: string
                              schema:
                                type: string
                            type: object
                          type: array
                        pathname:
                          type: string
                        returns:
                          items:
                            properties:
                              name:
                                type: string
                              schema:
                                type: string
                            type: object
                          type: array
                      type: object
                    type: array
                  name:
                    type: string
                  namespace:
                    type: string
                  version:
                    type: string
                type: object
          description: Success
        default:
          description: ""
  /namespaces/{ns}/contracts/interfaces/{interfaceId}:
    get:
      description: 'TODO: Description'
      operationId: getContractInterface
      parameters:
      - description: 'TODO: Description'
        in: path
        name: ns
        required: true
        schema:
          example: default
          type: string
      - description: 'TODO: Description'
        in: path
        name: interfaceId
        required: true
        schema:
          type: string
      - description: 'TODO: Description'
        in: query
        name: fetchchildren
        schema:
          example: "true"
          type: string
      - description: Server-side request timeout (millseconds, or set a custom suffix
          like 10s)
        in: header
        name: Request-Timeout
        schema:
          default: 120s
          type: string
      responses:
        "200":
          content:
            application/json:
              schema:
                properties:
                  description:
                    type: string
                  events:
                    items:
                      properties:
                        contract: {}
                        description:
                          type: string
                        id: {}
                        name:
                          type: string
                        namespace:
                          type: string
                        params:
                          items:
                            properties:
                              name:
                                type: string
                              schema:
                                type: string
                            type: object
                          type: array
                        pathname:
                          type: string
                      type: object
                    type: array
                  id: {}
                  message: {}
                  methods:
                    items:
                      properties:
                        contract: {}
                        description:
                          type: string
                        id: {}
                        name:
                          type: string
                        namespace:
                          type: string
                        params:
                          items:
                            properties:
                              name:
                                type: string
                              schema:
                                type: string
                            type: object
                          type: array
                        pathname:
                          type: string
                        returns:
                          items:
                            properties:
                              name:
                                type: string
                              schema:
                                type: string
                            type: object
                          type: array
                      type: object
                    type: array
                  name:
                    type: string
                  namespace:
                    type: string
                  version:
                    type: string
                type: object
          description: Success
        default:
          description: ""
  /namespaces/{ns}/contracts/interfaces/{interfaceId}/invoke/{methodPath}:
    post:
      description: 'TODO: Description'
      operationId: postContractInterfaceInvoke
      parameters:
      - description: 'TODO: Description'
        in: path
        name: ns
        required: true
        schema:
          example: default
          type: string
      - description: 'TODO: Description'
        in: path
        name: interfaceId
        required: true
        schema:
          type: string
      - description: 'TODO: Description'
        in: path
        name: methodPath
        required: true
        schema:
          type: string
      - description: When true the HTTP request blocks until the message is confirmed
        in: query
        name: confirm
        schema:
          example: "true"
          type: string
      - description: Server-side request timeout (millseconds, or set a custom suffix
          like 10s)
        in: header
        name: Request-Timeout
        schema:
          default: 120s
          type: string
      requestBody:
        content:
          application/json:
            schema:
              properties:
                input:
                  additionalProperties: {}
                  type: object
                key:
                  type: string
                ledger:
                  type: string
                location:
                  type: string
                method:
                  properties:
                    contract: {}
                    description:
                      type: string
                    id: {}
                    name:
                      type: string
                    namespace:
                      type: string
                    params:
                      items:
                        properties:
                          name:
                            type: string
                          schema:
                            type: string
                        type: object
                      type: array
                    pathname:
                      type: string
                    returns:
                      items:
                        properties:
                          name:
                            type: string
                          schema:
                            type: string
                        type: object
                      type: array
                  type: object
              type: object
      responses:
        "200":
          content:
            application/json:
              schema: {}
          description: Success
        default:
          description: ""
  /namespaces/{ns}/contracts/interfaces/{interfaceId}/query/{methodPath}:
    post:
      description: 'TODO: Description'
      operationId: postContractInterfaceQuery
      parameters:
      - description: 'TODO: Description'
        in: path
        name: ns
        required: true
        schema:
          example: default
          type: string
      - description: 'TODO: Description'
        in: path
        name: interfaceId
        required: true
        schema:
          type: string
      - description: 'TODO: Description'
        in: path
        name: methodPath
        required: true
        schema:
          type: string
      - description: Server-side request timeout (millseconds, or set a custom suffix
          like 10s)
        in: header
        name: Request-Timeout
        schema:
          default: 120s
          type: string
      requestBody:
        content:
          application/json:
            schema:
              properties:
                input:
                  additionalProperties: {}
                  type: object
                key:
                  type: string
                ledger:
                  type: string
                location:
                  type: string
                method:
                  properties:
                    contract: {}
                    description:
                      type: string
                    id: {}
                    name:
                      type: string
                    namespace:
                      type: string
                    params:
                      items:
                        properties:
                          name:
                            type: string
                          schema:
                            type: string
                        type: object
                      type: array
                    pathname:
                      type: string
                    returns:
                      items:
                        properties:
                          name:
                            type: string
                          schema:
                            type: string
                        type: object
                      type: array
                  type: object
              type: object
      responses:
        "200":
          content:
            application/json:
              schema: {}
          description: Success
        default:
          description: ""
  /namespaces/{ns}/contracts/interfaces/{interfaceId}/subscribe/{eventPath}:
    post:
      description: 'TODO: Description'
      operationId: postContractInterfaceSubscribe
      parameters:
      - description: 'TODO: Description'
        in: path
        name: ns
        required: true
        schema:
          example: default
          type: string
      - description: 'TODO: Description'
        in: path
        name: interfaceId
        required: true
        schema:
          type: string
      - description: 'TODO: Description'
        in: path
        name: eventPath
        required: true
        schema:
          type: string
      - description: When true the HTTP request blocks until the message is confirmed
        in: query
        name: confirm
        schema:
          example: "true"
          type: string
      - description: Server-side request timeout (millseconds, or set a custom suffix
          like 10s)
        in: header
        name: Request-Timeout
        schema:
          default: 120s
          type: string
      requestBody:
        content:
          application/json:
            schema:
              properties:
                event:
                  properties:
                    contract: {}
                    description:
                      type: string
                    id: {}
                    name:
                      type: string
                    namespace:
                      type: string
                    params:
                      items:
                        properties:
                          name:
                            type: string
                          schema:
                            type: string
                        type: object
                      type: array
                    pathname:
                      type: string
                  type: object
                location:
                  type: string
              type: object
      responses:
        "200":
          content:
            application/json:
              schema:
                properties:
                  created: {}
                  event:
                    properties:
                      description:
                        type: string
                      name:
                        type: string
                      params:
                        items:
                          properties:
                            name:
                              type: string
                            schema:
                              type: string
                          type: object
                        type: array
                    type: object
                  id: {}
                  interface:
                    properties:
                      id: {}
                      name:
                        type: string
                      version:
                        type: string
                    type: object
                  location:
                    type: string
                  name:
                    type: string
                  namespace:
                    type: string
                  protocolId:
                    type: string
                type: object
          description: Success
        default:
          description: ""
  /namespaces/{ns}/contracts/interfaces/{name}/{version}:
    get:
      description: 'TODO: Description'
      operationId: getContractInterfaceByNameAndVersion
      parameters:
      - description: 'TODO: Description'
        in: path
        name: ns
        required: true
        schema:
          example: default
          type: string
      - description: 'TODO: Description'
        in: path
        name: name
        required: true
        schema:
          type: string
      - description: 'TODO: Description'
        in: path
        name: version
        required: true
        schema:
          type: string
      - description: Server-side request timeout (millseconds, or set a custom suffix
          like 10s)
        in: header
        name: Request-Timeout
        schema:
          default: 120s
          type: string
      responses:
        "200":
          content:
            application/json:
              schema:
                properties:
                  description:
                    type: string
                  events:
                    items:
                      properties:
                        contract: {}
                        description:
                          type: string
                        id: {}
                        name:
                          type: string
                        namespace:
                          type: string
                        params:
                          items:
                            properties:
                              name:
                                type: string
                              schema:
                                type: string
                            type: object
                          type: array
                        pathname:
                          type: string
                      type: object
                    type: array
                  id: {}
                  message: {}
                  methods:
                    items:
                      properties:
                        contract: {}
                        description:
                          type: string
                        id: {}
                        name:
                          type: string
                        namespace:
                          type: string
                        params:
                          items:
                            properties:
                              name:
                                type: string
                              schema:
                                type: string
                            type: object
                          type: array
                        pathname:
                          type: string
                        returns:
                          items:
                            properties:
                              name:
                                type: string
                              schema:
                                type: string
                            type: object
                          type: array
                      type: object
                    type: array
                  name:
                    type: string
                  namespace:
                    type: string
                  version:
                    type: string
                type: object
          description: Success
        default:
          description: ""
  /namespaces/{ns}/contracts/invoke:
    post:
      description: 'TODO: Description'
      operationId: postContractInvoke
      parameters:
      - description: 'TODO: Description'
        in: path
        name: ns
        required: true
        schema:
          example: default
          type: string
      - description: When true the HTTP request blocks until the message is confirmed
        in: query
        name: confirm
        schema:
          example: "true"
          type: string
      - description: Server-side request timeout (millseconds, or set a custom suffix
          like 10s)
        in: header
        name: Request-Timeout
        schema:
          default: 120s
          type: string
      requestBody:
        content:
          application/json:
            schema:
              properties:
                input:
                  additionalProperties: {}
                  type: object
                interface: {}
                key:
                  type: string
                ledger:
                  type: string
                location:
                  type: string
                method:
                  properties:
                    contract: {}
                    description:
                      type: string
                    id: {}
                    name:
                      type: string
                    namespace:
                      type: string
                    params:
                      items:
                        properties:
                          name:
                            type: string
                          schema:
                            type: string
                        type: object
                      type: array
                    pathname:
                      type: string
                    returns:
                      items:
                        properties:
                          name:
                            type: string
                          schema:
                            type: string
                        type: object
                      type: array
                  type: object
              type: object
      responses:
        "200":
          content:
            application/json:
              schema: {}
          description: Success
        default:
          description: ""
  /namespaces/{ns}/contracts/query:
    post:
      description: 'TODO: Description'
      operationId: postContractQuery
      parameters:
      - description: 'TODO: Description'
        in: path
        name: ns
        required: true
        schema:
          example: default
          type: string
      - description: Server-side request timeout (millseconds, or set a custom suffix
          like 10s)
        in: header
        name: Request-Timeout
        schema:
          default: 120s
          type: string
      requestBody:
        content:
          application/json:
            schema:
              properties:
                input:
                  additionalProperties: {}
                  type: object
                interface: {}
                key:
                  type: string
                ledger:
                  type: string
                location:
                  type: string
                method:
                  properties:
                    contract: {}
                    description:
                      type: string
                    id: {}
                    name:
                      type: string
                    namespace:
                      type: string
                    params:
                      items:
                        properties:
                          name:
                            type: string
                          schema:
                            type: string
                        type: object
                      type: array
                    pathname:
                      type: string
                    returns:
                      items:
                        properties:
                          name:
                            type: string
                          schema:
                            type: string
                        type: object
                      type: array
                  type: object
              type: object
      responses:
        "200":
          content:
            application/json:
              schema: {}
          description: Success
        default:
          description: ""
  /namespaces/{ns}/contracts/subscriptions:
    get:
      description: 'TODO: Description'
      operationId: getContractSubscriptions
      parameters:
      - description: 'TODO: Description'
        in: path
        name: ns
        required: true
        schema:
          example: default
          type: string
      - description: Server-side request timeout (millseconds, or set a custom suffix
          like 10s)
        in: header
        name: Request-Timeout
        schema:
          default: 120s
          type: string
      - description: 'Data filter field. Prefixes supported: > >= < <= @ ^ ! !@ !^'
        in: query
        name: created
        schema:
          type: string
      - description: 'Data filter field. Prefixes supported: > >= < <= @ ^ ! !@ !^'
        in: query
        name: id
        schema:
          type: string
      - description: 'Data filter field. Prefixes supported: > >= < <= @ ^ ! !@ !^'
        in: query
        name: interface
        schema:
          type: string
      - description: 'Data filter field. Prefixes supported: > >= < <= @ ^ ! !@ !^'
        in: query
        name: namespace
        schema:
          type: string
      - description: 'Data filter field. Prefixes supported: > >= < <= @ ^ ! !@ !^'
        in: query
        name: protocolid
        schema:
          type: string
      - description: Sort field. For multi-field sort use comma separated values (or
          multiple query values) with '-' prefix for descending
        in: query
        name: sort
        schema:
          type: string
      - description: Ascending sort order (overrides all fields in a multi-field sort)
        in: query
        name: ascending
        schema:
          type: string
      - description: Descending sort order (overrides all fields in a multi-field
          sort)
        in: query
        name: descending
        schema:
          type: string
      - description: 'The number of records to skip (max: 1,000). Unsuitable for bulk
          operations'
        in: query
        name: skip
        schema:
          type: string
      - description: 'The maximum number of records to return (max: 1,000)'
        in: query
        name: limit
        schema:
          example: "25"
          type: string
      - description: Return a total count as well as items (adds extra database processing)
        in: query
        name: count
        schema:
          type: string
      responses:
        "200":
          content:
            application/json:
              schema:
                properties:
                  created: {}
                  event:
                    properties:
                      description:
                        type: string
                      name:
                        type: string
                      params:
                        items:
                          properties:
                            name:
                              type: string
                            schema:
                              type: string
                          type: object
                        type: array
                    type: object
                  id: {}
                  interface:
                    properties:
                      id: {}
                      name:
                        type: string
                      version:
                        type: string
                    type: object
                  location:
                    type: string
                  name:
                    type: string
                  namespace:
                    type: string
                  protocolId:
                    type: string
                type: object
          description: Success
        default:
          description: ""
    post:
      description: 'TODO: Description'
      operationId: postNewContractSubscription
      parameters:
      - description: 'TODO: Description'
        in: path
        name: ns
        required: true
        schema:
          example: default
          type: string
      - description: Server-side request timeout (millseconds, or set a custom suffix
          like 10s)
        in: header
        name: Request-Timeout
        schema:
          default: 120s
          type: string
      requestBody:
        content:
          application/json:
            schema:
              properties:
                created: {}
                event:
                  properties:
                    description:
                      type: string
                    name:
                      type: string
                    params:
                      items:
                        properties:
                          name:
                            type: string
                          schema:
                            type: string
                        type: object
                      type: array
                  type: object
                eventId: {}
                id: {}
                interface:
                  properties:
                    id: {}
                    name:
                      type: string
                    version:
                      type: string
                  type: object
                location:
                  type: string
                name:
                  type: string
                namespace:
                  type: string
                protocolId:
                  type: string
              type: object
      responses:
        "200":
          content:
            application/json:
              schema:
                properties:
                  created: {}
                  event:
                    properties:
                      description:
                        type: string
                      name:
                        type: string
                      params:
                        items:
                          properties:
                            name:
                              type: string
                            schema:
                              type: string
                          type: object
                        type: array
                    type: object
                  id: {}
                  interface:
                    properties:
                      id: {}
                      name:
                        type: string
                      version:
                        type: string
                    type: object
                  location:
                    type: string
                  name:
                    type: string
                  namespace:
                    type: string
                  protocolId:
                    type: string
                type: object
          description: Success
        default:
          description: ""
  /namespaces/{ns}/contracts/subscriptions/{nameOrId}:
    delete:
      description: 'TODO: Description'
      operationId: deleteContractSubscription
      parameters:
      - description: 'TODO: Description'
        in: path
        name: ns
        required: true
        schema:
          example: default
          type: string
      - description: 'TODO: Description'
        in: path
        name: nameOrId
        required: true
        schema:
          type: string
      - description: Server-side request timeout (millseconds, or set a custom suffix
          like 10s)
        in: header
        name: Request-Timeout
        schema:
          default: 120s
          type: string
      responses:
        default:
          description: ""
    get:
      description: 'TODO: Description'
      operationId: getContractSubscriptionByNameOrID
      parameters:
      - description: 'TODO: Description'
        in: path
        name: ns
        required: true
        schema:
          example: default
          type: string
      - description: 'TODO: Description'
        in: path
        name: nameOrId
        required: true
        schema:
          type: string
      - description: Server-side request timeout (millseconds, or set a custom suffix
          like 10s)
        in: header
        name: Request-Timeout
        schema:
          default: 120s
          type: string
      responses:
        "200":
          content:
            application/json:
              schema:
                properties:
                  created: {}
                  event:
                    properties:
                      description:
                        type: string
                      name:
                        type: string
                      params:
                        items:
                          properties:
                            name:
                              type: string
                            schema:
                              type: string
                          type: object
                        type: array
                    type: object
                  id: {}
                  interface:
                    properties:
                      id: {}
                      name:
                        type: string
                      version:
                        type: string
                    type: object
                  location:
                    type: string
                  name:
                    type: string
                  namespace:
                    type: string
                  protocolId:
                    type: string
                type: object
          description: Success
        default:
          description: ""
  /namespaces/{ns}/data:
    get:
      description: 'TODO: Description'
      operationId: getData
      parameters:
      - description: 'TODO: Description'
        in: path
        name: ns
        required: true
        schema:
          example: default
          type: string
      - description: Server-side request timeout (millseconds, or set a custom suffix
          like 10s)
        in: header
        name: Request-Timeout
        schema:
          default: 120s
          type: string
      - description: 'Data filter field. Prefixes supported: > >= < <= @ ^ ! !@ !^'
        in: query
        name: blob.hash
        schema:
          type: string
      - description: 'Data filter field. Prefixes supported: > >= < <= @ ^ ! !@ !^'
        in: query
        name: blob.name
        schema:
          type: string
      - description: 'Data filter field. Prefixes supported: > >= < <= @ ^ ! !@ !^'
        in: query
        name: blob.public
        schema:
          type: string
      - description: 'Data filter field. Prefixes supported: > >= < <= @ ^ ! !@ !^'
        in: query
        name: blob.size
        schema:
          type: string
      - description: 'Data filter field. Prefixes supported: > >= < <= @ ^ ! !@ !^'
        in: query
        name: created
        schema:
          type: string
      - description: 'Data filter field. Prefixes supported: > >= < <= @ ^ ! !@ !^'
        in: query
        name: datatype.name
        schema:
          type: string
      - description: 'Data filter field. Prefixes supported: > >= < <= @ ^ ! !@ !^'
        in: query
        name: datatype.version
        schema:
          type: string
      - description: 'Data filter field. Prefixes supported: > >= < <= @ ^ ! !@ !^'
        in: query
        name: hash
        schema:
          type: string
      - description: 'Data filter field. Prefixes supported: > >= < <= @ ^ ! !@ !^'
        in: query
        name: id
        schema:
          type: string
      - description: 'Data filter field. Prefixes supported: > >= < <= @ ^ ! !@ !^'
        in: query
        name: namespace
        schema:
          type: string
      - description: 'Data filter field. Prefixes supported: > >= < <= @ ^ ! !@ !^'
        in: query
        name: validator
        schema:
          type: string
      - description: 'Data filter field. Prefixes supported: > >= < <= @ ^ ! !@ !^'
        in: query
        name: value
        schema:
          type: string
      - description: Sort field. For multi-field sort use comma separated values (or
          multiple query values) with '-' prefix for descending
        in: query
        name: sort
        schema:
          type: string
      - description: Ascending sort order (overrides all fields in a multi-field sort)
        in: query
        name: ascending
        schema:
          type: string
      - description: Descending sort order (overrides all fields in a multi-field
          sort)
        in: query
        name: descending
        schema:
          type: string
      - description: 'The number of records to skip (max: 1,000). Unsuitable for bulk
          operations'
        in: query
        name: skip
        schema:
          type: string
      - description: 'The maximum number of records to return (max: 1,000)'
        in: query
        name: limit
        schema:
          example: "25"
          type: string
      - description: Return a total count as well as items (adds extra database processing)
        in: query
        name: count
        schema:
          type: string
      responses:
        "200":
          content:
            application/json:
              schema:
                properties:
                  blob:
                    properties:
                      hash: {}
                      name:
                        type: string
                      public:
                        type: string
                      size:
                        format: int64
                        type: integer
                    type: object
                  created: {}
                  datatype:
                    properties:
                      name:
                        type: string
                      version:
                        type: string
                    type: object
                  hash: {}
                  id: {}
                  namespace:
                    type: string
                  validator:
                    type: string
                  value:
                    type: string
                type: object
          description: Success
        default:
          description: ""
    post:
      description: 'TODO: Description'
      operationId: postData
      parameters:
      - description: 'TODO: Description'
        in: path
        name: ns
        required: true
        schema:
          example: default
          type: string
      - description: Server-side request timeout (millseconds, or set a custom suffix
          like 10s)
        in: header
        name: Request-Timeout
        schema:
          default: 120s
          type: string
      requestBody:
        content:
          application/json:
            schema:
              properties:
                blob:
                  properties:
                    hash: {}
                    name:
                      type: string
                    public:
                      type: string
                    size:
                      format: int64
                      type: integer
                  type: object
                datatype:
                  properties:
                    name:
                      type: string
                    version:
                      type: string
                  type: object
                hash: {}
                id: {}
                validator:
                  type: string
                value:
                  type: string
              type: object
          multipart/form-data:
            schema:
              properties:
                autometa:
                  description: Success
                  type: string
                datatype.name:
                  description: Success
                  type: string
                datatype.version:
                  description: Success
                  type: string
                filename.ext:
                  format: binary
                  type: string
                metadata:
                  description: Success
                  type: string
                validator:
                  description: Success
                  type: string
              type: object
      responses:
        "201":
          content:
            application/json:
              schema:
                properties:
                  blob:
                    properties:
                      hash: {}
                      name:
                        type: string
                      public:
                        type: string
                      size:
                        format: int64
                        type: integer
                    type: object
                  created: {}
                  datatype:
                    properties:
                      name:
                        type: string
                      version:
                        type: string
                    type: object
                  hash: {}
                  id: {}
                  namespace:
                    type: string
                  validator:
                    type: string
                  value:
                    type: string
                type: object
          description: Success
        default:
          description: ""
  /namespaces/{ns}/data/{dataid}:
    get:
      description: 'TODO: Description'
      operationId: getDataByID
      parameters:
      - description: 'TODO: Description'
        in: path
        name: ns
        required: true
        schema:
          example: default
          type: string
      - description: 'TODO: Description'
        in: path
        name: dataid
        required: true
        schema:
          type: string
      - description: Server-side request timeout (millseconds, or set a custom suffix
          like 10s)
        in: header
        name: Request-Timeout
        schema:
          default: 120s
          type: string
      responses:
        "200":
          content:
            application/json:
              schema:
                properties:
                  blob:
                    properties:
                      hash: {}
                      name:
                        type: string
                      public:
                        type: string
                      size:
                        format: int64
                        type: integer
                    type: object
                  created: {}
                  datatype:
                    properties:
                      name:
                        type: string
                      version:
                        type: string
                    type: object
                  hash: {}
                  id: {}
                  namespace:
                    type: string
                  validator:
                    type: string
                  value:
                    type: string
                type: object
          description: Success
        default:
          description: ""
  /namespaces/{ns}/data/{dataid}/blob:
    get:
      description: 'TODO: Description'
      operationId: getDataBlob
      parameters:
      - description: 'TODO: Description'
        in: path
        name: ns
        required: true
        schema:
          example: default
          type: string
      - description: 'TODO: Description'
        in: path
        name: dataid
        required: true
        schema:
          type: string
      - description: Server-side request timeout (millseconds, or set a custom suffix
          like 10s)
        in: header
        name: Request-Timeout
        schema:
          default: 120s
          type: string
      - description: 'Data filter field. Prefixes supported: > >= < <= @ ^ ! !@ !^'
        in: query
        name: author
        schema:
          type: string
      - description: 'Data filter field. Prefixes supported: > >= < <= @ ^ ! !@ !^'
        in: query
        name: batch
        schema:
          type: string
      - description: 'Data filter field. Prefixes supported: > >= < <= @ ^ ! !@ !^'
        in: query
        name: cid
        schema:
          type: string
      - description: 'Data filter field. Prefixes supported: > >= < <= @ ^ ! !@ !^'
        in: query
        name: confirmed
        schema:
          type: string
      - description: 'Data filter field. Prefixes supported: > >= < <= @ ^ ! !@ !^'
        in: query
        name: created
        schema:
          type: string
      - description: 'Data filter field. Prefixes supported: > >= < <= @ ^ ! !@ !^'
        in: query
        name: group
        schema:
          type: string
      - description: 'Data filter field. Prefixes supported: > >= < <= @ ^ ! !@ !^'
        in: query
        name: hash
        schema:
          type: string
      - description: 'Data filter field. Prefixes supported: > >= < <= @ ^ ! !@ !^'
        in: query
        name: id
        schema:
          type: string
      - description: 'Data filter field. Prefixes supported: > >= < <= @ ^ ! !@ !^'
        in: query
        name: key
        schema:
          type: string
      - description: 'Data filter field. Prefixes supported: > >= < <= @ ^ ! !@ !^'
        in: query
        name: namespace
        schema:
          type: string
      - description: 'Data filter field. Prefixes supported: > >= < <= @ ^ ! !@ !^'
        in: query
        name: pins
        schema:
          type: string
      - description: 'Data filter field. Prefixes supported: > >= < <= @ ^ ! !@ !^'
        in: query
        name: sequence
        schema:
          type: string
      - description: 'Data filter field. Prefixes supported: > >= < <= @ ^ ! !@ !^'
        in: query
        name: state
        schema:
          type: string
      - description: 'Data filter field. Prefixes supported: > >= < <= @ ^ ! !@ !^'
        in: query
        name: tag
        schema:
          type: string
      - description: 'Data filter field. Prefixes supported: > >= < <= @ ^ ! !@ !^'
        in: query
        name: topics
        schema:
          type: string
      - description: 'Data filter field. Prefixes supported: > >= < <= @ ^ ! !@ !^'
        in: query
        name: txtype
        schema:
          type: string
      - description: 'Data filter field. Prefixes supported: > >= < <= @ ^ ! !@ !^'
        in: query
        name: type
        schema:
          type: string
      - description: Sort field. For multi-field sort use comma separated values (or
          multiple query values) with '-' prefix for descending
        in: query
        name: sort
        schema:
          type: string
      - description: Ascending sort order (overrides all fields in a multi-field sort)
        in: query
        name: ascending
        schema:
          type: string
      - description: Descending sort order (overrides all fields in a multi-field
          sort)
        in: query
        name: descending
        schema:
          type: string
      - description: 'The number of records to skip (max: 1,000). Unsuitable for bulk
          operations'
        in: query
        name: skip
        schema:
          type: string
      - description: 'The maximum number of records to return (max: 1,000)'
        in: query
        name: limit
        schema:
          example: "25"
          type: string
      - description: Return a total count as well as items (adds extra database processing)
        in: query
        name: count
        schema:
          type: string
      responses:
        "200":
          content:
            application/json:
              schema:
                maximum: 255
                minimum: 0
                type: integer
          description: Success
        default:
          description: ""
  /namespaces/{ns}/data/{dataid}/messages:
    get:
      description: 'TODO: Description'
      operationId: getDataMsgs
      parameters:
      - description: 'TODO: Description'
        in: path
        name: ns
        required: true
        schema:
          example: default
          type: string
      - description: 'TODO: Description'
        in: path
        name: dataid
        required: true
        schema:
          type: string
      - description: Server-side request timeout (millseconds, or set a custom suffix
          like 10s)
        in: header
        name: Request-Timeout
        schema:
          default: 120s
          type: string
      - description: 'Data filter field. Prefixes supported: > >= < <= @ ^ ! !@ !^'
        in: query
        name: author
        schema:
          type: string
      - description: 'Data filter field. Prefixes supported: > >= < <= @ ^ ! !@ !^'
        in: query
        name: batch
        schema:
          type: string
      - description: 'Data filter field. Prefixes supported: > >= < <= @ ^ ! !@ !^'
        in: query
        name: cid
        schema:
          type: string
      - description: 'Data filter field. Prefixes supported: > >= < <= @ ^ ! !@ !^'
        in: query
        name: confirmed
        schema:
          type: string
      - description: 'Data filter field. Prefixes supported: > >= < <= @ ^ ! !@ !^'
        in: query
        name: created
        schema:
          type: string
      - description: 'Data filter field. Prefixes supported: > >= < <= @ ^ ! !@ !^'
        in: query
        name: group
        schema:
          type: string
      - description: 'Data filter field. Prefixes supported: > >= < <= @ ^ ! !@ !^'
        in: query
        name: hash
        schema:
          type: string
      - description: 'Data filter field. Prefixes supported: > >= < <= @ ^ ! !@ !^'
        in: query
        name: id
        schema:
          type: string
      - description: 'Data filter field. Prefixes supported: > >= < <= @ ^ ! !@ !^'
        in: query
        name: key
        schema:
          type: string
      - description: 'Data filter field. Prefixes supported: > >= < <= @ ^ ! !@ !^'
        in: query
        name: namespace
        schema:
          type: string
      - description: 'Data filter field. Prefixes supported: > >= < <= @ ^ ! !@ !^'
        in: query
        name: pins
        schema:
          type: string
      - description: 'Data filter field. Prefixes supported: > >= < <= @ ^ ! !@ !^'
        in: query
        name: sequence
        schema:
          type: string
      - description: 'Data filter field. Prefixes supported: > >= < <= @ ^ ! !@ !^'
        in: query
        name: state
        schema:
          type: string
      - description: 'Data filter field. Prefixes supported: > >= < <= @ ^ ! !@ !^'
        in: query
        name: tag
        schema:
          type: string
      - description: 'Data filter field. Prefixes supported: > >= < <= @ ^ ! !@ !^'
        in: query
        name: topics
        schema:
          type: string
      - description: 'Data filter field. Prefixes supported: > >= < <= @ ^ ! !@ !^'
        in: query
        name: txtype
        schema:
          type: string
      - description: 'Data filter field. Prefixes supported: > >= < <= @ ^ ! !@ !^'
        in: query
        name: type
        schema:
          type: string
      - description: Sort field. For multi-field sort use comma separated values (or
          multiple query values) with '-' prefix for descending
        in: query
        name: sort
        schema:
          type: string
      - description: Ascending sort order (overrides all fields in a multi-field sort)
        in: query
        name: ascending
        schema:
          type: string
      - description: Descending sort order (overrides all fields in a multi-field
          sort)
        in: query
        name: descending
        schema:
          type: string
      - description: 'The number of records to skip (max: 1,000). Unsuitable for bulk
          operations'
        in: query
        name: skip
        schema:
          type: string
      - description: 'The maximum number of records to return (max: 1,000)'
        in: query
        name: limit
        schema:
          example: "25"
          type: string
      - description: Return a total count as well as items (adds extra database processing)
        in: query
        name: count
        schema:
          type: string
      responses:
        "200":
          content:
            application/json:
              schema:
                properties:
                  batch: {}
                  confirmed: {}
                  data:
                    items:
                      properties:
                        hash: {}
                        id: {}
                      type: object
                    type: array
                  hash: {}
                  header:
                    properties:
                      author:
                        type: string
                      cid: {}
                      created: {}
                      datahash: {}
                      group: {}
                      id: {}
                      key:
                        type: string
                      namespace:
                        type: string
                      tag:
                        type: string
                      topics:
                        items:
                          type: string
                        type: array
                      txtype:
                        type: string
                      type:
                        enum:
                        - definition
                        - broadcast
                        - private
                        - groupinit
                        - transfer_broadcast
                        - transfer_private
                        type: string
                    type: object
                  pins:
                    items:
                      type: string
                    type: array
                  state:
                    enum:
                    - staged
                    - ready
                    - pending
                    - confirmed
                    - rejected
                    type: string
                type: object
          description: Success
        default:
          description: ""
  /namespaces/{ns}/datatypes:
    get:
      description: 'TODO: Description'
      operationId: getDatatypes
      parameters:
      - description: 'TODO: Description'
        in: path
        name: ns
        required: true
        schema:
          example: default
          type: string
      - description: Server-side request timeout (millseconds, or set a custom suffix
          like 10s)
        in: header
        name: Request-Timeout
        schema:
          default: 120s
          type: string
      - description: 'Data filter field. Prefixes supported: > >= < <= @ ^ ! !@ !^'
        in: query
        name: created
        schema:
          type: string
      - description: 'Data filter field. Prefixes supported: > >= < <= @ ^ ! !@ !^'
        in: query
        name: id
        schema:
          type: string
      - description: 'Data filter field. Prefixes supported: > >= < <= @ ^ ! !@ !^'
        in: query
        name: message
        schema:
          type: string
      - description: 'Data filter field. Prefixes supported: > >= < <= @ ^ ! !@ !^'
        in: query
        name: name
        schema:
          type: string
      - description: 'Data filter field. Prefixes supported: > >= < <= @ ^ ! !@ !^'
        in: query
        name: namespace
        schema:
          type: string
      - description: 'Data filter field. Prefixes supported: > >= < <= @ ^ ! !@ !^'
        in: query
        name: validator
        schema:
          type: string
      - description: 'Data filter field. Prefixes supported: > >= < <= @ ^ ! !@ !^'
        in: query
        name: version
        schema:
          type: string
      - description: Sort field. For multi-field sort use comma separated values (or
          multiple query values) with '-' prefix for descending
        in: query
        name: sort
        schema:
          type: string
      - description: Ascending sort order (overrides all fields in a multi-field sort)
        in: query
        name: ascending
        schema:
          type: string
      - description: Descending sort order (overrides all fields in a multi-field
          sort)
        in: query
        name: descending
        schema:
          type: string
      - description: 'The number of records to skip (max: 1,000). Unsuitable for bulk
          operations'
        in: query
        name: skip
        schema:
          type: string
      - description: 'The maximum number of records to return (max: 1,000)'
        in: query
        name: limit
        schema:
          example: "25"
          type: string
      - description: Return a total count as well as items (adds extra database processing)
        in: query
        name: count
        schema:
          type: string
      responses:
        "200":
          content:
            application/json:
              schema:
                properties:
                  created: {}
                  hash: {}
                  id: {}
                  message: {}
                  name:
                    type: string
                  namespace:
                    type: string
                  validator:
                    enum:
                    - json
                    - none
                    - definition
                    type: string
                  value:
                    type: string
                  version:
                    type: string
                type: object
          description: Success
        default:
          description: ""
    post:
      description: 'TODO: Description'
      operationId: postNewDatatype
      parameters:
      - description: 'TODO: Description'
        in: path
        name: ns
        required: true
        schema:
          example: default
          type: string
      - description: When true the HTTP request blocks until the message is confirmed
        in: query
        name: confirm
        schema:
          example: "true"
          type: string
      - description: Server-side request timeout (millseconds, or set a custom suffix
          like 10s)
        in: header
        name: Request-Timeout
        schema:
          default: 120s
          type: string
      requestBody:
        content:
          application/json:
            schema:
              properties:
                name:
                  type: string
                validator:
                  enum:
                  - json
                  - none
                  - definition
                  type: string
                value:
                  type: string
                version:
                  type: string
              type: object
      responses:
        "200":
          content:
            application/json:
              schema:
                properties:
                  created: {}
                  hash: {}
                  id: {}
                  message: {}
                  name:
                    type: string
                  namespace:
                    type: string
                  validator:
                    enum:
                    - json
                    - none
                    - definition
                    type: string
                  value:
                    type: string
                  version:
                    type: string
                type: object
          description: Success
        "202":
          content:
            application/json:
              schema:
                properties:
                  created: {}
                  hash: {}
                  id: {}
                  message: {}
                  name:
                    type: string
                  namespace:
                    type: string
                  validator:
                    enum:
                    - json
                    - none
                    - definition
                    type: string
                  value:
                    type: string
                  version:
                    type: string
                type: object
          description: Success
        default:
          description: ""
  /namespaces/{ns}/datatypes/{dtid}:
    get:
      deprecated: true
      description: 'TODO: Description'
      operationId: getDatatypeByID
      parameters:
      - description: 'TODO: Description'
        in: path
        name: ns
        required: true
        schema:
          example: default
          type: string
      - description: 'TODO: Description'
        in: path
        name: dtid
        required: true
        schema:
          type: string
      - description: Server-side request timeout (millseconds, or set a custom suffix
          like 10s)
        in: header
        name: Request-Timeout
        schema:
          default: 120s
          type: string
      responses:
        "200":
          content:
            application/json:
              schema:
                properties:
                  created: {}
                  hash: {}
                  id: {}
                  message: {}
                  name:
                    type: string
                  namespace:
                    type: string
                  validator:
                    enum:
                    - json
                    - none
                    - definition
                    type: string
                  value:
                    type: string
                  version:
                    type: string
                type: object
          description: Success
        default:
          description: ""
  /namespaces/{ns}/datatypes/{name}/{version}:
    get:
      description: 'TODO: Description'
      operationId: getDatatypeByName
      parameters:
      - description: 'TODO: Description'
        in: path
        name: ns
        required: true
        schema:
          example: default
          type: string
      - description: 'TODO: Description'
        in: path
        name: name
        required: true
        schema:
          type: string
      - description: 'TODO: Description'
        in: path
        name: version
        required: true
        schema:
          type: string
      - description: Server-side request timeout (millseconds, or set a custom suffix
          like 10s)
        in: header
        name: Request-Timeout
        schema:
          default: 120s
          type: string
      responses:
        "200":
          content:
            application/json:
              schema:
                properties:
                  created: {}
                  hash: {}
                  id: {}
                  message: {}
                  name:
                    type: string
                  namespace:
                    type: string
                  validator:
                    enum:
                    - json
                    - none
                    - definition
                    type: string
                  value:
                    type: string
                  version:
                    type: string
                type: object
          description: Success
        default:
          description: ""
  /namespaces/{ns}/events:
    get:
      description: 'TODO: Description'
      operationId: getEvents
      parameters:
      - description: 'TODO: Description'
        in: path
        name: ns
        required: true
        schema:
          example: default
          type: string
      - description: Server-side request timeout (millseconds, or set a custom suffix
          like 10s)
        in: header
        name: Request-Timeout
        schema:
          default: 120s
          type: string
      - description: 'Data filter field. Prefixes supported: > >= < <= @ ^ ! !@ !^'
        in: query
        name: created
        schema:
          type: string
      - description: 'Data filter field. Prefixes supported: > >= < <= @ ^ ! !@ !^'
        in: query
        name: group
        schema:
          type: string
      - description: 'Data filter field. Prefixes supported: > >= < <= @ ^ ! !@ !^'
        in: query
        name: id
        schema:
          type: string
      - description: 'Data filter field. Prefixes supported: > >= < <= @ ^ ! !@ !^'
        in: query
        name: namespace
        schema:
          type: string
      - description: 'Data filter field. Prefixes supported: > >= < <= @ ^ ! !@ !^'
        in: query
        name: reference
        schema:
          type: string
      - description: 'Data filter field. Prefixes supported: > >= < <= @ ^ ! !@ !^'
        in: query
        name: sequence
        schema:
          type: string
      - description: 'Data filter field. Prefixes supported: > >= < <= @ ^ ! !@ !^'
        in: query
        name: type
        schema:
          type: string
      - description: Sort field. For multi-field sort use comma separated values (or
          multiple query values) with '-' prefix for descending
        in: query
        name: sort
        schema:
          type: string
      - description: Ascending sort order (overrides all fields in a multi-field sort)
        in: query
        name: ascending
        schema:
          type: string
      - description: Descending sort order (overrides all fields in a multi-field
          sort)
        in: query
        name: descending
        schema:
          type: string
      - description: 'The number of records to skip (max: 1,000). Unsuitable for bulk
          operations'
        in: query
        name: skip
        schema:
          type: string
      - description: 'The maximum number of records to return (max: 1,000)'
        in: query
        name: limit
        schema:
          example: "25"
          type: string
      - description: Return a total count as well as items (adds extra database processing)
        in: query
        name: count
        schema:
          type: string
      responses:
        "200":
          content:
            application/json:
              schema:
                properties:
                  created: {}
                  id: {}
                  namespace:
                    type: string
                  reference: {}
                  sequence:
                    format: int64
                    type: integer
                  type:
                    enum:
                    - message_confirmed
                    - message_rejected
                    - namespace_confirmed
                    - datatype_confirmed
                    - group_confirmed
                    - token_pool_confirmed
                    - token_pool_rejected
                    - token_transfer_confirmed
                    - token_transfer_op_failed
                    - contract_interface_confirmed
                    - contract_interface_rejected
                    - contract_api_confirmed
                    - contract_api_rejected
                    - blockchain_event
                    type: string
                type: object
          description: Success
        default:
          description: ""
  /namespaces/{ns}/events/{eid}:
    get:
      description: 'TODO: Description'
      operationId: getEventByID
      parameters:
      - description: 'TODO: Description'
        in: path
        name: ns
        required: true
        schema:
          example: default
          type: string
      - description: 'TODO: Description'
        in: path
        name: eid
        required: true
        schema:
          type: string
      - description: Server-side request timeout (millseconds, or set a custom suffix
          like 10s)
        in: header
        name: Request-Timeout
        schema:
          default: 120s
          type: string
      responses:
        "200":
          content:
            application/json:
              schema:
                properties:
                  created: {}
                  id: {}
                  namespace:
                    type: string
                  reference: {}
                  sequence:
                    format: int64
                    type: integer
                  type:
                    enum:
                    - message_confirmed
                    - message_rejected
                    - namespace_confirmed
                    - datatype_confirmed
                    - group_confirmed
                    - token_pool_confirmed
                    - token_pool_rejected
                    - token_transfer_confirmed
                    - token_transfer_op_failed
                    - contract_interface_confirmed
                    - contract_interface_rejected
                    - contract_api_confirmed
                    - contract_api_rejected
                    - blockchain_event
                    type: string
                type: object
          description: Success
        default:
          description: ""
  /namespaces/{ns}/groups:
    get:
      description: 'TODO: Description'
      operationId: getGroups
      parameters:
      - description: 'TODO: Description'
        in: path
        name: ns
        required: true
        schema:
          example: default
          type: string
      - description: Server-side request timeout (millseconds, or set a custom suffix
          like 10s)
        in: header
        name: Request-Timeout
        schema:
          default: 120s
          type: string
      - description: 'Data filter field. Prefixes supported: > >= < <= @ ^ ! !@ !^'
        in: query
        name: created
        schema:
          type: string
      - description: 'Data filter field. Prefixes supported: > >= < <= @ ^ ! !@ !^'
        in: query
        name: description
        schema:
          type: string
      - description: 'Data filter field. Prefixes supported: > >= < <= @ ^ ! !@ !^'
        in: query
        name: hash
        schema:
          type: string
      - description: 'Data filter field. Prefixes supported: > >= < <= @ ^ ! !@ !^'
        in: query
        name: ledger
        schema:
          type: string
      - description: 'Data filter field. Prefixes supported: > >= < <= @ ^ ! !@ !^'
        in: query
        name: message
        schema:
          type: string
      - description: 'Data filter field. Prefixes supported: > >= < <= @ ^ ! !@ !^'
        in: query
        name: namespace
        schema:
          type: string
      - description: Sort field. For multi-field sort use comma separated values (or
          multiple query values) with '-' prefix for descending
        in: query
        name: sort
        schema:
          type: string
      - description: Ascending sort order (overrides all fields in a multi-field sort)
        in: query
        name: ascending
        schema:
          type: string
      - description: Descending sort order (overrides all fields in a multi-field
          sort)
        in: query
        name: descending
        schema:
          type: string
      - description: 'The number of records to skip (max: 1,000). Unsuitable for bulk
          operations'
        in: query
        name: skip
        schema:
          type: string
      - description: 'The maximum number of records to return (max: 1,000)'
        in: query
        name: limit
        schema:
          example: "25"
          type: string
      - description: Return a total count as well as items (adds extra database processing)
        in: query
        name: count
        schema:
          type: string
      responses:
        "200":
          content:
            application/json:
              schema:
                properties:
                  created: {}
                  hash: {}
                  ledger: {}
                  members:
                    items:
                      properties:
                        identity:
                          type: string
                        node: {}
                      type: object
                    type: array
                  message: {}
                  name:
                    type: string
                  namespace:
                    type: string
                type: object
          description: Success
        default:
          description: ""
  /namespaces/{ns}/groups/{groupid}:
    get:
      description: 'TODO: Description'
      operationId: getGroupByHash
      parameters:
      - description: 'TODO: Description'
        in: path
        name: ns
        required: true
        schema:
          example: default
          type: string
      - description: 'TODO: Description'
        in: path
        name: groupid
        required: true
        schema:
          type: string
      - description: Server-side request timeout (millseconds, or set a custom suffix
          like 10s)
        in: header
        name: Request-Timeout
        schema:
          default: 120s
          type: string
      responses:
        "200":
          content:
            application/json:
              schema:
                properties:
                  created: {}
                  hash: {}
                  ledger: {}
                  members:
                    items:
                      properties:
                        identity:
                          type: string
                        node: {}
                      type: object
                    type: array
                  message: {}
                  name:
                    type: string
                  namespace:
                    type: string
                type: object
          description: Success
        default:
          description: ""
  /namespaces/{ns}/messages:
    get:
      description: 'TODO: Description'
      operationId: getMsgs
      parameters:
      - description: 'TODO: Description'
        in: path
        name: ns
        required: true
        schema:
          example: default
          type: string
      - description: Fetch the data and include it in the messages returned
        in: query
        name: fetchdata
        schema:
          type: string
      - description: Server-side request timeout (millseconds, or set a custom suffix
          like 10s)
        in: header
        name: Request-Timeout
        schema:
          default: 120s
          type: string
      - description: 'Data filter field. Prefixes supported: > >= < <= @ ^ ! !@ !^'
        in: query
        name: author
        schema:
          type: string
      - description: 'Data filter field. Prefixes supported: > >= < <= @ ^ ! !@ !^'
        in: query
        name: batch
        schema:
          type: string
      - description: 'Data filter field. Prefixes supported: > >= < <= @ ^ ! !@ !^'
        in: query
        name: cid
        schema:
          type: string
      - description: 'Data filter field. Prefixes supported: > >= < <= @ ^ ! !@ !^'
        in: query
        name: confirmed
        schema:
          type: string
      - description: 'Data filter field. Prefixes supported: > >= < <= @ ^ ! !@ !^'
        in: query
        name: created
        schema:
          type: string
      - description: 'Data filter field. Prefixes supported: > >= < <= @ ^ ! !@ !^'
        in: query
        name: group
        schema:
          type: string
      - description: 'Data filter field. Prefixes supported: > >= < <= @ ^ ! !@ !^'
        in: query
        name: hash
        schema:
          type: string
      - description: 'Data filter field. Prefixes supported: > >= < <= @ ^ ! !@ !^'
        in: query
        name: id
        schema:
          type: string
      - description: 'Data filter field. Prefixes supported: > >= < <= @ ^ ! !@ !^'
        in: query
        name: key
        schema:
          type: string
      - description: 'Data filter field. Prefixes supported: > >= < <= @ ^ ! !@ !^'
        in: query
        name: namespace
        schema:
          type: string
      - description: 'Data filter field. Prefixes supported: > >= < <= @ ^ ! !@ !^'
        in: query
        name: pins
        schema:
          type: string
      - description: 'Data filter field. Prefixes supported: > >= < <= @ ^ ! !@ !^'
        in: query
        name: sequence
        schema:
          type: string
      - description: 'Data filter field. Prefixes supported: > >= < <= @ ^ ! !@ !^'
        in: query
        name: state
        schema:
          type: string
      - description: 'Data filter field. Prefixes supported: > >= < <= @ ^ ! !@ !^'
        in: query
        name: tag
        schema:
          type: string
      - description: 'Data filter field. Prefixes supported: > >= < <= @ ^ ! !@ !^'
        in: query
        name: topics
        schema:
          type: string
      - description: 'Data filter field. Prefixes supported: > >= < <= @ ^ ! !@ !^'
        in: query
        name: txtype
        schema:
          type: string
      - description: 'Data filter field. Prefixes supported: > >= < <= @ ^ ! !@ !^'
        in: query
        name: type
        schema:
          type: string
      - description: Sort field. For multi-field sort use comma separated values (or
          multiple query values) with '-' prefix for descending
        in: query
        name: sort
        schema:
          type: string
      - description: Ascending sort order (overrides all fields in a multi-field sort)
        in: query
        name: ascending
        schema:
          type: string
      - description: Descending sort order (overrides all fields in a multi-field
          sort)
        in: query
        name: descending
        schema:
          type: string
      - description: 'The number of records to skip (max: 1,000). Unsuitable for bulk
          operations'
        in: query
        name: skip
        schema:
          type: string
      - description: 'The maximum number of records to return (max: 1,000)'
        in: query
        name: limit
        schema:
          example: "25"
          type: string
      - description: Return a total count as well as items (adds extra database processing)
        in: query
        name: count
        schema:
          type: string
      responses:
        "200":
          content:
            application/json:
              schema:
                properties:
                  batch: {}
                  confirmed: {}
                  data:
                    items:
                      properties:
                        hash: {}
                        id: {}
                      type: object
                    type: array
                  hash: {}
                  header:
                    properties:
                      author:
                        type: string
                      cid: {}
                      created: {}
                      datahash: {}
                      group: {}
                      id: {}
                      key:
                        type: string
                      namespace:
                        type: string
                      tag:
                        type: string
                      topics:
                        items:
                          type: string
                        type: array
                      txtype:
                        type: string
                      type:
                        enum:
                        - definition
                        - broadcast
                        - private
                        - groupinit
                        - transfer_broadcast
                        - transfer_private
                        type: string
                    type: object
                  pins:
                    items:
                      type: string
                    type: array
                  state:
                    enum:
                    - staged
                    - ready
                    - pending
                    - confirmed
                    - rejected
                    type: string
                type: object
          description: Success
        default:
          description: ""
  /namespaces/{ns}/messages/{msgid}:
    get:
      description: 'TODO: Description'
      operationId: getMsgByID
      parameters:
      - description: 'TODO: Description'
        in: path
        name: ns
        required: true
        schema:
          example: default
          type: string
      - description: 'TODO: Description'
        in: path
        name: msgid
        required: true
        schema:
          type: string
      - deprecated: true
        description: 'TODO: Description'
        in: query
        name: data
        schema:
          type: string
      - description: Fetch the data and include it in the messages returned
        in: query
        name: fetchdata
        schema:
          type: string
      - description: Server-side request timeout (millseconds, or set a custom suffix
          like 10s)
        in: header
        name: Request-Timeout
        schema:
          default: 120s
          type: string
      responses:
        "200":
          content:
            application/json:
              schema:
                properties:
                  batch: {}
                  confirmed: {}
                  data:
                    items:
                      properties:
                        hash: {}
                        id: {}
                      type: object
                    type: array
                  group:
                    properties:
                      ledger: {}
                      members:
                        items:
                          properties:
                            identity:
                              type: string
                            node:
                              type: string
                          type: object
                        type: array
                      name:
                        type: string
                    type: object
                  hash: {}
                  header:
                    properties:
                      author:
                        type: string
                      cid: {}
                      created: {}
                      datahash: {}
                      group: {}
                      id: {}
                      key:
                        type: string
                      namespace:
                        type: string
                      tag:
                        type: string
                      topics:
                        items:
                          type: string
                        type: array
                      txtype:
                        type: string
                      type:
                        enum:
                        - definition
                        - broadcast
                        - private
                        - groupinit
                        - transfer_broadcast
                        - transfer_private
                        type: string
                    type: object
                  pins:
                    items:
                      type: string
                    type: array
                  state:
                    enum:
                    - staged
                    - ready
                    - pending
                    - confirmed
                    - rejected
                    type: string
                type: object
          description: Success
        default:
          description: ""
  /namespaces/{ns}/messages/{msgid}/data:
    get:
      description: 'TODO: Description'
      operationId: getMsgData
      parameters:
      - description: 'TODO: Description'
        in: path
        name: ns
        required: true
        schema:
          example: default
          type: string
      - description: 'TODO: Description'
        in: path
        name: msgid
        required: true
        schema:
          type: string
      - description: Server-side request timeout (millseconds, or set a custom suffix
          like 10s)
        in: header
        name: Request-Timeout
        schema:
          default: 120s
          type: string
      responses:
        "200":
          content:
            application/json:
              schema:
                properties:
                  blob:
                    properties:
                      hash: {}
                      name:
                        type: string
                      public:
                        type: string
                      size:
                        format: int64
                        type: integer
                    type: object
                  created: {}
                  datatype:
                    properties:
                      name:
                        type: string
                      version:
                        type: string
                    type: object
                  hash: {}
                  id: {}
                  namespace:
                    type: string
                  validator:
                    type: string
                  value:
                    type: string
                type: object
          description: Success
        default:
          description: ""
  /namespaces/{ns}/messages/{msgid}/events:
    get:
      description: 'TODO: Description'
      operationId: getMsgEvents
      parameters:
      - description: 'TODO: Description'
        in: path
        name: ns
        required: true
        schema:
          example: default
          type: string
      - description: 'TODO: Description'
        in: path
        name: msgid
        required: true
        schema:
          type: string
      - description: Server-side request timeout (millseconds, or set a custom suffix
          like 10s)
        in: header
        name: Request-Timeout
        schema:
          default: 120s
          type: string
      - description: 'Data filter field. Prefixes supported: > >= < <= @ ^ ! !@ !^'
        in: query
        name: created
        schema:
          type: string
      - description: 'Data filter field. Prefixes supported: > >= < <= @ ^ ! !@ !^'
        in: query
        name: group
        schema:
          type: string
      - description: 'Data filter field. Prefixes supported: > >= < <= @ ^ ! !@ !^'
        in: query
        name: id
        schema:
          type: string
      - description: 'Data filter field. Prefixes supported: > >= < <= @ ^ ! !@ !^'
        in: query
        name: namespace
        schema:
          type: string
      - description: 'Data filter field. Prefixes supported: > >= < <= @ ^ ! !@ !^'
        in: query
        name: reference
        schema:
          type: string
      - description: 'Data filter field. Prefixes supported: > >= < <= @ ^ ! !@ !^'
        in: query
        name: sequence
        schema:
          type: string
      - description: 'Data filter field. Prefixes supported: > >= < <= @ ^ ! !@ !^'
        in: query
        name: type
        schema:
          type: string
      - description: Sort field. For multi-field sort use comma separated values (or
          multiple query values) with '-' prefix for descending
        in: query
        name: sort
        schema:
          type: string
      - description: Ascending sort order (overrides all fields in a multi-field sort)
        in: query
        name: ascending
        schema:
          type: string
      - description: Descending sort order (overrides all fields in a multi-field
          sort)
        in: query
        name: descending
        schema:
          type: string
      - description: 'The number of records to skip (max: 1,000). Unsuitable for bulk
          operations'
        in: query
        name: skip
        schema:
          type: string
      - description: 'The maximum number of records to return (max: 1,000)'
        in: query
        name: limit
        schema:
          example: "25"
          type: string
      - description: Return a total count as well as items (adds extra database processing)
        in: query
        name: count
        schema:
          type: string
      responses:
        "200":
          content:
            application/json:
              schema:
                properties:
                  created: {}
                  id: {}
                  namespace:
                    type: string
                  reference: {}
                  sequence:
                    format: int64
                    type: integer
                  type:
                    enum:
                    - message_confirmed
                    - message_rejected
                    - namespace_confirmed
                    - datatype_confirmed
                    - group_confirmed
                    - token_pool_confirmed
                    - token_pool_rejected
                    - token_transfer_confirmed
                    - token_transfer_op_failed
                    - contract_interface_confirmed
                    - contract_interface_rejected
                    - contract_api_confirmed
                    - contract_api_rejected
                    - blockchain_event
                    type: string
                type: object
          description: Success
        default:
          description: ""
  /namespaces/{ns}/messages/{msgid}/operations:
    get:
      description: 'TODO: Description'
      operationId: getMsgOps
      parameters:
      - description: 'TODO: Description'
        in: path
        name: ns
        required: true
        schema:
          example: default
          type: string
      - description: 'TODO: Description'
        in: path
        name: msgid
        required: true
        schema:
          type: string
      - description: Server-side request timeout (millseconds, or set a custom suffix
          like 10s)
        in: header
        name: Request-Timeout
        schema:
          default: 120s
          type: string
      responses:
        "200":
          content:
            application/json:
              schema:
                properties:
                  backendId:
                    type: string
                  created: {}
                  error:
                    type: string
                  id: {}
                  input:
                    additionalProperties: {}
                    type: object
                  namespace:
                    type: string
                  output:
                    additionalProperties: {}
                    type: object
                  plugin:
                    type: string
                  status:
                    type: string
                  tx: {}
                  type:
                    enum:
                    - blockchain_batch_pin
                    - publicstorage_batch_broadcast
                    - dataexchange_batch_send
                    - dataexchange_blob_send
                    - token_create_pool
                    - token_announce_pool
                    - token_transfer
                    - contract_invoke
                    type: string
                  updated: {}
                type: object
          description: Success
        default:
          description: ""
  /namespaces/{ns}/messages/{msgid}/transaction:
    get:
      description: 'TODO: Description'
      operationId: getMsgTxn
      parameters:
      - description: 'TODO: Description'
        in: path
        name: ns
        required: true
        schema:
          example: default
          type: string
      - description: 'TODO: Description'
        in: path
        name: msgid
        required: true
        schema:
          type: string
      - description: Server-side request timeout (millseconds, or set a custom suffix
          like 10s)
        in: header
        name: Request-Timeout
        schema:
          default: 120s
          type: string
      responses:
        "200":
          content:
            application/json:
              schema:
                properties:
                  blockchainIds:
                    items:
                      type: string
                    type: array
                  created: {}
                  id: {}
                  namespace:
                    type: string
                  status:
                    type: string
                  type:
                    enum:
                    - none
                    - batch_pin
                    - token_pool
                    - token_transfer
                    - contract_invoke
                    type: string
                type: object
          description: Success
        default:
          description: ""
  /namespaces/{ns}/messages/broadcast:
    post:
      description: 'TODO: Description'
      operationId: postNewMessageBroadcast
      parameters:
      - description: 'TODO: Description'
        in: path
        name: ns
        required: true
        schema:
          example: default
          type: string
      - description: When true the HTTP request blocks until the message is confirmed
        in: query
        name: confirm
        schema:
          type: string
      - description: Server-side request timeout (millseconds, or set a custom suffix
          like 10s)
        in: header
        name: Request-Timeout
        schema:
          default: 120s
          type: string
      requestBody:
        content:
          application/json:
            schema:
              properties:
                data:
                  items:
                    properties:
                      datatype:
                        properties:
                          name:
                            type: string
                          version:
                            type: string
                        type: object
                      hash:
                        type: string
                      id:
                        type: string
                      validator:
                        type: string
                      value:
                        type: object
                    type: object
                  type: array
                header:
                  properties:
                    author:
                      type: string
                    cid: {}
                    context:
                      type: string
                    group: {}
                    tag:
                      type: string
                    topics:
                      items:
                        type: string
                    tx:
                      properties:
                        type:
                          default: pin
                          type: string
                      type: object
                  type: object
              type: object
      responses:
        "200":
          content:
            application/json:
              schema:
                properties:
                  batch: {}
                  confirmed: {}
                  data:
                    items:
                      properties:
                        hash: {}
                        id: {}
                      type: object
                    type: array
                  hash: {}
                  header:
                    properties:
                      author:
                        type: string
                      cid: {}
                      created: {}
                      datahash: {}
                      group: {}
                      id: {}
                      key:
                        type: string
                      namespace:
                        type: string
                      tag:
                        type: string
                      topics:
                        items:
                          type: string
                        type: array
                      txtype:
                        type: string
                      type:
                        enum:
                        - definition
                        - broadcast
                        - private
                        - groupinit
                        - transfer_broadcast
                        - transfer_private
                        type: string
                    type: object
                  pins:
                    items:
                      type: string
                    type: array
                  state:
                    enum:
                    - staged
                    - ready
                    - pending
                    - confirmed
                    - rejected
                    type: string
                type: object
          description: Success
        "202":
          content:
            application/json:
              schema:
                properties:
                  batch: {}
                  confirmed: {}
                  data:
                    items:
                      properties:
                        hash: {}
                        id: {}
                      type: object
                    type: array
                  hash: {}
                  header:
                    properties:
                      author:
                        type: string
                      cid: {}
                      created: {}
                      datahash: {}
                      group: {}
                      id: {}
                      key:
                        type: string
                      namespace:
                        type: string
                      tag:
                        type: string
                      topics:
                        items:
                          type: string
                        type: array
                      txtype:
                        type: string
                      type:
                        enum:
                        - definition
                        - broadcast
                        - private
                        - groupinit
                        - transfer_broadcast
                        - transfer_private
                        type: string
                    type: object
                  pins:
                    items:
                      type: string
                    type: array
                  state:
                    enum:
                    - staged
                    - ready
                    - pending
                    - confirmed
                    - rejected
                    type: string
                type: object
          description: Success
        default:
          description: ""
  /namespaces/{ns}/messages/private:
    post:
      description: 'TODO: Description'
      operationId: postNewMessagePrivate
      parameters:
      - description: 'TODO: Description'
        in: path
        name: ns
        required: true
        schema:
          example: default
          type: string
      - description: When true the HTTP request blocks until the message is confirmed
        in: query
        name: confirm
        schema:
          type: string
      - description: Server-side request timeout (millseconds, or set a custom suffix
          like 10s)
        in: header
        name: Request-Timeout
        schema:
          default: 120s
          type: string
      requestBody:
        content:
          application/json:
            schema:
              properties:
                data:
                  items:
                    properties:
                      datatype:
                        properties:
                          name:
                            type: string
                          version:
                            type: string
                        type: object
                      validator:
                        type: string
                      value:
                        type: object
                    type: object
                  type: array
                group:
                  properties:
                    members:
                      items:
                        properties:
                          identity:
                            type: string
                          node:
                            type: string
                        required:
                        - identity
                        type: object
                      type: array
                    name:
                      type: string
                  required:
                  - members
                  type: object
                header:
                  properties:
                    author:
                      type: string
                    cid: {}
                    context:
                      type: string
                    group: {}
                    tag:
                      type: string
                    topics:
                      items:
                        type: string
                    tx:
                      properties:
                        type:
                          default: pin
                          type: string
                      type: object
                  type: object
              type: object
      responses:
        "200":
          content:
            application/json:
              schema:
                properties:
                  batch: {}
                  confirmed: {}
                  data:
                    items:
                      properties:
                        hash: {}
                        id: {}
                      type: object
                    type: array
                  hash: {}
                  header:
                    properties:
                      author:
                        type: string
                      cid: {}
                      created: {}
                      datahash: {}
                      group: {}
                      id: {}
                      key:
                        type: string
                      namespace:
                        type: string
                      tag:
                        type: string
                      topics:
                        items:
                          type: string
                        type: array
                      txtype:
                        type: string
                      type:
                        enum:
                        - definition
                        - broadcast
                        - private
                        - groupinit
                        - transfer_broadcast
                        - transfer_private
                        type: string
                    type: object
                  pins:
                    items:
                      type: string
                    type: array
                  state:
                    enum:
                    - staged
                    - ready
                    - pending
                    - confirmed
                    - rejected
                    type: string
                type: object
          description: Success
        "202":
          content:
            application/json:
              schema:
                properties:
                  batch: {}
                  confirmed: {}
                  data:
                    items:
                      properties:
                        hash: {}
                        id: {}
                      type: object
                    type: array
                  hash: {}
                  header:
                    properties:
                      author:
                        type: string
                      cid: {}
                      created: {}
                      datahash: {}
                      group: {}
                      id: {}
                      key:
                        type: string
                      namespace:
                        type: string
                      tag:
                        type: string
                      topics:
                        items:
                          type: string
                        type: array
                      txtype:
                        type: string
                      type:
                        enum:
                        - definition
                        - broadcast
                        - private
                        - groupinit
                        - transfer_broadcast
                        - transfer_private
                        type: string
                    type: object
                  pins:
                    items:
                      type: string
                    type: array
                  state:
                    enum:
                    - staged
                    - ready
                    - pending
                    - confirmed
                    - rejected
                    type: string
                type: object
          description: Success
        default:
          description: ""
  /namespaces/{ns}/messages/requestreply:
    post:
      description: 'TODO: Description'
      operationId: postNewMessageRequestReply
      parameters:
      - description: 'TODO: Description'
        in: path
        name: ns
        required: true
        schema:
          example: default
          type: string
      - description: Server-side request timeout (millseconds, or set a custom suffix
          like 10s)
        in: header
        name: Request-Timeout
        schema:
          default: 120s
          type: string
      requestBody:
        content:
          application/json:
            schema:
              properties:
                data:
                  items:
                    properties:
                      datatype:
                        properties:
                          name:
                            type: string
                          version:
                            type: string
                        type: object
                      validator:
                        type: string
                      value:
                        type: object
                    type: object
                  type: array
                group:
                  properties:
                    members:
                      items:
                        properties:
                          identity:
                            type: string
                          node:
                            type: string
                        required:
                        - identity
                        type: object
                      type: array
                    name:
                      type: string
                  required:
                  - members
                  type: object
                header:
                  properties:
                    author:
                      type: string
                    cid: {}
                    context:
                      type: string
                    group: {}
                    tag:
                      type: string
                    topics:
                      items:
                        type: string
                    tx:
                      properties:
                        type:
                          default: pin
                          type: string
                      type: object
                  type: object
              type: object
      responses:
        "200":
          content:
            application/json:
              schema:
                properties:
                  batch: {}
                  confirmed: {}
                  data:
                    items:
                      properties:
                        hash: {}
                        id: {}
                      type: object
                    type: array
                  group:
                    properties:
                      ledger: {}
                      members:
                        items:
                          properties:
                            identity:
                              type: string
                            node:
                              type: string
                          type: object
                        type: array
                      name:
                        type: string
                    type: object
                  hash: {}
                  header:
                    properties:
                      author:
                        type: string
                      cid: {}
                      created: {}
                      datahash: {}
                      group: {}
                      id: {}
                      key:
                        type: string
                      namespace:
                        type: string
                      tag:
                        type: string
                      topics:
                        items:
                          type: string
                        type: array
                      txtype:
                        type: string
                      type:
                        enum:
                        - definition
                        - broadcast
                        - private
                        - groupinit
                        - transfer_broadcast
                        - transfer_private
                        type: string
                    type: object
                  pins:
                    items:
                      type: string
                    type: array
                  state:
                    enum:
                    - staged
                    - ready
                    - pending
                    - confirmed
                    - rejected
                    type: string
                type: object
          description: Success
        default:
          description: ""
  /namespaces/{ns}/operations:
    get:
      description: 'TODO: Description'
      operationId: getOps
      parameters:
      - description: 'TODO: Description'
        in: path
        name: ns
        required: true
        schema:
          example: default
          type: string
      - description: Server-side request timeout (millseconds, or set a custom suffix
          like 10s)
        in: header
        name: Request-Timeout
        schema:
          default: 120s
          type: string
      - description: 'Data filter field. Prefixes supported: > >= < <= @ ^ ! !@ !^'
        in: query
        name: backendid
        schema:
          type: string
      - description: 'Data filter field. Prefixes supported: > >= < <= @ ^ ! !@ !^'
        in: query
        name: created
        schema:
          type: string
      - description: 'Data filter field. Prefixes supported: > >= < <= @ ^ ! !@ !^'
        in: query
        name: error
        schema:
          type: string
      - description: 'Data filter field. Prefixes supported: > >= < <= @ ^ ! !@ !^'
        in: query
        name: id
        schema:
          type: string
      - description: 'Data filter field. Prefixes supported: > >= < <= @ ^ ! !@ !^'
        in: query
        name: input
        schema:
          type: string
      - description: 'Data filter field. Prefixes supported: > >= < <= @ ^ ! !@ !^'
        in: query
        name: namespace
        schema:
          type: string
      - description: 'Data filter field. Prefixes supported: > >= < <= @ ^ ! !@ !^'
        in: query
        name: output
        schema:
          type: string
      - description: 'Data filter field. Prefixes supported: > >= < <= @ ^ ! !@ !^'
        in: query
        name: plugin
        schema:
          type: string
      - description: 'Data filter field. Prefixes supported: > >= < <= @ ^ ! !@ !^'
        in: query
        name: status
        schema:
          type: string
      - description: 'Data filter field. Prefixes supported: > >= < <= @ ^ ! !@ !^'
        in: query
        name: tx
        schema:
          type: string
      - description: 'Data filter field. Prefixes supported: > >= < <= @ ^ ! !@ !^'
        in: query
        name: type
        schema:
          type: string
      - description: 'Data filter field. Prefixes supported: > >= < <= @ ^ ! !@ !^'
        in: query
        name: updated
        schema:
          type: string
      - description: Sort field. For multi-field sort use comma separated values (or
          multiple query values) with '-' prefix for descending
        in: query
        name: sort
        schema:
          type: string
      - description: Ascending sort order (overrides all fields in a multi-field sort)
        in: query
        name: ascending
        schema:
          type: string
      - description: Descending sort order (overrides all fields in a multi-field
          sort)
        in: query
        name: descending
        schema:
          type: string
      - description: 'The number of records to skip (max: 1,000). Unsuitable for bulk
          operations'
        in: query
        name: skip
        schema:
          type: string
      - description: 'The maximum number of records to return (max: 1,000)'
        in: query
        name: limit
        schema:
          example: "25"
          type: string
      - description: Return a total count as well as items (adds extra database processing)
        in: query
        name: count
        schema:
          type: string
      responses:
        "200":
          content:
            application/json:
              schema:
                properties:
                  backendId:
                    type: string
                  created: {}
                  error:
                    type: string
                  id: {}
                  input:
                    additionalProperties: {}
                    type: object
                  namespace:
                    type: string
                  output:
                    additionalProperties: {}
                    type: object
                  plugin:
                    type: string
                  status:
                    type: string
                  tx: {}
                  type:
                    enum:
                    - blockchain_batch_pin
                    - publicstorage_batch_broadcast
                    - dataexchange_batch_send
                    - dataexchange_blob_send
                    - token_create_pool
                    - token_announce_pool
                    - token_transfer
                    - contract_invoke
                    type: string
                  updated: {}
                type: object
          description: Success
        default:
          description: ""
  /namespaces/{ns}/operations/{opid}:
    get:
      description: 'TODO: Description'
      operationId: getOpByID
      parameters:
      - description: 'TODO: Description'
        in: path
        name: ns
        required: true
        schema:
          example: default
          type: string
      - description: 'TODO: Description'
        in: path
        name: opid
        required: true
        schema:
          type: string
      - description: Server-side request timeout (millseconds, or set a custom suffix
          like 10s)
        in: header
        name: Request-Timeout
        schema:
          default: 120s
          type: string
      responses:
        "200":
          content:
            application/json:
              schema:
                properties:
                  backendId:
                    type: string
                  created: {}
                  error:
                    type: string
                  id: {}
                  input:
                    additionalProperties: {}
                    type: object
                  namespace:
                    type: string
                  output:
                    additionalProperties: {}
                    type: object
                  plugin:
                    type: string
                  status:
                    type: string
                  tx: {}
                  type:
                    enum:
                    - blockchain_batch_pin
                    - publicstorage_batch_broadcast
                    - dataexchange_batch_send
                    - dataexchange_blob_send
                    - token_create_pool
                    - token_announce_pool
                    - token_transfer
                    - contract_invoke
                    type: string
                  updated: {}
                type: object
          description: Success
        default:
          description: ""
  /namespaces/{ns}/request/message:
    post:
      deprecated: true
      description: 'TODO: Description'
      operationId: postRequestMessage
      parameters:
      - description: 'TODO: Description'
        in: path
        name: ns
        required: true
        schema:
          example: default
          type: string
      - description: Server-side request timeout (millseconds, or set a custom suffix
          like 10s)
        in: header
        name: Request-Timeout
        schema:
          default: 120s
          type: string
      requestBody:
        content:
          application/json:
            schema:
              properties:
                data:
                  items:
                    properties:
                      datatype:
                        properties:
                          name:
                            type: string
                          version:
                            type: string
                        type: object
                      validator:
                        type: string
                      value:
                        type: object
                    type: object
                  type: array
                group:
                  properties:
                    members:
                      items:
                        properties:
                          identity:
                            type: string
                          node:
                            type: string
                        required:
                        - identity
                        type: object
                      type: array
                    name:
                      type: string
                  required:
                  - members
                  type: object
                header:
                  properties:
                    author:
                      type: string
                    cid: {}
                    context:
                      type: string
                    group: {}
                    tag:
                      type: string
                    topics:
                      items:
                        type: string
                    tx:
                      properties:
                        type:
                          default: pin
                          type: string
                      type: object
                  type: object
              type: object
      responses:
        "200":
          content:
            application/json:
              schema:
                properties:
                  batch: {}
                  confirmed: {}
                  data:
                    items:
                      properties:
                        hash: {}
                        id: {}
                      type: object
                    type: array
                  group:
                    properties:
                      ledger: {}
                      members:
                        items:
                          properties:
                            identity:
                              type: string
                            node:
                              type: string
                          type: object
                        type: array
                      name:
                        type: string
                    type: object
                  hash: {}
                  header:
                    properties:
                      author:
                        type: string
                      cid: {}
                      created: {}
                      datahash: {}
                      group: {}
                      id: {}
                      key:
                        type: string
                      namespace:
                        type: string
                      tag:
                        type: string
                      topics:
                        items:
                          type: string
                        type: array
                      txtype:
                        type: string
                      type:
                        enum:
                        - definition
                        - broadcast
                        - private
                        - groupinit
                        - transfer_broadcast
                        - transfer_private
                        type: string
                    type: object
                  pins:
                    items:
                      type: string
                    type: array
                  state:
                    enum:
                    - staged
                    - ready
                    - pending
                    - confirmed
                    - rejected
                    type: string
                type: object
          description: Success
        default:
          description: ""
  /namespaces/{ns}/send/message:
    post:
      deprecated: true
      description: 'TODO: Description'
      operationId: postSendMessage
      parameters:
      - description: 'TODO: Description'
        in: path
        name: ns
        required: true
        schema:
          example: default
          type: string
      - description: Server-side request timeout (millseconds, or set a custom suffix
          like 10s)
        in: header
        name: Request-Timeout
        schema:
          default: 120s
          type: string
      requestBody:
        content:
          application/json:
            schema:
              properties:
                data:
                  items:
                    properties:
                      datatype:
                        properties:
                          name:
                            type: string
                          version:
                            type: string
                        type: object
                      validator:
                        type: string
                      value:
                        type: object
                    type: object
                  type: array
                group:
                  properties:
                    members:
                      items:
                        properties:
                          identity:
                            type: string
                          node:
                            type: string
                        required:
                        - identity
                        type: object
                      type: array
                    name:
                      type: string
                  required:
                  - members
                  type: object
                header:
                  properties:
                    author:
                      type: string
                    cid: {}
                    context:
                      type: string
                    group: {}
                    tag:
                      type: string
                    topics:
                      items:
                        type: string
                    tx:
                      properties:
                        type:
                          default: pin
                          type: string
                      type: object
                  type: object
              type: object
      responses:
        "202":
          content:
            application/json:
              schema:
                properties:
                  batch: {}
                  confirmed: {}
                  data:
                    items:
                      properties:
                        hash: {}
                        id: {}
                      type: object
                    type: array
                  hash: {}
                  header:
                    properties:
                      author:
                        type: string
                      cid: {}
                      created: {}
                      datahash: {}
                      group: {}
                      id: {}
                      key:
                        type: string
                      namespace:
                        type: string
                      tag:
                        type: string
                      topics:
                        items:
                          type: string
                        type: array
                      txtype:
                        type: string
                      type:
                        enum:
                        - definition
                        - broadcast
                        - private
                        - groupinit
                        - transfer_broadcast
                        - transfer_private
                        type: string
                    type: object
                  pins:
                    items:
                      type: string
                    type: array
                  state:
                    enum:
                    - staged
                    - ready
                    - pending
                    - confirmed
                    - rejected
                    type: string
                type: object
          description: Success
        default:
          description: ""
  /namespaces/{ns}/subscriptions:
    get:
      description: 'TODO: Description'
      operationId: getSubscriptions
      parameters:
      - description: 'TODO: Description'
        in: path
        name: ns
        required: true
        schema:
          example: default
          type: string
      - description: Server-side request timeout (millseconds, or set a custom suffix
          like 10s)
        in: header
        name: Request-Timeout
        schema:
          default: 120s
          type: string
      - description: 'Data filter field. Prefixes supported: > >= < <= @ ^ ! !@ !^'
        in: query
        name: created
        schema:
          type: string
      - description: 'Data filter field. Prefixes supported: > >= < <= @ ^ ! !@ !^'
        in: query
        name: events
        schema:
          type: string
      - description: 'Data filter field. Prefixes supported: > >= < <= @ ^ ! !@ !^'
        in: query
        name: filter.group
        schema:
          type: string
      - description: 'Data filter field. Prefixes supported: > >= < <= @ ^ ! !@ !^'
        in: query
        name: filter.tag
        schema:
          type: string
      - description: 'Data filter field. Prefixes supported: > >= < <= @ ^ ! !@ !^'
        in: query
        name: filter.topics
        schema:
          type: string
      - description: 'Data filter field. Prefixes supported: > >= < <= @ ^ ! !@ !^'
        in: query
        name: id
        schema:
          type: string
      - description: 'Data filter field. Prefixes supported: > >= < <= @ ^ ! !@ !^'
        in: query
        name: name
        schema:
          type: string
      - description: 'Data filter field. Prefixes supported: > >= < <= @ ^ ! !@ !^'
        in: query
        name: namespace
        schema:
          type: string
      - description: 'Data filter field. Prefixes supported: > >= < <= @ ^ ! !@ !^'
        in: query
        name: options
        schema:
          type: string
      - description: 'Data filter field. Prefixes supported: > >= < <= @ ^ ! !@ !^'
        in: query
        name: transport
        schema:
          type: string
      - description: Sort field. For multi-field sort use comma separated values (or
          multiple query values) with '-' prefix for descending
        in: query
        name: sort
        schema:
          type: string
      - description: Ascending sort order (overrides all fields in a multi-field sort)
        in: query
        name: ascending
        schema:
          type: string
      - description: Descending sort order (overrides all fields in a multi-field
          sort)
        in: query
        name: descending
        schema:
          type: string
      - description: 'The number of records to skip (max: 1,000). Unsuitable for bulk
          operations'
        in: query
        name: skip
        schema:
          type: string
      - description: 'The maximum number of records to return (max: 1,000)'
        in: query
        name: limit
        schema:
          example: "25"
          type: string
      - description: Return a total count as well as items (adds extra database processing)
        in: query
        name: count
        schema:
          type: string
      responses:
        "200":
          content:
            application/json:
              schema:
                properties:
                  created: {}
                  ephemeral:
                    type: boolean
                  filter:
                    properties:
                      author:
                        type: string
                      events:
                        type: string
                      group:
                        type: string
                      tag:
                        type: string
                      topics:
                        type: string
                    type: object
                  id: {}
                  name:
                    type: string
                  namespace:
                    type: string
                  options:
                    properties:
                      firstEvent:
                        type: string
                      readAhead:
                        maximum: 65535
                        minimum: 0
                        type: integer
                      withData:
                        type: boolean
                    type: object
                  transport:
                    type: string
                  updated: {}
                type: object
          description: Success
        default:
          description: ""
    post:
      description: 'TODO: Description'
      operationId: postNewSubscription
      parameters:
      - description: 'TODO: Description'
        in: path
        name: ns
        required: true
        schema:
          example: default
          type: string
      - description: Server-side request timeout (millseconds, or set a custom suffix
          like 10s)
        in: header
        name: Request-Timeout
        schema:
          default: 120s
          type: string
      requestBody:
        content:
          application/json:
            schema:
              properties:
                filter:
                  properties:
                    author:
                      type: string
                    events:
                      type: string
                    group:
                      type: string
                    tag:
                      type: string
                    topics:
                      type: string
                  type: object
                name:
                  type: string
                options:
                  oneOf:
                  - properties:
                      firstEvent:
                        anyOf:
                        - enum:
                          - oldest
                          - newest
                          type: string
                        - type: integer
                      readAhead:
                        maximum: 65536
                        minimum: 0
                        type: integer
                      type:
                        pattern: websockets
                        type: string
                      withData:
                        type: boolean
                  - properties:
                      fastack:
                        description: When true the event will be acknowledged before
                          the webhook is invoked, allowing parallel invocations
                        type: boolean
                      firstEvent:
                        anyOf:
                        - enum:
                          - oldest
                          - newest
                          type: string
                        - type: integer
                      headers:
                        additionalProperties:
                          type: string
                        description: Static headers to set on the webhook request
                        type: object
                      input:
                        description: A set of options to extract data from the first
                          JSON input data in the incoming message. Only applies if
                          withData=true
                        properties:
                          body:
                            description: A top-level property of the first data input,
                              to use for the request body. Default is the whole first
                              body
                            type: string
                          headers:
                            description: A top-level property of the first data input,
                              to use for headers
                            type: string
                          path:
                            description: A top-level property of the first data input,
                              to use for a path to append with escaping to the webhook
                              path
                            type: string
                          query:
                            description: A top-level property of the first data input,
                              to use for query parameters
                            type: string
                          replytx:
                            description: A top-level property of the first data input,
                              to use to dynamically set whether to pin the response
                              (so the requester can choose)
                            type: string
                        type: object
                      json:
                        description: Whether to assume the response body is JSON,
                          regardless of the returned Content-Type
                        type: boolean
                      method:
                        description: Webhook method to invoke. Default=POST
                        type: string
                      query:
                        additionalProperties:
                          type: string
                        description: Static query params to set on the webhook request
                        type: object
                      readAhead:
                        maximum: 65536
                        minimum: 0
                        type: integer
                      reply:
                        description: Whether to automatically send a reply event,
                          using the body returned by the webhook
                        type: boolean
                      replytag:
                        description: The tag to set on the reply message
                        type: string
                      replytx:
                        description: The transaction type to set on the reply message
                        type: string
                      type:
                        pattern: webhooks
                        type: string
                      url:
                        description: Webhook url to invoke. Can be relative if a base
                          URL is set in the webhook plugin config
                        type: string
                      withData:
                        type: boolean
                transport:
                  type: string
                updated: {}
              type: object
      responses:
        "201":
          content:
            application/json:
              schema:
                properties:
                  created: {}
                  ephemeral:
                    type: boolean
                  filter:
                    properties:
                      author:
                        type: string
                      events:
                        type: string
                      group:
                        type: string
                      tag:
                        type: string
                      topics:
                        type: string
                    type: object
                  id: {}
                  name:
                    type: string
                  namespace:
                    type: string
                  options:
                    properties:
                      firstEvent:
                        type: string
                      readAhead:
                        maximum: 65535
                        minimum: 0
                        type: integer
                      withData:
                        type: boolean
                    type: object
                  transport:
                    type: string
                  updated: {}
                type: object
          description: Success
        default:
          description: ""
    put:
      description: 'TODO: Description'
      operationId: putSubscription
      parameters:
      - description: 'TODO: Description'
        in: path
        name: ns
        required: true
        schema:
          example: default
          type: string
      - description: Server-side request timeout (millseconds, or set a custom suffix
          like 10s)
        in: header
        name: Request-Timeout
        schema:
          default: 120s
          type: string
      requestBody:
        content:
          application/json:
            schema:
              properties:
                filter:
                  properties:
                    author:
                      type: string
                    events:
                      type: string
                    group:
                      type: string
                    tag:
                      type: string
                    topics:
                      type: string
                  type: object
                name:
                  type: string
                options:
                  oneOf:
                  - properties:
                      firstEvent:
                        anyOf:
                        - enum:
                          - oldest
                          - newest
                          type: string
                        - type: integer
                      readAhead:
                        maximum: 65536
                        minimum: 0
                        type: integer
                      type:
                        pattern: websockets
                        type: string
                      withData:
                        type: boolean
                  - properties:
                      fastack:
                        description: When true the event will be acknowledged before
                          the webhook is invoked, allowing parallel invocations
                        type: boolean
                      firstEvent:
                        anyOf:
                        - enum:
                          - oldest
                          - newest
                          type: string
                        - type: integer
                      headers:
                        additionalProperties:
                          type: string
                        description: Static headers to set on the webhook request
                        type: object
                      input:
                        description: A set of options to extract data from the first
                          JSON input data in the incoming message. Only applies if
                          withData=true
                        properties:
                          body:
                            description: A top-level property of the first data input,
                              to use for the request body. Default is the whole first
                              body
                            type: string
                          headers:
                            description: A top-level property of the first data input,
                              to use for headers
                            type: string
                          path:
                            description: A top-level property of the first data input,
                              to use for a path to append with escaping to the webhook
                              path
                            type: string
                          query:
                            description: A top-level property of the first data input,
                              to use for query parameters
                            type: string
                          replytx:
                            description: A top-level property of the first data input,
                              to use to dynamically set whether to pin the response
                              (so the requester can choose)
                            type: string
                        type: object
                      json:
                        description: Whether to assume the response body is JSON,
                          regardless of the returned Content-Type
                        type: boolean
                      method:
                        description: Webhook method to invoke. Default=POST
                        type: string
                      query:
                        additionalProperties:
                          type: string
                        description: Static query params to set on the webhook request
                        type: object
                      readAhead:
                        maximum: 65536
                        minimum: 0
                        type: integer
                      reply:
                        description: Whether to automatically send a reply event,
                          using the body returned by the webhook
                        type: boolean
                      replytag:
                        description: The tag to set on the reply message
                        type: string
                      replytx:
                        description: The transaction type to set on the reply message
                        type: string
                      type:
                        pattern: webhooks
                        type: string
                      url:
                        description: Webhook url to invoke. Can be relative if a base
                          URL is set in the webhook plugin config
                        type: string
                      withData:
                        type: boolean
                transport:
                  type: string
                updated: {}
              type: object
      responses:
        "200":
          content:
            application/json:
              schema:
                properties:
                  created: {}
                  ephemeral:
                    type: boolean
                  filter:
                    properties:
                      author:
                        type: string
                      events:
                        type: string
                      group:
                        type: string
                      tag:
                        type: string
                      topics:
                        type: string
                    type: object
                  id: {}
                  name:
                    type: string
                  namespace:
                    type: string
                  options:
                    properties:
                      firstEvent:
                        type: string
                      readAhead:
                        maximum: 65535
                        minimum: 0
                        type: integer
                      withData:
                        type: boolean
                    type: object
                  transport:
                    type: string
                  updated: {}
                type: object
          description: Success
        default:
          description: ""
  /namespaces/{ns}/subscriptions/{subid}:
    delete:
      description: 'TODO: Description'
      operationId: deleteSubscription
      parameters:
      - description: 'TODO: Description'
        in: path
        name: ns
        required: true
        schema:
          example: default
          type: string
      - description: 'TODO: Description'
        in: path
        name: subid
        required: true
        schema:
          type: string
      - description: Server-side request timeout (millseconds, or set a custom suffix
          like 10s)
        in: header
        name: Request-Timeout
        schema:
          default: 120s
          type: string
      responses:
        default:
          description: ""
    get:
      description: 'TODO: Description'
      operationId: getSubscriptionByID
      parameters:
      - description: 'TODO: Description'
        in: path
        name: ns
        required: true
        schema:
          example: default
          type: string
      - description: 'TODO: Description'
        in: path
        name: subid
        required: true
        schema:
          type: string
      - description: Server-side request timeout (millseconds, or set a custom suffix
          like 10s)
        in: header
        name: Request-Timeout
        schema:
          default: 120s
          type: string
      responses:
        "200":
          content:
            application/json:
              schema:
                properties:
                  created: {}
                  ephemeral:
                    type: boolean
                  filter:
                    properties:
                      author:
                        type: string
                      events:
                        type: string
                      group:
                        type: string
                      tag:
                        type: string
                      topics:
                        type: string
                    type: object
                  id: {}
                  name:
                    type: string
                  namespace:
                    type: string
                  options:
                    properties:
                      firstEvent:
                        type: string
                      readAhead:
                        maximum: 65535
                        minimum: 0
                        type: integer
                      withData:
                        type: boolean
                    type: object
                  transport:
                    type: string
                  updated: {}
                type: object
          description: Success
        default:
          description: ""
  /namespaces/{ns}/tokens/{type}/pools:
    get:
      deprecated: true
      description: 'TODO: Description'
      operationId: getTokenPoolsByType
      parameters:
      - description: 'TODO: Description'
        in: path
        name: ns
        required: true
        schema:
          example: default
          type: string
      - description: 'TODO: Description'
        in: path
        name: type
        required: true
        schema:
          type: string
      - description: Server-side request timeout (millseconds, or set a custom suffix
          like 10s)
        in: header
        name: Request-Timeout
        schema:
          default: 120s
          type: string
      - description: 'Data filter field. Prefixes supported: > >= < <= @ ^ ! !@ !^'
        in: query
        name: connector
        schema:
          type: string
      - description: 'Data filter field. Prefixes supported: > >= < <= @ ^ ! !@ !^'
        in: query
        name: created
        schema:
          type: string
      - description: 'Data filter field. Prefixes supported: > >= < <= @ ^ ! !@ !^'
        in: query
        name: id
        schema:
          type: string
      - description: 'Data filter field. Prefixes supported: > >= < <= @ ^ ! !@ !^'
        in: query
        name: key
        schema:
          type: string
      - description: 'Data filter field. Prefixes supported: > >= < <= @ ^ ! !@ !^'
        in: query
        name: message
        schema:
          type: string
      - description: 'Data filter field. Prefixes supported: > >= < <= @ ^ ! !@ !^'
        in: query
        name: name
        schema:
          type: string
      - description: 'Data filter field. Prefixes supported: > >= < <= @ ^ ! !@ !^'
        in: query
        name: namespace
        schema:
          type: string
      - description: 'Data filter field. Prefixes supported: > >= < <= @ ^ ! !@ !^'
        in: query
        name: protocolid
        schema:
          type: string
      - description: 'Data filter field. Prefixes supported: > >= < <= @ ^ ! !@ !^'
        in: query
        name: standard
        schema:
          type: string
      - description: 'Data filter field. Prefixes supported: > >= < <= @ ^ ! !@ !^'
        in: query
        name: state
        schema:
          type: string
      - description: 'Data filter field. Prefixes supported: > >= < <= @ ^ ! !@ !^'
        in: query
        name: symbol
        schema:
          type: string
      - description: 'Data filter field. Prefixes supported: > >= < <= @ ^ ! !@ !^'
        in: query
        name: type
        schema:
          type: string
      - description: Sort field. For multi-field sort use comma separated values (or
          multiple query values) with '-' prefix for descending
        in: query
        name: sort
        schema:
          type: string
      - description: Ascending sort order (overrides all fields in a multi-field sort)
        in: query
        name: ascending
        schema:
          type: string
      - description: Descending sort order (overrides all fields in a multi-field
          sort)
        in: query
        name: descending
        schema:
          type: string
      - description: 'The number of records to skip (max: 1,000). Unsuitable for bulk
          operations'
        in: query
        name: skip
        schema:
          type: string
      - description: 'The maximum number of records to return (max: 1,000)'
        in: query
        name: limit
        schema:
          example: "25"
          type: string
      - description: Return a total count as well as items (adds extra database processing)
        in: query
        name: count
        schema:
          type: string
      responses:
        "200":
          content:
            application/json:
              schema:
                properties:
                  config:
                    additionalProperties: {}
                    type: object
                  connector:
                    type: string
                  created: {}
                  id: {}
                  key:
                    type: string
                  message: {}
                  name:
                    type: string
                  namespace:
                    type: string
                  protocolId:
                    type: string
                  standard:
                    type: string
                  state:
                    enum:
                    - unknown
                    - pending
                    - confirmed
                    type: string
                  symbol:
                    type: string
                  tx:
                    properties:
                      id: {}
                      type:
                        type: string
                    type: object
                  type:
                    enum:
                    - fungible
                    - nonfungible
                    type: string
                type: object
          description: Success
        default:
          description: ""
    post:
      deprecated: true
      description: 'TODO: Description'
      operationId: postTokenPoolByType
      parameters:
      - description: 'TODO: Description'
        in: path
        name: ns
        required: true
        schema:
          example: default
          type: string
      - description: 'TODO: Description'
        in: path
        name: type
        required: true
        schema:
          type: string
      - description: When true the HTTP request blocks until the message is confirmed
        in: query
        name: confirm
        schema:
          type: string
      - description: Server-side request timeout (millseconds, or set a custom suffix
          like 10s)
        in: header
        name: Request-Timeout
        schema:
          default: 120s
          type: string
      requestBody:
        content:
          application/json:
            schema:
              properties:
                config:
                  additionalProperties: {}
                  type: object
                key:
                  type: string
                name:
                  type: string
                symbol:
                  type: string
                type:
                  enum:
                  - fungible
                  - nonfungible
                  type: string
              type: object
      responses:
        "200":
          content:
            application/json:
              schema:
                properties:
                  config:
                    additionalProperties: {}
                    type: object
                  connector:
                    type: string
                  created: {}
                  id: {}
                  key:
                    type: string
                  message: {}
                  name:
                    type: string
                  namespace:
                    type: string
                  protocolId:
                    type: string
                  standard:
                    type: string
                  state:
                    enum:
                    - unknown
                    - pending
                    - confirmed
                    type: string
                  symbol:
                    type: string
                  tx:
                    properties:
                      id: {}
                      type:
                        type: string
                    type: object
                  type:
                    enum:
                    - fungible
                    - nonfungible
                    type: string
                type: object
          description: Success
        "202":
          content:
            application/json:
              schema:
                properties:
                  config:
                    additionalProperties: {}
                    type: object
                  connector:
                    type: string
                  created: {}
                  id: {}
                  key:
                    type: string
                  message: {}
                  name:
                    type: string
                  namespace:
                    type: string
                  protocolId:
                    type: string
                  standard:
                    type: string
                  state:
                    enum:
                    - unknown
                    - pending
                    - confirmed
                    type: string
                  symbol:
                    type: string
                  tx:
                    properties:
                      id: {}
                      type:
                        type: string
                    type: object
                  type:
                    enum:
                    - fungible
                    - nonfungible
                    type: string
                type: object
          description: Success
        default:
          description: ""
  /namespaces/{ns}/tokens/{type}/pools/{name}:
    get:
      deprecated: true
      description: 'TODO: Description'
      operationId: getTokenPoolByName
      parameters:
      - description: 'TODO: Description'
        in: path
        name: ns
        required: true
        schema:
          example: default
          type: string
      - description: 'TODO: Description'
        in: path
        name: type
        required: true
        schema:
          type: string
      - description: 'TODO: Description'
        in: path
        name: name
        required: true
        schema:
          type: string
      - description: Server-side request timeout (millseconds, or set a custom suffix
          like 10s)
        in: header
        name: Request-Timeout
        schema:
          default: 120s
          type: string
      responses:
        "200":
          content:
            application/json:
              schema:
                properties:
                  config:
                    additionalProperties: {}
                    type: object
                  connector:
                    type: string
                  created: {}
                  id: {}
                  key:
                    type: string
                  message: {}
                  name:
                    type: string
                  namespace:
                    type: string
                  protocolId:
                    type: string
                  standard:
                    type: string
                  state:
                    enum:
                    - unknown
                    - pending
                    - confirmed
                    type: string
                  symbol:
                    type: string
                  tx:
                    properties:
                      id: {}
                      type:
                        type: string
                    type: object
                  type:
                    enum:
                    - fungible
                    - nonfungible
                    type: string
                type: object
          description: Success
        default:
          description: ""
  /namespaces/{ns}/tokens/{type}/pools/{name}/accounts:
    get:
      deprecated: true
      description: 'TODO: Description'
      operationId: getTokenAccountsByPool
      parameters:
      - description: 'TODO: Description'
        in: path
        name: ns
        required: true
        schema:
          example: default
          type: string
      - description: 'TODO: Description'
        in: path
        name: type
        required: true
        schema:
          type: string
      - description: 'TODO: Description'
        in: path
        name: name
        required: true
        schema:
          type: string
      - description: Server-side request timeout (millseconds, or set a custom suffix
          like 10s)
        in: header
        name: Request-Timeout
        schema:
          default: 120s
          type: string
      - description: 'Data filter field. Prefixes supported: > >= < <= @ ^ ! !@ !^'
        in: query
        name: balance
        schema:
          type: string
      - description: 'Data filter field. Prefixes supported: > >= < <= @ ^ ! !@ !^'
        in: query
        name: connector
        schema:
          type: string
      - description: 'Data filter field. Prefixes supported: > >= < <= @ ^ ! !@ !^'
        in: query
        name: key
        schema:
          type: string
      - description: 'Data filter field. Prefixes supported: > >= < <= @ ^ ! !@ !^'
        in: query
        name: namespace
        schema:
          type: string
      - description: 'Data filter field. Prefixes supported: > >= < <= @ ^ ! !@ !^'
        in: query
        name: pool
        schema:
          type: string
      - description: 'Data filter field. Prefixes supported: > >= < <= @ ^ ! !@ !^'
        in: query
        name: tokenindex
        schema:
          type: string
      - description: 'Data filter field. Prefixes supported: > >= < <= @ ^ ! !@ !^'
        in: query
        name: updated
        schema:
          type: string
      - description: 'Data filter field. Prefixes supported: > >= < <= @ ^ ! !@ !^'
        in: query
        name: uri
        schema:
          type: string
      - description: Sort field. For multi-field sort use comma separated values (or
          multiple query values) with '-' prefix for descending
        in: query
        name: sort
        schema:
          type: string
      - description: Ascending sort order (overrides all fields in a multi-field sort)
        in: query
        name: ascending
        schema:
          type: string
      - description: Descending sort order (overrides all fields in a multi-field
          sort)
        in: query
        name: descending
        schema:
          type: string
      - description: 'The number of records to skip (max: 1,000). Unsuitable for bulk
          operations'
        in: query
        name: skip
        schema:
          type: string
      - description: 'The maximum number of records to return (max: 1,000)'
        in: query
        name: limit
        schema:
          example: "25"
          type: string
      - description: Return a total count as well as items (adds extra database processing)
        in: query
        name: count
        schema:
          type: string
      responses:
        "200":
          content:
            application/json:
              schema:
                properties:
                  balance: {}
                  connector:
                    type: string
                  key:
                    type: string
                  namespace:
                    type: string
                  pool: {}
                  tokenIndex:
                    type: string
                  updated: {}
                  uri:
                    type: string
                type: object
          description: Success
        default:
          description: ""
  /namespaces/{ns}/tokens/{type}/pools/{name}/burn:
    post:
      deprecated: true
      description: 'TODO: Description'
      operationId: postTokenBurnByType
      parameters:
      - description: 'TODO: Description'
        in: path
        name: ns
        required: true
        schema:
          example: default
          type: string
      - description: 'TODO: Description'
        in: path
        name: type
        required: true
        schema:
          type: string
      - description: 'TODO: Description'
        in: path
        name: name
        required: true
        schema:
          type: string
      - description: When true the HTTP request blocks until the message is confirmed
        in: query
        name: confirm
        schema:
          type: string
      - description: Server-side request timeout (millseconds, or set a custom suffix
          like 10s)
        in: header
        name: Request-Timeout
        schema:
          default: 120s
          type: string
      requestBody:
        content:
          application/json:
            schema:
              properties:
                amount: {}
                blockchainEvent: {}
                connector:
                  type: string
                created: {}
                from:
                  type: string
                key:
                  type: string
                localId: {}
                message:
                  properties:
                    batch: {}
                    confirmed: {}
                    data:
                      items:
                        properties:
                          hash: {}
                          id: {}
                        type: object
                      type: array
                    group:
                      properties:
                        ledger: {}
                        members:
                          items:
                            properties:
                              identity:
                                type: string
                              node:
                                type: string
                            type: object
                          type: array
                        name:
                          type: string
                      type: object
                    hash: {}
                    header:
                      properties:
                        author:
                          type: string
                        cid: {}
                        created: {}
                        datahash: {}
                        group: {}
                        id: {}
                        key:
                          type: string
                        namespace:
                          type: string
                        tag:
                          type: string
                        topics:
                          items:
                            type: string
                          type: array
                        txtype:
                          type: string
                        type:
                          enum:
                          - definition
                          - broadcast
                          - private
                          - groupinit
                          - transfer_broadcast
                          - transfer_private
                          type: string
                      type: object
                    pins:
                      items:
                        type: string
                      type: array
                    state:
                      enum:
                      - staged
                      - ready
                      - pending
                      - confirmed
                      - rejected
                      type: string
                  type: object
                messageHash: {}
                namespace:
                  type: string
                pool:
                  type: string
                protocolId:
                  type: string
                to:
                  type: string
                tokenIndex:
                  type: string
                tx:
                  properties:
                    id: {}
                    type:
                      type: string
                  type: object
                type:
                  enum:
                  - mint
                  - burn
                  - transfer
                  type: string
                uri:
                  type: string
              type: object
      responses:
        "200":
          content:
            application/json:
              schema:
                properties:
                  amount: {}
                  blockchainEvent: {}
                  connector:
                    type: string
                  created: {}
                  from:
                    type: string
                  key:
                    type: string
                  localId: {}
                  message: {}
                  messageHash: {}
                  namespace:
                    type: string
                  pool: {}
                  protocolId:
                    type: string
                  to:
                    type: string
                  tokenIndex:
                    type: string
                  tx:
                    properties:
                      id: {}
                      type:
                        type: string
                    type: object
                  type:
                    enum:
                    - mint
                    - burn
                    - transfer
                    type: string
                  uri:
                    type: string
                type: object
          description: Success
        "202":
          content:
            application/json:
              schema:
                properties:
                  amount: {}
                  blockchainEvent: {}
                  connector:
                    type: string
                  created: {}
                  from:
                    type: string
                  key:
                    type: string
                  localId: {}
                  message: {}
                  messageHash: {}
                  namespace:
                    type: string
                  pool: {}
                  protocolId:
                    type: string
                  to:
                    type: string
                  tokenIndex:
                    type: string
                  tx:
                    properties:
                      id: {}
                      type:
                        type: string
                    type: object
                  type:
                    enum:
                    - mint
                    - burn
                    - transfer
                    type: string
                  uri:
                    type: string
                type: object
          description: Success
        default:
          description: ""
  /namespaces/{ns}/tokens/{type}/pools/{name}/mint:
    post:
      deprecated: true
      description: 'TODO: Description'
      operationId: postTokenMintByType
      parameters:
      - description: 'TODO: Description'
        in: path
        name: ns
        required: true
        schema:
          example: default
          type: string
      - description: 'TODO: Description'
        in: path
        name: type
        required: true
        schema:
          type: string
      - description: 'TODO: Description'
        in: path
        name: name
        required: true
        schema:
          type: string
      - description: When true the HTTP request blocks until the message is confirmed
        in: query
        name: confirm
        schema:
          type: string
      - description: Server-side request timeout (millseconds, or set a custom suffix
          like 10s)
        in: header
        name: Request-Timeout
        schema:
          default: 120s
          type: string
      requestBody:
        content:
          application/json:
            schema:
              properties:
                amount: {}
                blockchainEvent: {}
                connector:
                  type: string
                created: {}
                from:
                  type: string
                key:
                  type: string
                localId: {}
                message:
                  properties:
                    batch: {}
                    confirmed: {}
                    data:
                      items:
                        properties:
                          hash: {}
                          id: {}
                        type: object
                      type: array
                    group:
                      properties:
                        ledger: {}
                        members:
                          items:
                            properties:
                              identity:
                                type: string
                              node:
                                type: string
                            type: object
                          type: array
                        name:
                          type: string
                      type: object
                    hash: {}
                    header:
                      properties:
                        author:
                          type: string
                        cid: {}
                        created: {}
                        datahash: {}
                        group: {}
                        id: {}
                        key:
                          type: string
                        namespace:
                          type: string
                        tag:
                          type: string
                        topics:
                          items:
                            type: string
                          type: array
                        txtype:
                          type: string
                        type:
                          enum:
                          - definition
                          - broadcast
                          - private
                          - groupinit
                          - transfer_broadcast
                          - transfer_private
                          type: string
                      type: object
                    pins:
                      items:
                        type: string
                      type: array
                    state:
                      enum:
                      - staged
                      - ready
                      - pending
                      - confirmed
                      - rejected
                      type: string
                  type: object
                messageHash: {}
                namespace:
                  type: string
                pool:
                  type: string
                protocolId:
                  type: string
                to:
                  type: string
                tokenIndex:
                  type: string
                tx:
                  properties:
                    id: {}
                    type:
                      type: string
                  type: object
                type:
                  enum:
                  - mint
                  - burn
                  - transfer
                  type: string
                uri:
                  type: string
              type: object
      responses:
        "200":
          content:
            application/json:
              schema:
                properties:
                  amount: {}
                  blockchainEvent: {}
                  connector:
                    type: string
                  created: {}
                  from:
                    type: string
                  key:
                    type: string
                  localId: {}
                  message: {}
                  messageHash: {}
                  namespace:
                    type: string
                  pool: {}
                  protocolId:
                    type: string
                  to:
                    type: string
                  tokenIndex:
                    type: string
                  tx:
                    properties:
                      id: {}
                      type:
                        type: string
                    type: object
                  type:
                    enum:
                    - mint
                    - burn
                    - transfer
                    type: string
                  uri:
                    type: string
                type: object
          description: Success
        "202":
          content:
            application/json:
              schema:
                properties:
                  amount: {}
                  blockchainEvent: {}
                  connector:
                    type: string
                  created: {}
                  from:
                    type: string
                  key:
                    type: string
                  localId: {}
                  message: {}
                  messageHash: {}
                  namespace:
                    type: string
                  pool: {}
                  protocolId:
                    type: string
                  to:
                    type: string
                  tokenIndex:
                    type: string
                  tx:
                    properties:
                      id: {}
                      type:
                        type: string
                    type: object
                  type:
                    enum:
                    - mint
                    - burn
                    - transfer
                    type: string
                  uri:
                    type: string
                type: object
          description: Success
        default:
          description: ""
  /namespaces/{ns}/tokens/{type}/pools/{name}/transfers:
    get:
      deprecated: true
      description: 'TODO: Description'
      operationId: getTokenTransfersByPool
      parameters:
      - description: 'TODO: Description'
        in: path
        name: ns
        required: true
        schema:
          example: default
          type: string
      - description: 'TODO: Description'
        in: path
        name: type
        required: true
        schema:
          type: string
      - description: 'TODO: Description'
        in: path
        name: name
        required: true
        schema:
          type: string
      - description: Server-side request timeout (millseconds, or set a custom suffix
          like 10s)
        in: header
        name: Request-Timeout
        schema:
          default: 120s
          type: string
      - description: 'Data filter field. Prefixes supported: > >= < <= @ ^ ! !@ !^'
        in: query
        name: amount
        schema:
          type: string
      - description: 'Data filter field. Prefixes supported: > >= < <= @ ^ ! !@ !^'
        in: query
        name: blockchainevent
        schema:
          type: string
      - description: 'Data filter field. Prefixes supported: > >= < <= @ ^ ! !@ !^'
        in: query
        name: connector
        schema:
          type: string
      - description: 'Data filter field. Prefixes supported: > >= < <= @ ^ ! !@ !^'
        in: query
        name: created
        schema:
          type: string
      - description: 'Data filter field. Prefixes supported: > >= < <= @ ^ ! !@ !^'
        in: query
        name: from
        schema:
          type: string
      - description: 'Data filter field. Prefixes supported: > >= < <= @ ^ ! !@ !^'
        in: query
        name: key
        schema:
          type: string
      - description: 'Data filter field. Prefixes supported: > >= < <= @ ^ ! !@ !^'
        in: query
        name: localid
        schema:
          type: string
      - description: 'Data filter field. Prefixes supported: > >= < <= @ ^ ! !@ !^'
        in: query
        name: message
        schema:
          type: string
      - description: 'Data filter field. Prefixes supported: > >= < <= @ ^ ! !@ !^'
        in: query
        name: messagehash
        schema:
          type: string
      - description: 'Data filter field. Prefixes supported: > >= < <= @ ^ ! !@ !^'
        in: query
        name: namespace
        schema:
          type: string
      - description: 'Data filter field. Prefixes supported: > >= < <= @ ^ ! !@ !^'
        in: query
        name: pool
        schema:
          type: string
      - description: 'Data filter field. Prefixes supported: > >= < <= @ ^ ! !@ !^'
        in: query
        name: protocolid
        schema:
          type: string
      - description: 'Data filter field. Prefixes supported: > >= < <= @ ^ ! !@ !^'
        in: query
        name: to
        schema:
          type: string
      - description: 'Data filter field. Prefixes supported: > >= < <= @ ^ ! !@ !^'
        in: query
        name: tokenindex
        schema:
          type: string
      - description: 'Data filter field. Prefixes supported: > >= < <= @ ^ ! !@ !^'
        in: query
        name: tx.id
        schema:
          type: string
      - description: 'Data filter field. Prefixes supported: > >= < <= @ ^ ! !@ !^'
        in: query
        name: tx.type
        schema:
          type: string
      - description: 'Data filter field. Prefixes supported: > >= < <= @ ^ ! !@ !^'
        in: query
        name: uri
        schema:
          type: string
      - description: Sort field. For multi-field sort use comma separated values (or
          multiple query values) with '-' prefix for descending
        in: query
        name: sort
        schema:
          type: string
      - description: Ascending sort order (overrides all fields in a multi-field sort)
        in: query
        name: ascending
        schema:
          type: string
      - description: Descending sort order (overrides all fields in a multi-field
          sort)
        in: query
        name: descending
        schema:
          type: string
      - description: 'The number of records to skip (max: 1,000). Unsuitable for bulk
          operations'
        in: query
        name: skip
        schema:
          type: string
      - description: 'The maximum number of records to return (max: 1,000)'
        in: query
        name: limit
        schema:
          example: "25"
          type: string
      - description: Return a total count as well as items (adds extra database processing)
        in: query
        name: count
        schema:
          type: string
      responses:
        "200":
          content:
            application/json:
              schema:
                properties:
                  amount: {}
                  blockchainEvent: {}
                  connector:
                    type: string
                  created: {}
                  from:
                    type: string
                  key:
                    type: string
                  localId: {}
                  message: {}
                  messageHash: {}
                  namespace:
                    type: string
                  pool: {}
                  protocolId:
                    type: string
                  to:
                    type: string
                  tokenIndex:
                    type: string
                  tx:
                    properties:
                      id: {}
                      type:
                        type: string
                    type: object
                  type:
                    enum:
                    - mint
                    - burn
                    - transfer
                    type: string
                  uri:
                    type: string
                type: object
          description: Success
        default:
          description: ""
    post:
      deprecated: true
      description: 'TODO: Description'
      operationId: postTokenTransferByType
      parameters:
      - description: 'TODO: Description'
        in: path
        name: ns
        required: true
        schema:
          example: default
          type: string
      - description: 'TODO: Description'
        in: path
        name: type
        required: true
        schema:
          type: string
      - description: 'TODO: Description'
        in: path
        name: name
        required: true
        schema:
          type: string
      - description: When true the HTTP request blocks until the message is confirmed
        in: query
        name: confirm
        schema:
          type: string
      - description: Server-side request timeout (millseconds, or set a custom suffix
          like 10s)
        in: header
        name: Request-Timeout
        schema:
          default: 120s
          type: string
      requestBody:
        content:
          application/json:
            schema:
              properties:
                amount: {}
                blockchainEvent: {}
                connector:
                  type: string
                created: {}
                from:
                  type: string
                key:
                  type: string
                localId: {}
                message:
                  properties:
                    batch: {}
                    confirmed: {}
                    data:
                      items:
                        properties:
                          hash: {}
                          id: {}
                        type: object
                      type: array
                    group:
                      properties:
                        ledger: {}
                        members:
                          items:
                            properties:
                              identity:
                                type: string
                              node:
                                type: string
                            type: object
                          type: array
                        name:
                          type: string
                      type: object
                    hash: {}
                    header:
                      properties:
                        author:
                          type: string
                        cid: {}
                        created: {}
                        datahash: {}
                        group: {}
                        id: {}
                        key:
                          type: string
                        namespace:
                          type: string
                        tag:
                          type: string
                        topics:
                          items:
                            type: string
                          type: array
                        txtype:
                          type: string
                        type:
                          enum:
                          - definition
                          - broadcast
                          - private
                          - groupinit
                          - transfer_broadcast
                          - transfer_private
                          type: string
                      type: object
                    pins:
                      items:
                        type: string
                      type: array
                    state:
                      enum:
                      - staged
                      - ready
                      - pending
                      - confirmed
                      - rejected
                      type: string
                  type: object
                messageHash: {}
                namespace:
                  type: string
                pool:
                  type: string
                protocolId:
                  type: string
                to:
                  type: string
                tokenIndex:
                  type: string
                tx:
                  properties:
                    id: {}
                    type:
                      type: string
                  type: object
                type:
                  enum:
                  - mint
                  - burn
                  - transfer
                  type: string
                uri:
                  type: string
              type: object
      responses:
        "200":
          content:
            application/json:
              schema:
                properties:
                  amount: {}
                  blockchainEvent: {}
                  connector:
                    type: string
                  created: {}
                  from:
                    type: string
                  key:
                    type: string
                  localId: {}
                  message: {}
                  messageHash: {}
                  namespace:
                    type: string
                  pool: {}
                  protocolId:
                    type: string
                  to:
                    type: string
                  tokenIndex:
                    type: string
                  tx:
                    properties:
                      id: {}
                      type:
                        type: string
                    type: object
                  type:
                    enum:
                    - mint
                    - burn
                    - transfer
                    type: string
                  uri:
                    type: string
                type: object
          description: Success
        "202":
          content:
            application/json:
              schema:
                properties:
                  amount: {}
                  blockchainEvent: {}
                  connector:
                    type: string
                  created: {}
                  from:
                    type: string
                  key:
                    type: string
                  localId: {}
                  message: {}
                  messageHash: {}
                  namespace:
                    type: string
                  pool: {}
                  protocolId:
                    type: string
                  to:
                    type: string
                  tokenIndex:
                    type: string
                  tx:
                    properties:
                      id: {}
                      type:
                        type: string
                    type: object
                  type:
                    enum:
                    - mint
                    - burn
                    - transfer
                    type: string
                  uri:
                    type: string
                type: object
          description: Success
        default:
          description: ""
  /namespaces/{ns}/tokens/accounts:
    get:
      description: 'TODO: Description'
      operationId: getTokenAccounts
      parameters:
      - description: 'TODO: Description'
        in: path
        name: ns
        required: true
        schema:
          example: default
          type: string
      - description: Server-side request timeout (millseconds, or set a custom suffix
          like 10s)
        in: header
        name: Request-Timeout
        schema:
          default: 120s
          type: string
      - description: 'Data filter field. Prefixes supported: > >= < <= @ ^ ! !@ !^'
        in: query
        name: key
        schema:
          type: string
      - description: 'Data filter field. Prefixes supported: > >= < <= @ ^ ! !@ !^'
        in: query
        name: namespace
        schema:
          type: string
      - description: 'Data filter field. Prefixes supported: > >= < <= @ ^ ! !@ !^'
        in: query
        name: updated
        schema:
          type: string
      - description: Sort field. For multi-field sort use comma separated values (or
          multiple query values) with '-' prefix for descending
        in: query
        name: sort
        schema:
          type: string
      - description: Ascending sort order (overrides all fields in a multi-field sort)
        in: query
        name: ascending
        schema:
          type: string
      - description: Descending sort order (overrides all fields in a multi-field
          sort)
        in: query
        name: descending
        schema:
          type: string
      - description: 'The number of records to skip (max: 1,000). Unsuitable for bulk
          operations'
        in: query
        name: skip
        schema:
          type: string
      - description: 'The maximum number of records to return (max: 1,000)'
        in: query
        name: limit
        schema:
          example: "25"
          type: string
      - description: Return a total count as well as items (adds extra database processing)
        in: query
        name: count
        schema:
          type: string
      responses:
        "200":
          content:
            application/json:
              schema:
                properties:
                  key:
                    type: string
                type: object
          description: Success
        default:
          description: ""
  /namespaces/{ns}/tokens/accounts/{key}/pools:
    get:
      description: 'TODO: Description'
      operationId: getTokenAccountPools
      parameters:
      - description: 'TODO: Description'
        in: path
        name: ns
        required: true
        schema:
          example: default
          type: string
      - description: 'TODO: Description'
        in: path
        name: key
        required: true
        schema:
          type: string
      - description: Server-side request timeout (millseconds, or set a custom suffix
          like 10s)
        in: header
        name: Request-Timeout
        schema:
          default: 120s
          type: string
      - description: 'Data filter field. Prefixes supported: > >= < <= @ ^ ! !@ !^'
        in: query
        name: namespace
        schema:
          type: string
      - description: 'Data filter field. Prefixes supported: > >= < <= @ ^ ! !@ !^'
        in: query
        name: pool
        schema:
          type: string
      - description: 'Data filter field. Prefixes supported: > >= < <= @ ^ ! !@ !^'
        in: query
        name: updated
        schema:
          type: string
      - description: Sort field. For multi-field sort use comma separated values (or
          multiple query values) with '-' prefix for descending
        in: query
        name: sort
        schema:
          type: string
      - description: Ascending sort order (overrides all fields in a multi-field sort)
        in: query
        name: ascending
        schema:
          type: string
      - description: Descending sort order (overrides all fields in a multi-field
          sort)
        in: query
        name: descending
        schema:
          type: string
      - description: 'The number of records to skip (max: 1,000). Unsuitable for bulk
          operations'
        in: query
        name: skip
        schema:
          type: string
      - description: 'The maximum number of records to return (max: 1,000)'
        in: query
        name: limit
        schema:
          example: "25"
          type: string
      - description: Return a total count as well as items (adds extra database processing)
        in: query
        name: count
        schema:
          type: string
      responses:
        "200":
          content:
            application/json:
              schema:
                properties:
                  pool: {}
                type: object
          description: Success
        default:
          description: ""
  /namespaces/{ns}/tokens/balances:
    get:
      description: 'TODO: Description'
      operationId: getTokenBalances
      parameters:
      - description: 'TODO: Description'
        in: path
        name: ns
        required: true
        schema:
          example: default
          type: string
      - description: Server-side request timeout (millseconds, or set a custom suffix
          like 10s)
        in: header
        name: Request-Timeout
        schema:
          default: 120s
          type: string
      - description: 'Data filter field. Prefixes supported: > >= < <= @ ^ ! !@ !^'
        in: query
        name: balance
        schema:
          type: string
      - description: 'Data filter field. Prefixes supported: > >= < <= @ ^ ! !@ !^'
        in: query
        name: connector
        schema:
          type: string
      - description: 'Data filter field. Prefixes supported: > >= < <= @ ^ ! !@ !^'
        in: query
        name: key
        schema:
          type: string
      - description: 'Data filter field. Prefixes supported: > >= < <= @ ^ ! !@ !^'
        in: query
        name: namespace
        schema:
          type: string
      - description: 'Data filter field. Prefixes supported: > >= < <= @ ^ ! !@ !^'
        in: query
        name: pool
        schema:
          type: string
      - description: 'Data filter field. Prefixes supported: > >= < <= @ ^ ! !@ !^'
        in: query
        name: tokenindex
        schema:
          type: string
      - description: 'Data filter field. Prefixes supported: > >= < <= @ ^ ! !@ !^'
        in: query
        name: updated
        schema:
          type: string
      - description: 'Data filter field. Prefixes supported: > >= < <= @ ^ ! !@ !^'
        in: query
        name: uri
        schema:
          type: string
      - description: Sort field. For multi-field sort use comma separated values (or
          multiple query values) with '-' prefix for descending
        in: query
        name: sort
        schema:
          type: string
      - description: Ascending sort order (overrides all fields in a multi-field sort)
        in: query
        name: ascending
        schema:
          type: string
      - description: Descending sort order (overrides all fields in a multi-field
          sort)
        in: query
        name: descending
        schema:
          type: string
      - description: 'The number of records to skip (max: 1,000). Unsuitable for bulk
          operations'
        in: query
        name: skip
        schema:
          type: string
      - description: 'The maximum number of records to return (max: 1,000)'
        in: query
        name: limit
        schema:
          example: "25"
          type: string
      - description: Return a total count as well as items (adds extra database processing)
        in: query
        name: count
        schema:
          type: string
      responses:
        "200":
          content:
            application/json:
              schema:
                properties:
                  balance: {}
                  connector:
                    type: string
                  key:
                    type: string
                  namespace:
                    type: string
                  pool: {}
                  tokenIndex:
                    type: string
                  updated: {}
                  uri:
                    type: string
                type: object
          description: Success
        default:
          description: ""
  /namespaces/{ns}/tokens/burn:
    post:
      description: 'TODO: Description'
      operationId: postTokenBurn
      parameters:
      - description: 'TODO: Description'
        in: path
        name: ns
        required: true
        schema:
          example: default
          type: string
      - description: When true the HTTP request blocks until the message is confirmed
        in: query
        name: confirm
        schema:
          type: string
      - description: Server-side request timeout (millseconds, or set a custom suffix
          like 10s)
        in: header
        name: Request-Timeout
        schema:
          default: 120s
          type: string
      requestBody:
        content:
          application/json:
            schema:
              properties:
                amount: {}
                blockchainEvent: {}
                connector:
                  type: string
                created: {}
                from:
                  type: string
                key:
                  type: string
                localId: {}
                message:
                  properties:
                    batch: {}
                    confirmed: {}
                    data:
                      items:
                        properties:
                          hash: {}
                          id: {}
                        type: object
                      type: array
                    group:
                      properties:
                        ledger: {}
                        members:
                          items:
                            properties:
                              identity:
                                type: string
                              node:
                                type: string
                            type: object
                          type: array
                        name:
                          type: string
                      type: object
                    hash: {}
                    header:
                      properties:
                        author:
                          type: string
                        cid: {}
                        created: {}
                        datahash: {}
                        group: {}
                        id: {}
                        key:
                          type: string
                        namespace:
                          type: string
                        tag:
                          type: string
                        topics:
                          items:
                            type: string
                          type: array
                        txtype:
                          type: string
                        type:
                          enum:
                          - definition
                          - broadcast
                          - private
                          - groupinit
                          - transfer_broadcast
                          - transfer_private
                          type: string
                      type: object
                    pins:
                      items:
                        type: string
                      type: array
                    state:
                      enum:
                      - staged
                      - ready
                      - pending
                      - confirmed
                      - rejected
                      type: string
                  type: object
                messageHash: {}
                namespace:
                  type: string
                pool:
                  type: string
                protocolId:
                  type: string
                to:
                  type: string
                tokenIndex:
                  type: string
                tx:
                  properties:
                    id: {}
                    type:
                      type: string
                  type: object
                type:
                  enum:
                  - mint
                  - burn
                  - transfer
                  type: string
                uri:
                  type: string
              type: object
      responses:
        "200":
          content:
            application/json:
              schema:
                properties:
                  amount: {}
                  blockchainEvent: {}
                  connector:
                    type: string
                  created: {}
                  from:
                    type: string
                  key:
                    type: string
                  localId: {}
                  message: {}
                  messageHash: {}
                  namespace:
                    type: string
                  pool: {}
                  protocolId:
                    type: string
                  to:
                    type: string
                  tokenIndex:
                    type: string
                  tx:
                    properties:
                      id: {}
                      type:
                        type: string
                    type: object
                  type:
                    enum:
                    - mint
                    - burn
                    - transfer
                    type: string
                  uri:
                    type: string
                type: object
          description: Success
        "202":
          content:
            application/json:
              schema:
                properties:
                  amount: {}
                  blockchainEvent: {}
                  connector:
                    type: string
                  created: {}
                  from:
                    type: string
                  key:
                    type: string
                  localId: {}
                  message: {}
                  messageHash: {}
                  namespace:
                    type: string
                  pool: {}
                  protocolId:
                    type: string
                  to:
                    type: string
                  tokenIndex:
                    type: string
                  tx:
                    properties:
                      id: {}
                      type:
                        type: string
                    type: object
                  type:
                    enum:
                    - mint
                    - burn
                    - transfer
                    type: string
                  uri:
                    type: string
                type: object
          description: Success
        default:
          description: ""
  /namespaces/{ns}/tokens/connectors:
    get:
      description: 'TODO: Description'
      operationId: getTokenConnectors
      parameters:
      - description: 'TODO: Description'
        in: path
        name: ns
        required: true
        schema:
          example: default
          type: string
      - description: Server-side request timeout (millseconds, or set a custom suffix
          like 10s)
        in: header
        name: Request-Timeout
        schema:
          default: 120s
          type: string
      responses:
        "200":
          content:
            application/json:
              schema:
                properties:
                  name:
                    type: string
                type: object
          description: Success
        default:
          description: ""
  /namespaces/{ns}/tokens/mint:
    post:
      description: 'TODO: Description'
      operationId: postTokenMint
      parameters:
      - description: 'TODO: Description'
        in: path
        name: ns
        required: true
        schema:
          example: default
          type: string
      - description: When true the HTTP request blocks until the message is confirmed
        in: query
        name: confirm
        schema:
          type: string
      - description: Server-side request timeout (millseconds, or set a custom suffix
          like 10s)
        in: header
        name: Request-Timeout
        schema:
          default: 120s
          type: string
      requestBody:
        content:
          application/json:
            schema:
              properties:
                amount: {}
                blockchainEvent: {}
                connector:
                  type: string
                created: {}
                from:
                  type: string
                key:
                  type: string
                localId: {}
                message:
                  properties:
                    batch: {}
                    confirmed: {}
                    data:
                      items:
                        properties:
                          hash: {}
                          id: {}
                        type: object
                      type: array
                    group:
                      properties:
                        ledger: {}
                        members:
                          items:
                            properties:
                              identity:
                                type: string
                              node:
                                type: string
                            type: object
                          type: array
                        name:
                          type: string
                      type: object
                    hash: {}
                    header:
                      properties:
                        author:
                          type: string
                        cid: {}
                        created: {}
                        datahash: {}
                        group: {}
                        id: {}
                        key:
                          type: string
                        namespace:
                          type: string
                        tag:
                          type: string
                        topics:
                          items:
                            type: string
                          type: array
                        txtype:
                          type: string
                        type:
                          enum:
                          - definition
                          - broadcast
                          - private
                          - groupinit
                          - transfer_broadcast
                          - transfer_private
                          type: string
                      type: object
                    pins:
                      items:
                        type: string
                      type: array
                    state:
                      enum:
                      - staged
                      - ready
                      - pending
                      - confirmed
                      - rejected
                      type: string
                  type: object
                messageHash: {}
                namespace:
                  type: string
                pool:
                  type: string
                protocolId:
                  type: string
                to:
                  type: string
                tokenIndex:
                  type: string
                tx:
                  properties:
                    id: {}
                    type:
                      type: string
                  type: object
                type:
                  enum:
                  - mint
                  - burn
                  - transfer
                  type: string
                uri:
                  type: string
              type: object
      responses:
        "200":
          content:
            application/json:
              schema:
                properties:
                  amount: {}
                  blockchainEvent: {}
                  connector:
                    type: string
                  created: {}
                  from:
                    type: string
                  key:
                    type: string
                  localId: {}
                  message: {}
                  messageHash: {}
                  namespace:
                    type: string
                  pool: {}
                  protocolId:
                    type: string
                  to:
                    type: string
                  tokenIndex:
                    type: string
                  tx:
                    properties:
                      id: {}
                      type:
                        type: string
                    type: object
                  type:
                    enum:
                    - mint
                    - burn
                    - transfer
                    type: string
                  uri:
                    type: string
                type: object
          description: Success
        "202":
          content:
            application/json:
              schema:
                properties:
                  amount: {}
                  blockchainEvent: {}
                  connector:
                    type: string
                  created: {}
                  from:
                    type: string
                  key:
                    type: string
                  localId: {}
                  message: {}
                  messageHash: {}
                  namespace:
                    type: string
                  pool: {}
                  protocolId:
                    type: string
                  to:
                    type: string
                  tokenIndex:
                    type: string
                  tx:
                    properties:
                      id: {}
                      type:
                        type: string
                    type: object
                  type:
                    enum:
                    - mint
                    - burn
                    - transfer
                    type: string
                  uri:
                    type: string
                type: object
          description: Success
        default:
          description: ""
  /namespaces/{ns}/tokens/pools:
    get:
      description: 'TODO: Description'
      operationId: getTokenPools
      parameters:
      - description: 'TODO: Description'
        in: path
        name: ns
        required: true
        schema:
          example: default
          type: string
      - description: Server-side request timeout (millseconds, or set a custom suffix
          like 10s)
        in: header
        name: Request-Timeout
        schema:
          default: 120s
          type: string
      - description: 'Data filter field. Prefixes supported: > >= < <= @ ^ ! !@ !^'
        in: query
        name: connector
        schema:
          type: string
      - description: 'Data filter field. Prefixes supported: > >= < <= @ ^ ! !@ !^'
        in: query
        name: created
        schema:
          type: string
      - description: 'Data filter field. Prefixes supported: > >= < <= @ ^ ! !@ !^'
        in: query
        name: id
        schema:
          type: string
      - description: 'Data filter field. Prefixes supported: > >= < <= @ ^ ! !@ !^'
        in: query
        name: key
        schema:
          type: string
      - description: 'Data filter field. Prefixes supported: > >= < <= @ ^ ! !@ !^'
        in: query
        name: message
        schema:
          type: string
      - description: 'Data filter field. Prefixes supported: > >= < <= @ ^ ! !@ !^'
        in: query
        name: name
        schema:
          type: string
      - description: 'Data filter field. Prefixes supported: > >= < <= @ ^ ! !@ !^'
        in: query
        name: namespace
        schema:
          type: string
      - description: 'Data filter field. Prefixes supported: > >= < <= @ ^ ! !@ !^'
        in: query
        name: protocolid
        schema:
          type: string
      - description: 'Data filter field. Prefixes supported: > >= < <= @ ^ ! !@ !^'
        in: query
        name: standard
        schema:
          type: string
      - description: 'Data filter field. Prefixes supported: > >= < <= @ ^ ! !@ !^'
        in: query
        name: state
        schema:
          type: string
      - description: 'Data filter field. Prefixes supported: > >= < <= @ ^ ! !@ !^'
        in: query
        name: symbol
        schema:
          type: string
      - description: 'Data filter field. Prefixes supported: > >= < <= @ ^ ! !@ !^'
        in: query
        name: type
        schema:
          type: string
      - description: Sort field. For multi-field sort use comma separated values (or
          multiple query values) with '-' prefix for descending
        in: query
        name: sort
        schema:
          type: string
      - description: Ascending sort order (overrides all fields in a multi-field sort)
        in: query
        name: ascending
        schema:
          type: string
      - description: Descending sort order (overrides all fields in a multi-field
          sort)
        in: query
        name: descending
        schema:
          type: string
      - description: 'The number of records to skip (max: 1,000). Unsuitable for bulk
          operations'
        in: query
        name: skip
        schema:
          type: string
      - description: 'The maximum number of records to return (max: 1,000)'
        in: query
        name: limit
        schema:
          example: "25"
          type: string
      - description: Return a total count as well as items (adds extra database processing)
        in: query
        name: count
        schema:
          type: string
      responses:
        "200":
          content:
            application/json:
              schema:
                properties:
                  config:
                    additionalProperties: {}
                    type: object
                  connector:
                    type: string
                  created: {}
                  id: {}
                  key:
                    type: string
                  message: {}
                  name:
                    type: string
                  namespace:
                    type: string
                  protocolId:
                    type: string
                  standard:
                    type: string
                  state:
                    enum:
                    - unknown
                    - pending
                    - confirmed
                    type: string
                  symbol:
                    type: string
                  tx:
                    properties:
                      id: {}
                      type:
                        type: string
                    type: object
                  type:
                    enum:
                    - fungible
                    - nonfungible
                    type: string
                type: object
          description: Success
        default:
          description: ""
    post:
      description: 'TODO: Description'
      operationId: postTokenPool
      parameters:
      - description: 'TODO: Description'
        in: path
        name: ns
        required: true
        schema:
          example: default
          type: string
      - description: When true the HTTP request blocks until the message is confirmed
        in: query
        name: confirm
        schema:
          type: string
      - description: Server-side request timeout (millseconds, or set a custom suffix
          like 10s)
        in: header
        name: Request-Timeout
        schema:
          default: 120s
          type: string
      requestBody:
        content:
          application/json:
            schema:
              properties:
                config:
                  additionalProperties: {}
                  type: object
                connector:
                  type: string
                key:
                  type: string
                name:
                  type: string
                symbol:
                  type: string
                type:
                  enum:
                  - fungible
                  - nonfungible
                  type: string
              type: object
      responses:
        "200":
          content:
            application/json:
              schema:
                properties:
                  config:
                    additionalProperties: {}
                    type: object
                  connector:
                    type: string
                  created: {}
                  id: {}
                  key:
                    type: string
                  message: {}
                  name:
                    type: string
                  namespace:
                    type: string
                  protocolId:
                    type: string
                  standard:
                    type: string
                  state:
                    enum:
                    - unknown
                    - pending
                    - confirmed
                    type: string
                  symbol:
                    type: string
                  tx:
                    properties:
                      id: {}
                      type:
                        type: string
                    type: object
                  type:
                    enum:
                    - fungible
                    - nonfungible
                    type: string
                type: object
          description: Success
        "202":
          content:
            application/json:
              schema:
                properties:
                  config:
                    additionalProperties: {}
                    type: object
                  connector:
                    type: string
                  created: {}
                  id: {}
                  key:
                    type: string
                  message: {}
                  name:
                    type: string
                  namespace:
                    type: string
                  protocolId:
                    type: string
                  standard:
                    type: string
                  state:
                    enum:
                    - unknown
                    - pending
                    - confirmed
                    type: string
                  symbol:
                    type: string
                  tx:
                    properties:
                      id: {}
                      type:
                        type: string
                    type: object
                  type:
                    enum:
                    - fungible
                    - nonfungible
                    type: string
                type: object
          description: Success
        default:
          description: ""
  /namespaces/{ns}/tokens/pools/{nameOrId}:
    get:
      description: 'TODO: Description'
      operationId: getTokenPoolByNameOrID
      parameters:
      - description: 'TODO: Description'
        in: path
        name: ns
        required: true
        schema:
          example: default
          type: string
      - description: 'TODO: Description'
        in: path
        name: nameOrId
        required: true
        schema:
          type: string
      - description: Server-side request timeout (millseconds, or set a custom suffix
          like 10s)
        in: header
        name: Request-Timeout
        schema:
          default: 120s
          type: string
      responses:
        "200":
          content:
            application/json:
              schema:
                properties:
                  config:
                    additionalProperties: {}
                    type: object
                  connector:
                    type: string
                  created: {}
                  id: {}
                  key:
                    type: string
                  message: {}
                  name:
                    type: string
                  namespace:
                    type: string
                  protocolId:
                    type: string
                  standard:
                    type: string
                  state:
                    enum:
                    - unknown
                    - pending
                    - confirmed
                    type: string
                  symbol:
                    type: string
                  tx:
                    properties:
                      id: {}
                      type:
                        type: string
                    type: object
                  type:
                    enum:
                    - fungible
                    - nonfungible
                    type: string
                type: object
          description: Success
        default:
          description: ""
  /namespaces/{ns}/tokens/transfers:
    get:
      description: 'TODO: Description'
      operationId: getTokenTransfers
      parameters:
      - description: 'TODO: Description'
        in: path
        name: ns
        required: true
        schema:
          example: default
          type: string
      - description: 'TODO: Description'
        in: query
        name: fromOrTo
        schema:
          type: string
      - description: Server-side request timeout (millseconds, or set a custom suffix
          like 10s)
        in: header
        name: Request-Timeout
        schema:
          default: 120s
          type: string
      - description: 'Data filter field. Prefixes supported: > >= < <= @ ^ ! !@ !^'
        in: query
        name: amount
        schema:
          type: string
      - description: 'Data filter field. Prefixes supported: > >= < <= @ ^ ! !@ !^'
        in: query
        name: blockchainevent
        schema:
          type: string
      - description: 'Data filter field. Prefixes supported: > >= < <= @ ^ ! !@ !^'
        in: query
        name: connector
        schema:
          type: string
      - description: 'Data filter field. Prefixes supported: > >= < <= @ ^ ! !@ !^'
        in: query
        name: created
        schema:
          type: string
      - description: 'Data filter field. Prefixes supported: > >= < <= @ ^ ! !@ !^'
        in: query
        name: from
        schema:
          type: string
      - description: 'Data filter field. Prefixes supported: > >= < <= @ ^ ! !@ !^'
        in: query
        name: key
        schema:
          type: string
      - description: 'Data filter field. Prefixes supported: > >= < <= @ ^ ! !@ !^'
        in: query
        name: localid
        schema:
          type: string
      - description: 'Data filter field. Prefixes supported: > >= < <= @ ^ ! !@ !^'
        in: query
        name: message
        schema:
          type: string
      - description: 'Data filter field. Prefixes supported: > >= < <= @ ^ ! !@ !^'
        in: query
        name: messagehash
        schema:
          type: string
      - description: 'Data filter field. Prefixes supported: > >= < <= @ ^ ! !@ !^'
        in: query
        name: namespace
        schema:
          type: string
      - description: 'Data filter field. Prefixes supported: > >= < <= @ ^ ! !@ !^'
        in: query
        name: pool
        schema:
          type: string
      - description: 'Data filter field. Prefixes supported: > >= < <= @ ^ ! !@ !^'
        in: query
        name: protocolid
        schema:
          type: string
      - description: 'Data filter field. Prefixes supported: > >= < <= @ ^ ! !@ !^'
        in: query
        name: to
        schema:
          type: string
      - description: 'Data filter field. Prefixes supported: > >= < <= @ ^ ! !@ !^'
        in: query
        name: tokenindex
        schema:
          type: string
      - description: 'Data filter field. Prefixes supported: > >= < <= @ ^ ! !@ !^'
        in: query
        name: tx.id
        schema:
          type: string
      - description: 'Data filter field. Prefixes supported: > >= < <= @ ^ ! !@ !^'
        in: query
        name: tx.type
        schema:
          type: string
      - description: 'Data filter field. Prefixes supported: > >= < <= @ ^ ! !@ !^'
        in: query
        name: uri
        schema:
          type: string
      - description: Sort field. For multi-field sort use comma separated values (or
          multiple query values) with '-' prefix for descending
        in: query
        name: sort
        schema:
          type: string
      - description: Ascending sort order (overrides all fields in a multi-field sort)
        in: query
        name: ascending
        schema:
          type: string
      - description: Descending sort order (overrides all fields in a multi-field
          sort)
        in: query
        name: descending
        schema:
          type: string
      - description: 'The number of records to skip (max: 1,000). Unsuitable for bulk
          operations'
        in: query
        name: skip
        schema:
          type: string
      - description: 'The maximum number of records to return (max: 1,000)'
        in: query
        name: limit
        schema:
          example: "25"
          type: string
      - description: Return a total count as well as items (adds extra database processing)
        in: query
        name: count
        schema:
          type: string
      responses:
        "200":
          content:
            application/json:
              schema:
                properties:
                  amount: {}
                  blockchainEvent: {}
                  connector:
                    type: string
                  created: {}
                  from:
                    type: string
                  key:
                    type: string
                  localId: {}
                  message: {}
                  messageHash: {}
                  namespace:
                    type: string
                  pool: {}
                  protocolId:
                    type: string
                  to:
                    type: string
                  tokenIndex:
                    type: string
                  tx:
                    properties:
                      id: {}
                      type:
                        type: string
                    type: object
                  type:
                    enum:
                    - mint
                    - burn
                    - transfer
                    type: string
                  uri:
                    type: string
                type: object
          description: Success
        default:
          description: ""
    post:
      description: 'TODO: Description'
      operationId: postTokenTransfer
      parameters:
      - description: 'TODO: Description'
        in: path
        name: ns
        required: true
        schema:
          example: default
          type: string
      - description: When true the HTTP request blocks until the message is confirmed
        in: query
        name: confirm
        schema:
          type: string
      - description: Server-side request timeout (millseconds, or set a custom suffix
          like 10s)
        in: header
        name: Request-Timeout
        schema:
          default: 120s
          type: string
      requestBody:
        content:
          application/json:
            schema:
              properties:
                amount: {}
                blockchainEvent: {}
                connector:
                  type: string
                created: {}
                from:
                  type: string
                key:
                  type: string
                localId: {}
                message:
                  properties:
                    batch: {}
                    confirmed: {}
                    data:
                      items:
                        properties:
                          hash: {}
                          id: {}
                        type: object
                      type: array
                    group:
                      properties:
                        ledger: {}
                        members:
                          items:
                            properties:
                              identity:
                                type: string
                              node:
                                type: string
                            type: object
                          type: array
                        name:
                          type: string
                      type: object
                    hash: {}
                    header:
                      properties:
                        author:
                          type: string
                        cid: {}
                        created: {}
                        datahash: {}
                        group: {}
                        id: {}
                        key:
                          type: string
                        namespace:
                          type: string
                        tag:
                          type: string
                        topics:
                          items:
                            type: string
                          type: array
                        txtype:
                          type: string
                        type:
                          enum:
                          - definition
                          - broadcast
                          - private
                          - groupinit
                          - transfer_broadcast
                          - transfer_private
                          type: string
                      type: object
                    pins:
                      items:
                        type: string
                      type: array
                    state:
                      enum:
                      - staged
                      - ready
                      - pending
                      - confirmed
                      - rejected
                      type: string
                  type: object
                messageHash: {}
                namespace:
                  type: string
                pool:
                  type: string
                protocolId:
                  type: string
                to:
                  type: string
                tokenIndex:
                  type: string
                tx:
                  properties:
                    id: {}
                    type:
                      type: string
                  type: object
                type:
                  enum:
                  - mint
                  - burn
                  - transfer
                  type: string
                uri:
                  type: string
              type: object
      responses:
        "200":
          content:
            application/json:
              schema:
                properties:
                  amount: {}
                  blockchainEvent: {}
                  connector:
                    type: string
                  created: {}
                  from:
                    type: string
                  key:
                    type: string
                  localId: {}
                  message: {}
                  messageHash: {}
                  namespace:
                    type: string
                  pool: {}
                  protocolId:
                    type: string
                  to:
                    type: string
                  tokenIndex:
                    type: string
                  tx:
                    properties:
                      id: {}
                      type:
                        type: string
                    type: object
                  type:
                    enum:
                    - mint
                    - burn
                    - transfer
                    type: string
                  uri:
                    type: string
                type: object
          description: Success
        "202":
          content:
            application/json:
              schema:
                properties:
                  amount: {}
                  blockchainEvent: {}
                  connector:
                    type: string
                  created: {}
                  from:
                    type: string
                  key:
                    type: string
                  localId: {}
                  message: {}
                  messageHash: {}
                  namespace:
                    type: string
                  pool: {}
                  protocolId:
                    type: string
                  to:
                    type: string
                  tokenIndex:
                    type: string
                  tx:
                    properties:
                      id: {}
                      type:
                        type: string
                    type: object
                  type:
                    enum:
                    - mint
                    - burn
                    - transfer
                    type: string
                  uri:
                    type: string
                type: object
          description: Success
        default:
          description: ""
  /namespaces/{ns}/tokens/transfers/{transferId}:
    get:
      description: 'TODO: Description'
      operationId: getTokenTransferByID
      parameters:
      - description: 'TODO: Description'
        in: path
        name: ns
        required: true
        schema:
          example: default
          type: string
      - description: 'TODO: Description'
        in: path
        name: transferId
        required: true
        schema:
          type: string
      - description: Server-side request timeout (millseconds, or set a custom suffix
          like 10s)
        in: header
        name: Request-Timeout
        schema:
          default: 120s
          type: string
      responses:
        "200":
          content:
            application/json:
              schema:
                properties:
                  amount: {}
                  blockchainEvent: {}
                  connector:
                    type: string
                  created: {}
                  from:
                    type: string
                  key:
                    type: string
                  localId: {}
                  message: {}
                  messageHash: {}
                  namespace:
                    type: string
                  pool: {}
                  protocolId:
                    type: string
                  to:
                    type: string
                  tokenIndex:
                    type: string
                  tx:
                    properties:
                      id: {}
                      type:
                        type: string
                    type: object
                  type:
                    enum:
                    - mint
                    - burn
                    - transfer
                    type: string
                  uri:
                    type: string
                type: object
          description: Success
        default:
          description: ""
  /namespaces/{ns}/transactions:
    get:
      description: 'TODO: Description'
      operationId: getTxns
      parameters:
      - description: 'TODO: Description'
        in: path
        name: ns
        required: true
        schema:
          example: default
          type: string
      - description: Server-side request timeout (millseconds, or set a custom suffix
          like 10s)
        in: header
        name: Request-Timeout
        schema:
          default: 120s
          type: string
      - description: 'Data filter field. Prefixes supported: > >= < <= @ ^ ! !@ !^'
        in: query
        name: blockchainids
        schema:
          type: string
      - description: 'Data filter field. Prefixes supported: > >= < <= @ ^ ! !@ !^'
        in: query
        name: created
        schema:
          type: string
      - description: 'Data filter field. Prefixes supported: > >= < <= @ ^ ! !@ !^'
        in: query
        name: id
        schema:
          type: string
      - description: 'Data filter field. Prefixes supported: > >= < <= @ ^ ! !@ !^'
        in: query
        name: namespace
        schema:
          type: string
      - description: 'Data filter field. Prefixes supported: > >= < <= @ ^ ! !@ !^'
        in: query
        name: status
        schema:
          type: string
      - description: 'Data filter field. Prefixes supported: > >= < <= @ ^ ! !@ !^'
        in: query
        name: type
        schema:
          type: string
      - description: Sort field. For multi-field sort use comma separated values (or
          multiple query values) with '-' prefix for descending
        in: query
        name: sort
        schema:
          type: string
      - description: Ascending sort order (overrides all fields in a multi-field sort)
        in: query
        name: ascending
        schema:
          type: string
      - description: Descending sort order (overrides all fields in a multi-field
          sort)
        in: query
        name: descending
        schema:
          type: string
      - description: 'The number of records to skip (max: 1,000). Unsuitable for bulk
          operations'
        in: query
        name: skip
        schema:
          type: string
      - description: 'The maximum number of records to return (max: 1,000)'
        in: query
        name: limit
        schema:
          example: "25"
          type: string
      - description: Return a total count as well as items (adds extra database processing)
        in: query
        name: count
        schema:
          type: string
      responses:
        "200":
          content:
            application/json:
              schema:
                properties:
                  blockchainIds:
                    items:
                      type: string
                    type: array
                  created: {}
                  id: {}
                  namespace:
                    type: string
                  status:
                    type: string
                  type:
                    enum:
                    - none
                    - batch_pin
                    - token_pool
                    - token_transfer
                    - contract_invoke
                    type: string
                type: object
          description: Success
        default:
          description: ""
  /namespaces/{ns}/transactions/{txnid}:
    get:
      description: 'TODO: Description'
      operationId: getTxnByID
      parameters:
      - description: 'TODO: Description'
        in: path
        name: ns
        required: true
        schema:
          example: default
          type: string
      - description: 'TODO: Description'
        in: path
        name: txnid
        required: true
        schema:
          type: string
      - description: Server-side request timeout (millseconds, or set a custom suffix
          like 10s)
        in: header
        name: Request-Timeout
        schema:
          default: 120s
          type: string
      - description: 'Data filter field. Prefixes supported: > >= < <= @ ^ ! !@ !^'
        in: query
        name: blockchainids
        schema:
          type: string
      - description: 'Data filter field. Prefixes supported: > >= < <= @ ^ ! !@ !^'
        in: query
        name: created
        schema:
          type: string
      - description: 'Data filter field. Prefixes supported: > >= < <= @ ^ ! !@ !^'
        in: query
        name: id
        schema:
          type: string
      - description: 'Data filter field. Prefixes supported: > >= < <= @ ^ ! !@ !^'
        in: query
        name: namespace
        schema:
          type: string
      - description: 'Data filter field. Prefixes supported: > >= < <= @ ^ ! !@ !^'
        in: query
        name: status
        schema:
          type: string
      - description: 'Data filter field. Prefixes supported: > >= < <= @ ^ ! !@ !^'
        in: query
        name: type
        schema:
          type: string
      - description: Sort field. For multi-field sort use comma separated values (or
          multiple query values) with '-' prefix for descending
        in: query
        name: sort
        schema:
          type: string
      - description: Ascending sort order (overrides all fields in a multi-field sort)
        in: query
        name: ascending
        schema:
          type: string
      - description: Descending sort order (overrides all fields in a multi-field
          sort)
        in: query
        name: descending
        schema:
          type: string
      - description: 'The number of records to skip (max: 1,000). Unsuitable for bulk
          operations'
        in: query
        name: skip
        schema:
          type: string
      - description: 'The maximum number of records to return (max: 1,000)'
        in: query
        name: limit
        schema:
          example: "25"
          type: string
      - description: Return a total count as well as items (adds extra database processing)
        in: query
        name: count
        schema:
          type: string
      responses:
        "200":
          content:
            application/json:
              schema:
                properties:
                  blockchainIds:
                    items:
                      type: string
                    type: array
                  created: {}
                  id: {}
                  namespace:
                    type: string
                  status:
                    type: string
                  type:
                    enum:
                    - none
                    - batch_pin
                    - token_pool
                    - token_transfer
                    - contract_invoke
                    type: string
                type: object
          description: Success
        default:
          description: ""
  /namespaces/{ns}/transactions/{txnid}/blockchainevents:
    get:
      description: 'TODO: Description'
      operationId: getTxnBlockchainEvents
      parameters:
      - description: 'TODO: Description'
        in: path
        name: ns
        required: true
        schema:
          example: default
          type: string
      - description: 'TODO: Description'
        in: path
        name: txnid
        required: true
        schema:
          type: string
      - description: Server-side request timeout (millseconds, or set a custom suffix
          like 10s)
        in: header
        name: Request-Timeout
        schema:
          default: 120s
          type: string
      responses:
        "200":
          content:
            application/json:
              schema:
                items:
                  properties:
                    id: {}
                    info:
                      additionalProperties: {}
                      type: object
                    name:
                      type: string
                    namespace:
                      type: string
                    output:
                      additionalProperties: {}
                      type: object
                    protocolId:
                      type: string
                    sequence:
                      format: int64
                      type: integer
                    source:
                      type: string
                    subscription: {}
                    timestamp: {}
                    tx:
                      properties:
                        id: {}
                        type:
                          type: string
                      type: object
                  type: object
                type: array
          description: Success
        default:
          description: ""
  /namespaces/{ns}/transactions/{txnid}/operations:
    get:
      description: 'TODO: Description'
      operationId: getTxnOps
      parameters:
      - description: 'TODO: Description'
        in: path
        name: ns
        required: true
        schema:
          example: default
          type: string
      - description: 'TODO: Description'
        in: path
        name: txnid
        required: true
        schema:
          type: string
      - description: Server-side request timeout (millseconds, or set a custom suffix
          like 10s)
        in: header
        name: Request-Timeout
        schema:
          default: 120s
          type: string
      responses:
        "200":
          content:
            application/json:
              schema:
                items:
                  properties:
<<<<<<< HEAD
                    blockchainIds:
                      items:
                        type: string
                      type: array
=======
                    backendId:
                      type: string
>>>>>>> 1f0777bf
                    created: {}
                    error:
                      type: string
                    id: {}
                    input:
                      additionalProperties: {}
                      type: object
                    namespace:
                      type: string
                    output:
                      additionalProperties: {}
                      type: object
                    plugin:
                      type: string
                    status:
                      type: string
                    tx: {}
                    type:
                      enum:
                      - blockchain_batch_pin
                      - publicstorage_batch_broadcast
                      - dataexchange_batch_send
                      - dataexchange_blob_send
                      - token_create_pool
                      - token_announce_pool
                      - token_transfer
                      - contract_invoke
                      type: string
                    updated: {}
                  type: object
                type: array
          description: Success
        default:
          description: ""
  /network/nodes:
    get:
      description: 'TODO: Description'
      operationId: getNetworkNodes
      parameters:
      - description: Server-side request timeout (millseconds, or set a custom suffix
          like 10s)
        in: header
        name: Request-Timeout
        schema:
          default: 120s
          type: string
      - description: 'Data filter field. Prefixes supported: > >= < <= @ ^ ! !@ !^'
        in: query
        name: created
        schema:
          type: string
      - description: 'Data filter field. Prefixes supported: > >= < <= @ ^ ! !@ !^'
        in: query
        name: description
        schema:
          type: string
      - description: 'Data filter field. Prefixes supported: > >= < <= @ ^ ! !@ !^'
        in: query
        name: dx.endpoint
        schema:
          type: string
      - description: 'Data filter field. Prefixes supported: > >= < <= @ ^ ! !@ !^'
        in: query
        name: dx.peer
        schema:
          type: string
      - description: 'Data filter field. Prefixes supported: > >= < <= @ ^ ! !@ !^'
        in: query
        name: id
        schema:
          type: string
      - description: 'Data filter field. Prefixes supported: > >= < <= @ ^ ! !@ !^'
        in: query
        name: message
        schema:
          type: string
      - description: 'Data filter field. Prefixes supported: > >= < <= @ ^ ! !@ !^'
        in: query
        name: name
        schema:
          type: string
      - description: 'Data filter field. Prefixes supported: > >= < <= @ ^ ! !@ !^'
        in: query
        name: owner
        schema:
          type: string
      - description: Sort field. For multi-field sort use comma separated values (or
          multiple query values) with '-' prefix for descending
        in: query
        name: sort
        schema:
          type: string
      - description: Ascending sort order (overrides all fields in a multi-field sort)
        in: query
        name: ascending
        schema:
          type: string
      - description: Descending sort order (overrides all fields in a multi-field
          sort)
        in: query
        name: descending
        schema:
          type: string
      - description: 'The number of records to skip (max: 1,000). Unsuitable for bulk
          operations'
        in: query
        name: skip
        schema:
          type: string
      - description: 'The maximum number of records to return (max: 1,000)'
        in: query
        name: limit
        schema:
          example: "25"
          type: string
      - description: Return a total count as well as items (adds extra database processing)
        in: query
        name: count
        schema:
          type: string
      responses:
        "200":
          content:
            application/json:
              schema:
                properties:
                  created: {}
                  description:
                    type: string
                  dx:
                    properties:
                      endpoint:
                        additionalProperties: {}
                        type: object
                      peer:
                        type: string
                    type: object
                  id: {}
                  message: {}
                  name:
                    type: string
                  owner:
                    type: string
                type: object
          description: Success
        default:
          description: ""
  /network/nodes/{nid}:
    get:
      description: 'TODO: Description'
      operationId: getNetworkNode
      parameters:
      - description: 'TODO: Description'
        in: path
        name: nid
        required: true
        schema:
          type: string
      - description: Server-side request timeout (millseconds, or set a custom suffix
          like 10s)
        in: header
        name: Request-Timeout
        schema:
          default: 120s
          type: string
      responses:
        "200":
          content:
            application/json:
              schema:
                properties:
                  created: {}
                  description:
                    type: string
                  dx:
                    properties:
                      endpoint:
                        additionalProperties: {}
                        type: object
                      peer:
                        type: string
                    type: object
                  id: {}
                  message: {}
                  name:
                    type: string
                  owner:
                    type: string
                type: object
          description: Success
        default:
          description: ""
  /network/nodes/self:
    post:
      description: 'TODO: Description'
      operationId: postNodesSelf
      parameters:
      - description: When true the HTTP request blocks until the message is confirmed
        in: query
        name: confirm
        schema:
          example: "true"
          type: string
      - description: Server-side request timeout (millseconds, or set a custom suffix
          like 10s)
        in: header
        name: Request-Timeout
        schema:
          default: 120s
          type: string
      requestBody:
        content:
          application/json:
            schema:
              type: object
      responses:
        "200":
          content:
            application/json:
              schema:
                properties:
                  created: {}
                  description:
                    type: string
                  dx:
                    properties:
                      endpoint:
                        additionalProperties: {}
                        type: object
                      peer:
                        type: string
                    type: object
                  id: {}
                  message: {}
                  name:
                    type: string
                  owner:
                    type: string
                type: object
          description: Success
        "202":
          content:
            application/json:
              schema:
                properties:
                  created: {}
                  description:
                    type: string
                  dx:
                    properties:
                      endpoint:
                        additionalProperties: {}
                        type: object
                      peer:
                        type: string
                    type: object
                  id: {}
                  message: {}
                  name:
                    type: string
                  owner:
                    type: string
                type: object
          description: Success
        default:
          description: ""
  /network/organizations:
    get:
      description: 'TODO: Description'
      operationId: getNetworkOrgs
      parameters:
      - description: Server-side request timeout (millseconds, or set a custom suffix
          like 10s)
        in: header
        name: Request-Timeout
        schema:
          default: 120s
          type: string
      - description: 'Data filter field. Prefixes supported: > >= < <= @ ^ ! !@ !^'
        in: query
        name: created
        schema:
          type: string
      - description: 'Data filter field. Prefixes supported: > >= < <= @ ^ ! !@ !^'
        in: query
        name: description
        schema:
          type: string
      - description: 'Data filter field. Prefixes supported: > >= < <= @ ^ ! !@ !^'
        in: query
        name: id
        schema:
          type: string
      - description: 'Data filter field. Prefixes supported: > >= < <= @ ^ ! !@ !^'
        in: query
        name: identity
        schema:
          type: string
      - description: 'Data filter field. Prefixes supported: > >= < <= @ ^ ! !@ !^'
        in: query
        name: message
        schema:
          type: string
      - description: 'Data filter field. Prefixes supported: > >= < <= @ ^ ! !@ !^'
        in: query
        name: parent
        schema:
          type: string
      - description: 'Data filter field. Prefixes supported: > >= < <= @ ^ ! !@ !^'
        in: query
        name: profile
        schema:
          type: string
      - description: Sort field. For multi-field sort use comma separated values (or
          multiple query values) with '-' prefix for descending
        in: query
        name: sort
        schema:
          type: string
      - description: Ascending sort order (overrides all fields in a multi-field sort)
        in: query
        name: ascending
        schema:
          type: string
      - description: Descending sort order (overrides all fields in a multi-field
          sort)
        in: query
        name: descending
        schema:
          type: string
      - description: 'The number of records to skip (max: 1,000). Unsuitable for bulk
          operations'
        in: query
        name: skip
        schema:
          type: string
      - description: 'The maximum number of records to return (max: 1,000)'
        in: query
        name: limit
        schema:
          example: "25"
          type: string
      - description: Return a total count as well as items (adds extra database processing)
        in: query
        name: count
        schema:
          type: string
      responses:
        "200":
          content:
            application/json:
              schema:
                properties:
                  created: {}
                  description:
                    type: string
                  id: {}
                  identity:
                    type: string
                  message: {}
                  name:
                    type: string
                  parent:
                    type: string
                  profile:
                    additionalProperties: {}
                    type: object
                type: object
          description: Success
        default:
          description: ""
    post:
      description: 'TODO: Description'
      operationId: postNewOrganization
      parameters:
      - description: When true the HTTP request blocks until the message is confirmed
        in: query
        name: confirm
        schema:
          example: "true"
          type: string
      - description: Server-side request timeout (millseconds, or set a custom suffix
          like 10s)
        in: header
        name: Request-Timeout
        schema:
          default: 120s
          type: string
      requestBody:
        content:
          application/json:
            schema:
              properties:
                description:
                  type: string
                identity:
                  type: string
                name:
                  type: string
                parent:
                  type: string
                profile:
                  additionalProperties: {}
                  type: object
              type: object
      responses:
        "200":
          content:
            application/json:
              schema:
                properties:
                  created: {}
                  description:
                    type: string
                  id: {}
                  identity:
                    type: string
                  message: {}
                  name:
                    type: string
                  parent:
                    type: string
                  profile:
                    additionalProperties: {}
                    type: object
                type: object
          description: Success
        "202":
          content:
            application/json:
              schema:
                properties:
                  created: {}
                  description:
                    type: string
                  id: {}
                  identity:
                    type: string
                  message: {}
                  name:
                    type: string
                  parent:
                    type: string
                  profile:
                    additionalProperties: {}
                    type: object
                type: object
          description: Success
        default:
          description: ""
  /network/organizations/{oid}:
    get:
      description: 'TODO: Description'
      operationId: getNetworkOrg
      parameters:
      - description: 'TODO: Description'
        in: path
        name: oid
        required: true
        schema:
          type: string
      - description: Server-side request timeout (millseconds, or set a custom suffix
          like 10s)
        in: header
        name: Request-Timeout
        schema:
          default: 120s
          type: string
      responses:
        "200":
          content:
            application/json:
              schema:
                properties:
                  created: {}
                  description:
                    type: string
                  id: {}
                  identity:
                    type: string
                  message: {}
                  name:
                    type: string
                  parent:
                    type: string
                  profile:
                    additionalProperties: {}
                    type: object
                type: object
          description: Success
        default:
          description: ""
  /network/organizations/self:
    post:
      description: 'TODO: Description'
      operationId: postNewOrganizationSelf
      parameters:
      - description: When true the HTTP request blocks until the message is confirmed
        in: query
        name: confirm
        schema:
          example: "true"
          type: string
      - description: Server-side request timeout (millseconds, or set a custom suffix
          like 10s)
        in: header
        name: Request-Timeout
        schema:
          default: 120s
          type: string
      requestBody:
        content:
          application/json:
            schema:
              type: object
      responses:
        "200":
          content:
            application/json:
              schema:
                properties:
                  created: {}
                  description:
                    type: string
                  id: {}
                  identity:
                    type: string
                  message: {}
                  name:
                    type: string
                  parent:
                    type: string
                  profile:
                    additionalProperties: {}
                    type: object
                type: object
          description: Success
        "202":
          content:
            application/json:
              schema:
                properties:
                  created: {}
                  description:
                    type: string
                  id: {}
                  identity:
                    type: string
                  message: {}
                  name:
                    type: string
                  parent:
                    type: string
                  profile:
                    additionalProperties: {}
                    type: object
                type: object
          description: Success
        default:
          description: ""
  /network/register/node:
    post:
      deprecated: true
      description: 'TODO: Description'
      operationId: postRegisterNode
      parameters:
      - description: Server-side request timeout (millseconds, or set a custom suffix
          like 10s)
        in: header
        name: Request-Timeout
        schema:
          default: 120s
          type: string
      requestBody:
        content:
          application/json:
            schema:
              type: object
      responses:
        "202":
          content:
            application/json:
              schema:
                properties:
                  batch: {}
                  confirmed: {}
                  data:
                    items:
                      properties:
                        hash: {}
                        id: {}
                      type: object
                    type: array
                  hash: {}
                  header:
                    properties:
                      author:
                        type: string
                      cid: {}
                      created: {}
                      datahash: {}
                      group: {}
                      id: {}
                      key:
                        type: string
                      namespace:
                        type: string
                      tag:
                        type: string
                      topics:
                        items:
                          type: string
                        type: array
                      txtype:
                        type: string
                      type:
                        enum:
                        - definition
                        - broadcast
                        - private
                        - groupinit
                        - transfer_broadcast
                        - transfer_private
                        type: string
                    type: object
                  pins:
                    items:
                      type: string
                    type: array
                  state:
                    enum:
                    - staged
                    - ready
                    - pending
                    - confirmed
                    - rejected
                    type: string
                type: object
          description: Success
        default:
          description: ""
  /network/register/node/organization:
    post:
      deprecated: true
      description: 'TODO: Description'
      operationId: postRegisterNodeOrg
      parameters:
      - description: Server-side request timeout (millseconds, or set a custom suffix
          like 10s)
        in: header
        name: Request-Timeout
        schema:
          default: 120s
          type: string
      requestBody:
        content:
          application/json:
            schema:
              type: object
      responses:
        "202":
          content:
            application/json:
              schema:
                properties:
                  batch: {}
                  confirmed: {}
                  data:
                    items:
                      properties:
                        hash: {}
                        id: {}
                      type: object
                    type: array
                  hash: {}
                  header:
                    properties:
                      author:
                        type: string
                      cid: {}
                      created: {}
                      datahash: {}
                      group: {}
                      id: {}
                      key:
                        type: string
                      namespace:
                        type: string
                      tag:
                        type: string
                      topics:
                        items:
                          type: string
                        type: array
                      txtype:
                        type: string
                      type:
                        enum:
                        - definition
                        - broadcast
                        - private
                        - groupinit
                        - transfer_broadcast
                        - transfer_private
                        type: string
                    type: object
                  pins:
                    items:
                      type: string
                    type: array
                  state:
                    enum:
                    - staged
                    - ready
                    - pending
                    - confirmed
                    - rejected
                    type: string
                type: object
          description: Success
        default:
          description: ""
  /network/register/organization:
    post:
      deprecated: true
      description: 'TODO: Description'
      operationId: postRegisterOrg
      parameters:
      - description: Server-side request timeout (millseconds, or set a custom suffix
          like 10s)
        in: header
        name: Request-Timeout
        schema:
          default: 120s
          type: string
      requestBody:
        content:
          application/json:
            schema:
              properties:
                description:
                  type: string
                identity:
                  type: string
                name:
                  type: string
                parent:
                  type: string
                profile:
                  additionalProperties: {}
                  type: object
              type: object
      responses:
        "202":
          content:
            application/json:
              schema:
                properties:
                  batch: {}
                  confirmed: {}
                  data:
                    items:
                      properties:
                        hash: {}
                        id: {}
                      type: object
                    type: array
                  hash: {}
                  header:
                    properties:
                      author:
                        type: string
                      cid: {}
                      created: {}
                      datahash: {}
                      group: {}
                      id: {}
                      key:
                        type: string
                      namespace:
                        type: string
                      tag:
                        type: string
                      topics:
                        items:
                          type: string
                        type: array
                      txtype:
                        type: string
                      type:
                        enum:
                        - definition
                        - broadcast
                        - private
                        - groupinit
                        - transfer_broadcast
                        - transfer_private
                        type: string
                    type: object
                  pins:
                    items:
                      type: string
                    type: array
                  state:
                    enum:
                    - staged
                    - ready
                    - pending
                    - confirmed
                    - rejected
                    type: string
                type: object
          description: Success
        default:
          description: ""
  /status:
    get:
      description: 'TODO: Description'
      operationId: getStatus
      parameters:
      - description: Server-side request timeout (millseconds, or set a custom suffix
          like 10s)
        in: header
        name: Request-Timeout
        schema:
          default: 120s
          type: string
      responses:
        "200":
          content:
            application/json:
              schema:
                properties:
                  defaults:
                    properties:
                      namespace:
                        type: string
                    type: object
                  node:
                    properties:
                      id: {}
                      name:
                        type: string
                      registered:
                        type: boolean
                    type: object
                  org:
                    properties:
                      id: {}
                      identity:
                        type: string
                      name:
                        type: string
                      registered:
                        type: boolean
                    type: object
                type: object
          description: Success
        default:
          description: ""
servers:
- url: http://localhost:12345<|MERGE_RESOLUTION|>--- conflicted
+++ resolved
@@ -10145,15 +10145,8 @@
               schema:
                 items:
                   properties:
-<<<<<<< HEAD
-                    blockchainIds:
-                      items:
-                        type: string
-                      type: array
-=======
                     backendId:
                       type: string
->>>>>>> 1f0777bf
                     created: {}
                     error:
                       type: string
