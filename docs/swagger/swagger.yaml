components: {}
info:
  title: FireFly
  version: "1.0"
openapi: 3.0.2
paths:
  /namespaces:
    get:
      description: 'TODO: Description'
      operationId: getNamespaces
      parameters:
      - description: Server-side request timeout (millseconds, or set a custom suffix
          like 10s)
        in: header
        name: Request-Timeout
        schema:
          default: 120s
          type: string
      - description: 'Data filter field. Prefixes supported: > >= < <= @ ^ ! !@ !^'
        in: query
        name: confirmed
        schema:
          type: string
      - description: 'Data filter field. Prefixes supported: > >= < <= @ ^ ! !@ !^'
        in: query
        name: created
        schema:
          type: string
      - description: 'Data filter field. Prefixes supported: > >= < <= @ ^ ! !@ !^'
        in: query
        name: description
        schema:
          type: string
      - description: 'Data filter field. Prefixes supported: > >= < <= @ ^ ! !@ !^'
        in: query
        name: id
        schema:
          type: string
      - description: 'Data filter field. Prefixes supported: > >= < <= @ ^ ! !@ !^'
        in: query
        name: message
        schema:
          type: string
      - description: 'Data filter field. Prefixes supported: > >= < <= @ ^ ! !@ !^'
        in: query
        name: name
        schema:
          type: string
      - description: 'Data filter field. Prefixes supported: > >= < <= @ ^ ! !@ !^'
        in: query
        name: type
        schema:
          type: string
      - description: Sort field. For multi-field sort use comma separated values (or
          multiple query values) with '-' prefix for descending
        in: query
        name: sort
        schema:
          type: string
      - description: Ascending sort order (overrides all fields in a multi-field sort)
        in: query
        name: ascending
        schema:
          type: string
      - description: Descending sort order (overrides all fields in a multi-field
          sort)
        in: query
        name: descending
        schema:
          type: string
      - description: 'The number of records to skip (max: 1,000). Unsuitable for bulk
          operations'
        in: query
        name: skip
        schema:
          type: string
      - description: 'The maximum number of records to return (max: 1,000)'
        in: query
        name: limit
        schema:
          example: "25"
          type: string
      - description: Return a total count as well as items (adds extra database processing)
        in: query
        name: count
        schema:
          type: string
      responses:
        "200":
          content:
            application/json:
              schema:
                properties:
                  created: {}
                  description:
                    type: string
                  id: {}
                  message: {}
                  name:
                    type: string
                  type:
                    enum:
                    - local
                    - broadcast
                    - system
                    type: string
                type: object
          description: Success
        default:
          description: ""
    post:
      description: 'TODO: Description'
      operationId: postNewNamespace
      parameters:
      - description: When true the HTTP request blocks until the message is confirmed
        in: query
        name: confirm
        schema:
          example: "true"
          type: string
      - description: Server-side request timeout (millseconds, or set a custom suffix
          like 10s)
        in: header
        name: Request-Timeout
        schema:
          default: 120s
          type: string
      requestBody:
        content:
          application/json:
            schema:
              properties:
                description:
                  type: string
                name:
                  type: string
              type: object
      responses:
        "200":
          content:
            application/json:
              schema:
                properties:
                  created: {}
                  description:
                    type: string
                  id: {}
                  message: {}
                  name:
                    type: string
                  type:
                    enum:
                    - local
                    - broadcast
                    - system
                    type: string
                type: object
          description: Success
        "202":
          content:
            application/json:
              schema:
                properties:
                  created: {}
                  description:
                    type: string
                  id: {}
                  message: {}
                  name:
                    type: string
                  type:
                    enum:
                    - local
                    - broadcast
                    - system
                    type: string
                type: object
          description: Success
        default:
          description: ""
  /namespaces/{ns}:
    get:
      description: 'TODO: Description'
      operationId: getNamespace
      parameters:
      - description: 'TODO: Description'
        in: path
        name: ns
        required: true
        schema:
          example: default
          type: string
      - description: Server-side request timeout (millseconds, or set a custom suffix
          like 10s)
        in: header
        name: Request-Timeout
        schema:
          default: 120s
          type: string
      responses:
        "200":
          content:
            application/json:
              schema:
                properties:
                  created: {}
                  description:
                    type: string
                  id: {}
                  message: {}
                  name:
                    type: string
                  type:
                    enum:
                    - local
                    - broadcast
                    - system
                    type: string
                type: object
          description: Success
        default:
          description: ""
  /namespaces/{ns}/apis:
    get:
      description: 'TODO: Description'
      operationId: getContractAPIs
      parameters:
      - description: 'TODO: Description'
        in: path
        name: ns
        required: true
        schema:
          example: default
          type: string
      - description: Server-side request timeout (millseconds, or set a custom suffix
          like 10s)
        in: header
        name: Request-Timeout
        schema:
          default: 120s
          type: string
      - description: 'Data filter field. Prefixes supported: > >= < <= @ ^ ! !@ !^'
        in: query
        name: id
        schema:
          type: string
      - description: 'Data filter field. Prefixes supported: > >= < <= @ ^ ! !@ !^'
        in: query
        name: interface
        schema:
          type: string
      - description: 'Data filter field. Prefixes supported: > >= < <= @ ^ ! !@ !^'
        in: query
        name: name
        schema:
          type: string
      - description: 'Data filter field. Prefixes supported: > >= < <= @ ^ ! !@ !^'
        in: query
        name: namespace
        schema:
          type: string
      - description: Sort field. For multi-field sort use comma separated values (or
          multiple query values) with '-' prefix for descending
        in: query
        name: sort
        schema:
          type: string
      - description: Ascending sort order (overrides all fields in a multi-field sort)
        in: query
        name: ascending
        schema:
          type: string
      - description: Descending sort order (overrides all fields in a multi-field
          sort)
        in: query
        name: descending
        schema:
          type: string
      - description: 'The number of records to skip (max: 1,000). Unsuitable for bulk
          operations'
        in: query
        name: skip
        schema:
          type: string
      - description: 'The maximum number of records to return (max: 1,000)'
        in: query
        name: limit
        schema:
          example: "25"
          type: string
      - description: Return a total count as well as items (adds extra database processing)
        in: query
        name: count
        schema:
          type: string
      responses:
        "200":
          content:
            application/json:
              schema:
                properties:
                  description:
                    type: string
                  events:
                    items:
                      properties:
                        contract: {}
                        description:
                          type: string
                        id: {}
                        name:
                          type: string
                        namespace:
                          type: string
                        params:
                          items:
                            properties:
                              name:
                                type: string
                              schema:
                                type: string
                            type: object
                          type: array
                        pathname:
                          type: string
                      type: object
                    type: array
                  id: {}
                  message: {}
                  methods:
                    items:
                      properties:
                        contract: {}
                        description:
                          type: string
                        id: {}
                        name:
                          type: string
                        namespace:
                          type: string
                        params:
                          items:
                            properties:
                              name:
                                type: string
                              schema:
                                type: string
                            type: object
                          type: array
                        pathname:
                          type: string
                        returns:
                          items:
                            properties:
                              name:
                                type: string
                              schema:
                                type: string
                            type: object
                          type: array
                      type: object
                    type: array
                  name:
                    type: string
                  namespace:
                    type: string
                  version:
                    type: string
                type: object
          description: Success
        default:
          description: ""
    post:
      description: 'TODO: Description'
      operationId: postNewContractAPI
      parameters:
      - description: 'TODO: Description'
        in: path
        name: ns
        required: true
        schema:
          example: default
          type: string
      - description: When true the HTTP request blocks until the message is confirmed
        in: query
        name: confirm
        schema:
          example: "true"
          type: string
      - description: Server-side request timeout (millseconds, or set a custom suffix
          like 10s)
        in: header
        name: Request-Timeout
        schema:
          default: 120s
          type: string
      requestBody:
        content:
          application/json:
            schema:
              properties:
                interface:
                  properties:
                    id: {}
                    name:
                      type: string
                    version:
                      type: string
                  type: object
                ledger:
                  type: string
                location:
                  type: string
                name:
                  type: string
              type: object
      responses:
        "200":
          content:
            application/json:
              schema:
                properties:
                  id: {}
                  interface:
                    properties:
                      id: {}
                      name:
                        type: string
                      version:
                        type: string
                    type: object
                  ledger:
                    type: string
                  location:
                    type: string
                  message: {}
                  name:
                    type: string
                  namespace:
                    type: string
                  urls:
                    properties:
                      openapi:
                        type: string
                      ui:
                        type: string
                    type: object
                type: object
          description: Success
        "202":
          content:
            application/json:
              schema:
                properties:
                  id: {}
                  interface:
                    properties:
                      id: {}
                      name:
                        type: string
                      version:
                        type: string
                    type: object
                  ledger:
                    type: string
                  location:
                    type: string
                  message: {}
                  name:
                    type: string
                  namespace:
                    type: string
                  urls:
                    properties:
                      openapi:
                        type: string
                      ui:
                        type: string
                    type: object
                type: object
          description: Success
        default:
          description: ""
  /namespaces/{ns}/apis/{apiName}:
    get:
      description: 'TODO: Description'
      operationId: getContractAPIByName
      parameters:
      - description: 'TODO: Description'
        in: path
        name: ns
        required: true
        schema:
          example: default
          type: string
      - description: 'TODO: Description'
        in: path
        name: apiName
        required: true
        schema:
          type: string
      - description: Server-side request timeout (millseconds, or set a custom suffix
          like 10s)
        in: header
        name: Request-Timeout
        schema:
          default: 120s
          type: string
      responses:
        "200":
          content:
            application/json:
              schema:
                properties:
                  id: {}
                  interface:
                    properties:
                      id: {}
                      name:
                        type: string
                      version:
                        type: string
                    type: object
                  ledger:
                    type: string
                  location:
                    type: string
                  message: {}
                  name:
                    type: string
                  namespace:
                    type: string
                  urls:
                    properties:
                      openapi:
                        type: string
                      ui:
                        type: string
                    type: object
                type: object
          description: Success
        default:
          description: ""
  /namespaces/{ns}/apis/{apiName}/invoke/{methodPath}:
    post:
      description: 'TODO: Description'
      operationId: postContractAPIInvoke
      parameters:
      - description: 'TODO: Description'
        in: path
        name: ns
        required: true
        schema:
          example: default
          type: string
      - description: 'TODO: Description'
        in: path
        name: apiName
        required: true
        schema:
          type: string
      - description: 'TODO: Description'
        in: path
        name: methodPath
        required: true
        schema:
          type: string
      - description: When true the HTTP request blocks until the message is confirmed
        in: query
        name: confirm
        schema:
          example: "true"
          type: string
      - description: Server-side request timeout (millseconds, or set a custom suffix
          like 10s)
        in: header
        name: Request-Timeout
        schema:
          default: 120s
          type: string
      requestBody:
        content:
          application/json:
            schema:
              properties:
                input:
                  additionalProperties: {}
                  type: object
                key:
                  type: string
                ledger:
                  type: string
                location:
                  type: string
              type: object
      responses:
        "200":
          content:
            application/json:
              schema: {}
          description: Success
        default:
          description: ""
  /namespaces/{ns}/apis/{apiName}/query/{methodPath}:
    post:
      description: 'TODO: Description'
      operationId: postContractAPIQuery
      parameters:
      - description: 'TODO: Description'
        in: path
        name: ns
        required: true
        schema:
          example: default
          type: string
      - description: 'TODO: Description'
        in: path
        name: apiName
        required: true
        schema:
          type: string
      - description: 'TODO: Description'
        in: path
        name: methodPath
        required: true
        schema:
          type: string
      - description: Server-side request timeout (millseconds, or set a custom suffix
          like 10s)
        in: header
        name: Request-Timeout
        schema:
          default: 120s
          type: string
      requestBody:
        content:
          application/json:
            schema:
              properties:
                input:
                  additionalProperties: {}
                  type: object
                key:
                  type: string
                ledger:
                  type: string
                location:
                  type: string
              type: object
      responses:
        "200":
          content:
            application/json:
              schema: {}
          description: Success
        default:
          description: ""
  /namespaces/{ns}/apis/{apiName}/subscribe/{eventPath}:
    post:
      description: 'TODO: Description'
      operationId: postContractAPISubscribe
      parameters:
      - description: 'TODO: Description'
        in: path
        name: ns
        required: true
        schema:
          example: default
          type: string
      - description: 'TODO: Description'
        in: path
        name: apiName
        required: true
        schema:
          type: string
      - description: 'TODO: Description'
        in: path
        name: eventPath
        required: true
        schema:
          type: string
      - description: When true the HTTP request blocks until the message is confirmed
        in: query
        name: confirm
        schema:
          example: "true"
          type: string
      - description: Server-side request timeout (millseconds, or set a custom suffix
          like 10s)
        in: header
        name: Request-Timeout
        schema:
          default: 120s
          type: string
      requestBody:
        content:
          application/json:
            schema:
              properties:
                location:
                  type: string
              type: object
      responses:
        "200":
          content:
            application/json:
              schema:
                properties:
                  created: {}
                  event:
                    properties:
                      description:
                        type: string
                      name:
                        type: string
                      params:
                        items:
                          properties:
                            name:
                              type: string
                            schema:
                              type: string
                          type: object
                        type: array
                    type: object
                  id: {}
                  interface:
                    properties:
                      id: {}
                      name:
                        type: string
                      version:
                        type: string
                    type: object
                  location:
                    type: string
                  name:
                    type: string
                  namespace:
                    type: string
                  protocolId:
                    type: string
                type: object
          description: Success
        default:
          description: ""
  /namespaces/{ns}/apis/{id}:
    put:
      description: 'TODO: Description'
      operationId: putContractAPI
      parameters:
      - description: 'TODO: Description'
        in: path
        name: ns
        required: true
        schema:
          example: default
          type: string
      - description: 'TODO: Description'
        in: path
        name: id
        required: true
        schema:
          example: id
          type: string
      - description: When true the HTTP request blocks until the message is confirmed
        in: query
        name: confirm
        schema:
          example: "true"
          type: string
      - description: Server-side request timeout (millseconds, or set a custom suffix
          like 10s)
        in: header
        name: Request-Timeout
        schema:
          default: 120s
          type: string
      requestBody:
        content:
          application/json:
            schema:
              properties:
                interface:
                  properties:
                    id: {}
                    name:
                      type: string
                    version:
                      type: string
                  type: object
                ledger:
                  type: string
                location:
                  type: string
                name:
                  type: string
              type: object
      responses:
        "200":
          content:
            application/json:
              schema:
                properties:
                  id: {}
                  interface:
                    properties:
                      id: {}
                      name:
                        type: string
                      version:
                        type: string
                    type: object
                  ledger:
                    type: string
                  location:
                    type: string
                  message: {}
                  name:
                    type: string
                  namespace:
                    type: string
                  urls:
                    properties:
                      openapi:
                        type: string
                      ui:
                        type: string
                    type: object
                type: object
          description: Success
        "202":
          content:
            application/json:
              schema:
                properties:
                  id: {}
                  interface:
                    properties:
                      id: {}
                      name:
                        type: string
                      version:
                        type: string
                    type: object
                  ledger:
                    type: string
                  location:
                    type: string
                  message: {}
                  name:
                    type: string
                  namespace:
                    type: string
                  urls:
                    properties:
                      openapi:
                        type: string
                      ui:
                        type: string
                    type: object
                type: object
          description: Success
        default:
          description: ""
  /namespaces/{ns}/batches:
    get:
      description: 'TODO: Description'
      operationId: getBatches
      parameters:
      - description: 'TODO: Description'
        in: path
        name: ns
        required: true
        schema:
          example: default
          type: string
      - description: Server-side request timeout (millseconds, or set a custom suffix
          like 10s)
        in: header
        name: Request-Timeout
        schema:
          default: 120s
          type: string
      - description: 'Data filter field. Prefixes supported: > >= < <= @ ^ ! !@ !^'
        in: query
        name: author
        schema:
          type: string
      - description: 'Data filter field. Prefixes supported: > >= < <= @ ^ ! !@ !^'
        in: query
        name: confirmed
        schema:
          type: string
      - description: 'Data filter field. Prefixes supported: > >= < <= @ ^ ! !@ !^'
        in: query
        name: created
        schema:
          type: string
      - description: 'Data filter field. Prefixes supported: > >= < <= @ ^ ! !@ !^'
        in: query
        name: group
        schema:
          type: string
      - description: 'Data filter field. Prefixes supported: > >= < <= @ ^ ! !@ !^'
        in: query
        name: hash
        schema:
          type: string
      - description: 'Data filter field. Prefixes supported: > >= < <= @ ^ ! !@ !^'
        in: query
        name: id
        schema:
          type: string
      - description: 'Data filter field. Prefixes supported: > >= < <= @ ^ ! !@ !^'
        in: query
        name: key
        schema:
          type: string
      - description: 'Data filter field. Prefixes supported: > >= < <= @ ^ ! !@ !^'
        in: query
        name: namespace
        schema:
          type: string
      - description: 'Data filter field. Prefixes supported: > >= < <= @ ^ ! !@ !^'
        in: query
        name: node
        schema:
          type: string
      - description: 'Data filter field. Prefixes supported: > >= < <= @ ^ ! !@ !^'
        in: query
        name: payloadref
        schema:
          type: string
      - description: 'Data filter field. Prefixes supported: > >= < <= @ ^ ! !@ !^'
        in: query
        name: tx.id
        schema:
          type: string
      - description: 'Data filter field. Prefixes supported: > >= < <= @ ^ ! !@ !^'
        in: query
        name: tx.type
        schema:
          type: string
      - description: 'Data filter field. Prefixes supported: > >= < <= @ ^ ! !@ !^'
        in: query
        name: type
        schema:
          type: string
      - description: Sort field. For multi-field sort use comma separated values (or
          multiple query values) with '-' prefix for descending
        in: query
        name: sort
        schema:
          type: string
      - description: Ascending sort order (overrides all fields in a multi-field sort)
        in: query
        name: ascending
        schema:
          type: string
      - description: Descending sort order (overrides all fields in a multi-field
          sort)
        in: query
        name: descending
        schema:
          type: string
      - description: 'The number of records to skip (max: 1,000). Unsuitable for bulk
          operations'
        in: query
        name: skip
        schema:
          type: string
      - description: 'The maximum number of records to return (max: 1,000)'
        in: query
        name: limit
        schema:
          example: "25"
          type: string
      - description: Return a total count as well as items (adds extra database processing)
        in: query
        name: count
        schema:
          type: string
      responses:
        "200":
          content:
            application/json:
              schema:
                properties:
                  author:
                    type: string
                  blobs:
                    items: {}
                    type: array
                  confirmed: {}
                  created: {}
                  hash: {}
                  id: {}
                  key:
                    type: string
                  namespace:
                    type: string
                  node: {}
                  payload:
                    properties:
                      data:
                        items:
                          properties:
                            blob:
                              properties:
                                hash: {}
                                name:
                                  type: string
                                public:
                                  type: string
                                size:
                                  format: int64
                                  type: integer
                              type: object
                            created: {}
                            datatype:
                              properties:
                                name:
                                  type: string
                                version:
                                  type: string
                              type: object
                            hash: {}
                            id: {}
                            namespace:
                              type: string
                            validator:
                              type: string
                            value:
                              type: string
                          type: object
                        type: array
                      messages:
                        items:
                          properties:
                            batch: {}
                            confirmed: {}
                            data:
                              items:
                                properties:
                                  hash: {}
                                  id: {}
                                type: object
                              type: array
                            hash: {}
                            header:
                              properties:
                                author:
                                  type: string
                                cid: {}
                                created: {}
                                datahash: {}
                                group: {}
                                id: {}
                                key:
                                  type: string
                                namespace:
                                  type: string
                                tag:
                                  type: string
                                topics:
                                  items:
                                    type: string
                                  type: array
                                txtype:
                                  type: string
                                type:
                                  enum:
                                  - definition
                                  - broadcast
                                  - private
                                  - groupinit
                                  - transfer_broadcast
                                  - transfer_private
                                  type: string
                              type: object
                            pins:
                              items:
                                type: string
                              type: array
                            state:
                              enum:
                              - staged
                              - ready
                              - pending
                              - confirmed
                              - rejected
                              type: string
                          type: object
                        type: array
                      tx:
                        properties:
                          id: {}
                          type:
                            type: string
                        type: object
                    type: object
                  payloadRef:
                    type: string
                  type:
                    type: string
                type: object
          description: Success
        default:
          description: ""
  /namespaces/{ns}/batches/{batchid}:
    get:
      description: 'TODO: Description'
      operationId: getBatchByID
      parameters:
      - description: 'TODO: Description'
        in: path
        name: ns
        required: true
        schema:
          example: default
          type: string
      - description: 'TODO: Description'
        in: path
        name: batchid
        required: true
        schema:
          type: string
      - description: Server-side request timeout (millseconds, or set a custom suffix
          like 10s)
        in: header
        name: Request-Timeout
        schema:
          default: 120s
          type: string
      responses:
        "200":
          content:
            application/json:
              schema:
                properties:
                  author:
                    type: string
                  blobs:
                    items: {}
                    type: array
                  confirmed: {}
                  created: {}
                  hash: {}
                  id: {}
                  key:
                    type: string
                  namespace:
                    type: string
                  node: {}
                  payload:
                    properties:
                      data:
                        items:
                          properties:
                            blob:
                              properties:
                                hash: {}
                                name:
                                  type: string
                                public:
                                  type: string
                                size:
                                  format: int64
                                  type: integer
                              type: object
                            created: {}
                            datatype:
                              properties:
                                name:
                                  type: string
                                version:
                                  type: string
                              type: object
                            hash: {}
                            id: {}
                            namespace:
                              type: string
                            validator:
                              type: string
                            value:
                              type: string
                          type: object
                        type: array
                      messages:
                        items:
                          properties:
                            batch: {}
                            confirmed: {}
                            data:
                              items:
                                properties:
                                  hash: {}
                                  id: {}
                                type: object
                              type: array
                            hash: {}
                            header:
                              properties:
                                author:
                                  type: string
                                cid: {}
                                created: {}
                                datahash: {}
                                group: {}
                                id: {}
                                key:
                                  type: string
                                namespace:
                                  type: string
                                tag:
                                  type: string
                                topics:
                                  items:
                                    type: string
                                  type: array
                                txtype:
                                  type: string
                                type:
                                  enum:
                                  - definition
                                  - broadcast
                                  - private
                                  - groupinit
                                  - transfer_broadcast
                                  - transfer_private
                                  type: string
                              type: object
                            pins:
                              items:
                                type: string
                              type: array
                            state:
                              enum:
                              - staged
                              - ready
                              - pending
                              - confirmed
                              - rejected
                              type: string
                          type: object
                        type: array
                      tx:
                        properties:
                          id: {}
                          type:
                            type: string
                        type: object
                    type: object
                  payloadRef:
                    type: string
                  type:
                    type: string
                type: object
          description: Success
        default:
          description: ""
  /namespaces/{ns}/blockchainevents:
    get:
      description: 'TODO: Description'
      operationId: getBlockchainEvents
      parameters:
      - description: 'TODO: Description'
        in: path
        name: ns
        required: true
        schema:
          example: default
          type: string
      - description: Server-side request timeout (millseconds, or set a custom suffix
          like 10s)
        in: header
        name: Request-Timeout
        schema:
          default: 120s
          type: string
      - description: 'Data filter field. Prefixes supported: > >= < <= @ ^ ! !@ !^'
        in: query
        name: id
        schema:
          type: string
      - description: 'Data filter field. Prefixes supported: > >= < <= @ ^ ! !@ !^'
        in: query
        name: name
        schema:
          type: string
      - description: 'Data filter field. Prefixes supported: > >= < <= @ ^ ! !@ !^'
        in: query
        name: namespace
        schema:
          type: string
      - description: 'Data filter field. Prefixes supported: > >= < <= @ ^ ! !@ !^'
        in: query
        name: protocolid
        schema:
          type: string
      - description: 'Data filter field. Prefixes supported: > >= < <= @ ^ ! !@ !^'
        in: query
        name: source
        schema:
          type: string
      - description: 'Data filter field. Prefixes supported: > >= < <= @ ^ ! !@ !^'
        in: query
        name: subscription
        schema:
          type: string
      - description: 'Data filter field. Prefixes supported: > >= < <= @ ^ ! !@ !^'
        in: query
        name: timestamp
        schema:
          type: string
      - description: 'Data filter field. Prefixes supported: > >= < <= @ ^ ! !@ !^'
        in: query
        name: tx.id
        schema:
          type: string
      - description: 'Data filter field. Prefixes supported: > >= < <= @ ^ ! !@ !^'
        in: query
        name: tx.type
        schema:
          type: string
      - description: Sort field. For multi-field sort use comma separated values (or
          multiple query values) with '-' prefix for descending
        in: query
        name: sort
        schema:
          type: string
      - description: Ascending sort order (overrides all fields in a multi-field sort)
        in: query
        name: ascending
        schema:
          type: string
      - description: Descending sort order (overrides all fields in a multi-field
          sort)
        in: query
        name: descending
        schema:
          type: string
      - description: 'The number of records to skip (max: 1,000). Unsuitable for bulk
          operations'
        in: query
        name: skip
        schema:
          type: string
      - description: 'The maximum number of records to return (max: 1,000)'
        in: query
        name: limit
        schema:
          example: "25"
          type: string
      - description: Return a total count as well as items (adds extra database processing)
        in: query
        name: count
        schema:
          type: string
      responses:
        "200":
          content:
            application/json:
              schema:
                properties:
                  id: {}
                  info:
                    additionalProperties: {}
                    type: object
                  name:
                    type: string
                  namespace:
                    type: string
                  output:
                    additionalProperties: {}
                    type: object
                  protocolId:
                    type: string
                  sequence:
                    format: int64
                    type: integer
                  source:
                    type: string
                  subscription: {}
                  timestamp: {}
                  tx:
                    properties:
                      id: {}
                      type:
                        type: string
                    type: object
                type: object
          description: Success
        default:
          description: ""
  /namespaces/{ns}/blockchainevents/{id}:
    get:
      description: 'TODO: Description'
      operationId: getBlockchainEventByID
      parameters:
      - description: 'TODO: Description'
        in: path
        name: ns
        required: true
        schema:
          example: default
          type: string
      - description: 'TODO: Description'
        in: path
        name: id
        required: true
        schema:
          type: string
      - description: Server-side request timeout (millseconds, or set a custom suffix
          like 10s)
        in: header
        name: Request-Timeout
        schema:
          default: 120s
          type: string
      responses:
        "200":
          content:
            application/json:
              schema:
                properties:
                  id: {}
                  info:
                    additionalProperties: {}
                    type: object
                  name:
                    type: string
                  namespace:
                    type: string
                  output:
                    additionalProperties: {}
                    type: object
                  protocolId:
                    type: string
                  sequence:
                    format: int64
                    type: integer
                  source:
                    type: string
                  subscription: {}
                  timestamp: {}
                  tx:
                    properties:
                      id: {}
                      type:
                        type: string
                    type: object
                type: object
          description: Success
        default:
          description: ""
  /namespaces/{ns}/charts/histogram/{collection}:
    get:
      description: 'TODO: Description'
      operationId: getChartHistogram
      parameters:
      - description: 'TODO: Description'
        in: path
        name: ns
        required: true
        schema:
          example: default
          type: string
      - description: 'TODO: Description'
        in: path
        name: collection
        required: true
        schema:
          type: string
      - description: Start time of the data to be fetched
        in: query
        name: startTime
        schema:
          type: string
      - description: End time of the data to be fetched
        in: query
        name: endTime
        schema:
          type: string
      - description: Number of buckets between start time and end time
        in: query
        name: buckets
        schema:
          type: string
      - description: Server-side request timeout (millseconds, or set a custom suffix
          like 10s)
        in: header
        name: Request-Timeout
        schema:
          default: 120s
          type: string
      responses:
        "200":
          content:
            application/json:
              schema:
                properties:
                  count:
                    type: string
                  timestamp: {}
                type: object
          description: Success
        default:
          description: ""
  /namespaces/{ns}/contracts/interfaces:
    get:
      description: 'TODO: Description'
      operationId: getContractInterfaces
      parameters:
      - description: 'TODO: Description'
        in: path
        name: ns
        required: true
        schema:
          example: default
          type: string
      - description: Server-side request timeout (millseconds, or set a custom suffix
          like 10s)
        in: header
        name: Request-Timeout
        schema:
          default: 120s
          type: string
      - description: 'Data filter field. Prefixes supported: > >= < <= @ ^ ! !@ !^'
        in: query
        name: id
        schema:
          type: string
      - description: 'Data filter field. Prefixes supported: > >= < <= @ ^ ! !@ !^'
        in: query
        name: name
        schema:
          type: string
      - description: 'Data filter field. Prefixes supported: > >= < <= @ ^ ! !@ !^'
        in: query
        name: namespace
        schema:
          type: string
      - description: 'Data filter field. Prefixes supported: > >= < <= @ ^ ! !@ !^'
        in: query
        name: version
        schema:
          type: string
      - description: Sort field. For multi-field sort use comma separated values (or
          multiple query values) with '-' prefix for descending
        in: query
        name: sort
        schema:
          type: string
      - description: Ascending sort order (overrides all fields in a multi-field sort)
        in: query
        name: ascending
        schema:
          type: string
      - description: Descending sort order (overrides all fields in a multi-field
          sort)
        in: query
        name: descending
        schema:
          type: string
      - description: 'The number of records to skip (max: 1,000). Unsuitable for bulk
          operations'
        in: query
        name: skip
        schema:
          type: string
      - description: 'The maximum number of records to return (max: 1,000)'
        in: query
        name: limit
        schema:
          example: "25"
          type: string
      - description: Return a total count as well as items (adds extra database processing)
        in: query
        name: count
        schema:
          type: string
      responses:
        "200":
          content:
            application/json:
              schema:
                properties:
                  description:
                    type: string
                  events:
                    items:
                      properties:
                        contract: {}
                        description:
                          type: string
                        id: {}
                        name:
                          type: string
                        namespace:
                          type: string
                        params:
                          items:
                            properties:
                              name:
                                type: string
                              schema:
                                type: string
                            type: object
                          type: array
                        pathname:
                          type: string
                      type: object
                    type: array
                  id: {}
                  message: {}
                  methods:
                    items:
                      properties:
                        contract: {}
                        description:
                          type: string
                        id: {}
                        name:
                          type: string
                        namespace:
                          type: string
                        params:
                          items:
                            properties:
                              name:
                                type: string
                              schema:
                                type: string
                            type: object
                          type: array
                        pathname:
                          type: string
                        returns:
                          items:
                            properties:
                              name:
                                type: string
                              schema:
                                type: string
                            type: object
                          type: array
                      type: object
                    type: array
                  name:
                    type: string
                  namespace:
                    type: string
                  version:
                    type: string
                type: object
          description: Success
        default:
          description: ""
    post:
      description: 'TODO: Description'
      operationId: postNewContractInterface
      parameters:
      - description: 'TODO: Description'
        in: path
        name: ns
        required: true
        schema:
          example: default
          type: string
      - description: When true the HTTP request blocks until the message is confirmed
        in: query
        name: confirm
        schema:
          example: "true"
          type: string
      - description: Server-side request timeout (millseconds, or set a custom suffix
          like 10s)
        in: header
        name: Request-Timeout
        schema:
          default: 120s
          type: string
      requestBody:
        content:
          application/json:
            schema:
              properties:
                description:
                  type: string
                events:
                  items:
                    properties:
                      contract: {}
                      description:
                        type: string
                      id: {}
                      name:
                        type: string
                      namespace:
                        type: string
                      params:
                        items:
                          properties:
                            name:
                              type: string
                            schema:
                              type: string
                          type: object
                        type: array
                      pathname:
                        type: string
                    type: object
                  type: array
                methods:
                  items:
                    properties:
                      contract: {}
                      description:
                        type: string
                      id: {}
                      name:
                        type: string
                      namespace:
                        type: string
                      params:
                        items:
                          properties:
                            name:
                              type: string
                            schema:
                              type: string
                          type: object
                        type: array
                      pathname:
                        type: string
                      returns:
                        items:
                          properties:
                            name:
                              type: string
                            schema:
                              type: string
                          type: object
                        type: array
                    type: object
                  type: array
                name:
                  type: string
                version:
                  type: string
              type: object
      responses:
        "200":
          content:
            application/json:
              schema:
                properties:
                  description:
                    type: string
                  events:
                    items:
                      properties:
                        contract: {}
                        description:
                          type: string
                        id: {}
                        name:
                          type: string
                        namespace:
                          type: string
                        params:
                          items:
                            properties:
                              name:
                                type: string
                              schema:
                                type: string
                            type: object
                          type: array
                        pathname:
                          type: string
                      type: object
                    type: array
                  id: {}
                  message: {}
                  methods:
                    items:
                      properties:
                        contract: {}
                        description:
                          type: string
                        id: {}
                        name:
                          type: string
                        namespace:
                          type: string
                        params:
                          items:
                            properties:
                              name:
                                type: string
                              schema:
                                type: string
                            type: object
                          type: array
                        pathname:
                          type: string
                        returns:
                          items:
                            properties:
                              name:
                                type: string
                              schema:
                                type: string
                            type: object
                          type: array
                      type: object
                    type: array
                  name:
                    type: string
                  namespace:
                    type: string
                  version:
                    type: string
                type: object
          description: Success
        default:
          description: ""
  /namespaces/{ns}/contracts/interfaces/{interfaceId}:
    get:
      description: 'TODO: Description'
      operationId: getContractInterface
      parameters:
      - description: 'TODO: Description'
        in: path
        name: ns
        required: true
        schema:
          example: default
          type: string
      - description: 'TODO: Description'
        in: path
        name: interfaceId
        required: true
        schema:
          type: string
      - description: 'TODO: Description'
        in: query
        name: fetchchildren
        schema:
          example: "true"
          type: string
      - description: Server-side request timeout (millseconds, or set a custom suffix
          like 10s)
        in: header
        name: Request-Timeout
        schema:
          default: 120s
          type: string
      responses:
        "200":
          content:
            application/json:
              schema:
                properties:
                  description:
                    type: string
                  events:
                    items:
                      properties:
                        contract: {}
                        description:
                          type: string
                        id: {}
                        name:
                          type: string
                        namespace:
                          type: string
                        params:
                          items:
                            properties:
                              name:
                                type: string
                              schema:
                                type: string
                            type: object
                          type: array
                        pathname:
                          type: string
                      type: object
                    type: array
                  id: {}
                  message: {}
                  methods:
                    items:
                      properties:
                        contract: {}
                        description:
                          type: string
                        id: {}
                        name:
                          type: string
                        namespace:
                          type: string
                        params:
                          items:
                            properties:
                              name:
                                type: string
                              schema:
                                type: string
                            type: object
                          type: array
                        pathname:
                          type: string
                        returns:
                          items:
                            properties:
                              name:
                                type: string
                              schema:
                                type: string
                            type: object
                          type: array
                      type: object
                    type: array
                  name:
                    type: string
                  namespace:
                    type: string
                  version:
                    type: string
                type: object
          description: Success
        default:
          description: ""
  /namespaces/{ns}/contracts/interfaces/{interfaceId}/invoke/{methodPath}:
    post:
      description: 'TODO: Description'
      operationId: postContractInterfaceInvoke
      parameters:
      - description: 'TODO: Description'
        in: path
        name: ns
        required: true
        schema:
          example: default
          type: string
      - description: 'TODO: Description'
        in: path
        name: interfaceId
        required: true
        schema:
          type: string
      - description: 'TODO: Description'
        in: path
        name: methodPath
        required: true
        schema:
          type: string
      - description: When true the HTTP request blocks until the message is confirmed
        in: query
        name: confirm
        schema:
          example: "true"
          type: string
      - description: Server-side request timeout (millseconds, or set a custom suffix
          like 10s)
        in: header
        name: Request-Timeout
        schema:
          default: 120s
          type: string
      requestBody:
        content:
          application/json:
            schema:
              properties:
                input:
                  additionalProperties: {}
                  type: object
                key:
                  type: string
                ledger:
                  type: string
                location:
                  type: string
                method:
                  properties:
                    contract: {}
                    description:
                      type: string
                    id: {}
                    name:
                      type: string
                    namespace:
                      type: string
                    params:
                      items:
                        properties:
                          name:
                            type: string
                          schema:
                            type: string
                        type: object
                      type: array
                    pathname:
                      type: string
                    returns:
                      items:
                        properties:
                          name:
                            type: string
                          schema:
                            type: string
                        type: object
                      type: array
                  type: object
              type: object
      responses:
        "200":
          content:
            application/json:
              schema: {}
          description: Success
        default:
          description: ""
  /namespaces/{ns}/contracts/interfaces/{interfaceId}/query/{methodPath}:
    post:
      description: 'TODO: Description'
      operationId: postContractInterfaceQuery
      parameters:
      - description: 'TODO: Description'
        in: path
        name: ns
        required: true
        schema:
          example: default
          type: string
      - description: 'TODO: Description'
        in: path
        name: interfaceId
        required: true
        schema:
          type: string
      - description: 'TODO: Description'
        in: path
        name: methodPath
        required: true
        schema:
          type: string
      - description: Server-side request timeout (millseconds, or set a custom suffix
          like 10s)
        in: header
        name: Request-Timeout
        schema:
          default: 120s
          type: string
      requestBody:
        content:
          application/json:
            schema:
              properties:
                input:
                  additionalProperties: {}
                  type: object
                key:
                  type: string
                ledger:
                  type: string
                location:
                  type: string
                method:
                  properties:
                    contract: {}
                    description:
                      type: string
                    id: {}
                    name:
                      type: string
                    namespace:
                      type: string
                    params:
                      items:
                        properties:
                          name:
                            type: string
                          schema:
                            type: string
                        type: object
                      type: array
                    pathname:
                      type: string
                    returns:
                      items:
                        properties:
                          name:
                            type: string
                          schema:
                            type: string
                        type: object
                      type: array
                  type: object
              type: object
      responses:
        "200":
          content:
            application/json:
              schema: {}
          description: Success
        default:
          description: ""
  /namespaces/{ns}/contracts/interfaces/{interfaceId}/subscribe/{eventPath}:
    post:
      description: 'TODO: Description'
      operationId: postContractInterfaceSubscribe
      parameters:
      - description: 'TODO: Description'
        in: path
        name: ns
        required: true
        schema:
          example: default
          type: string
      - description: 'TODO: Description'
        in: path
        name: interfaceId
        required: true
        schema:
          type: string
      - description: 'TODO: Description'
        in: path
        name: eventPath
        required: true
        schema:
          type: string
      - description: When true the HTTP request blocks until the message is confirmed
        in: query
        name: confirm
        schema:
          example: "true"
          type: string
      - description: Server-side request timeout (millseconds, or set a custom suffix
          like 10s)
        in: header
        name: Request-Timeout
        schema:
          default: 120s
          type: string
      requestBody:
        content:
          application/json:
            schema:
              properties:
                event:
                  properties:
                    contract: {}
                    description:
                      type: string
                    id: {}
                    name:
                      type: string
                    namespace:
                      type: string
                    params:
                      items:
                        properties:
                          name:
                            type: string
                          schema:
                            type: string
                        type: object
                      type: array
                    pathname:
                      type: string
                  type: object
                location:
                  type: string
              type: object
      responses:
        "200":
          content:
            application/json:
              schema:
                properties:
                  created: {}
                  event:
                    properties:
                      description:
                        type: string
                      name:
                        type: string
                      params:
                        items:
                          properties:
                            name:
                              type: string
                            schema:
                              type: string
                          type: object
                        type: array
                    type: object
                  id: {}
                  interface:
                    properties:
                      id: {}
                      name:
                        type: string
                      version:
                        type: string
                    type: object
                  location:
                    type: string
                  name:
                    type: string
                  namespace:
                    type: string
                  protocolId:
                    type: string
                type: object
          description: Success
        default:
          description: ""
  /namespaces/{ns}/contracts/interfaces/{name}/{version}:
    get:
      description: 'TODO: Description'
      operationId: getContractInterfaceByNameAndVersion
      parameters:
      - description: 'TODO: Description'
        in: path
        name: ns
        required: true
        schema:
          example: default
          type: string
      - description: 'TODO: Description'
        in: path
        name: name
        required: true
        schema:
          type: string
      - description: 'TODO: Description'
        in: path
        name: version
        required: true
        schema:
          type: string
      - description: Server-side request timeout (millseconds, or set a custom suffix
          like 10s)
        in: header
        name: Request-Timeout
        schema:
          default: 120s
          type: string
      responses:
        "200":
          content:
            application/json:
              schema:
                properties:
                  description:
                    type: string
                  events:
                    items:
                      properties:
                        contract: {}
                        description:
                          type: string
                        id: {}
                        name:
                          type: string
                        namespace:
                          type: string
                        params:
                          items:
                            properties:
                              name:
                                type: string
                              schema:
                                type: string
                            type: object
                          type: array
                        pathname:
                          type: string
                      type: object
                    type: array
                  id: {}
                  message: {}
                  methods:
                    items:
                      properties:
                        contract: {}
                        description:
                          type: string
                        id: {}
                        name:
                          type: string
                        namespace:
                          type: string
                        params:
                          items:
                            properties:
                              name:
                                type: string
                              schema:
                                type: string
                            type: object
                          type: array
                        pathname:
                          type: string
                        returns:
                          items:
                            properties:
                              name:
                                type: string
                              schema:
                                type: string
                            type: object
                          type: array
                      type: object
                    type: array
                  name:
                    type: string
                  namespace:
                    type: string
                  version:
                    type: string
                type: object
          description: Success
        default:
          description: ""
  /namespaces/{ns}/contracts/invoke:
    post:
      description: 'TODO: Description'
      operationId: postContractInvoke
      parameters:
      - description: 'TODO: Description'
        in: path
        name: ns
        required: true
        schema:
          example: default
          type: string
      - description: When true the HTTP request blocks until the message is confirmed
        in: query
        name: confirm
        schema:
          example: "true"
          type: string
      - description: Server-side request timeout (millseconds, or set a custom suffix
          like 10s)
        in: header
        name: Request-Timeout
        schema:
          default: 120s
          type: string
      requestBody:
        content:
          application/json:
            schema:
              properties:
                input:
                  additionalProperties: {}
                  type: object
                interface: {}
                key:
                  type: string
                ledger:
                  type: string
                location:
                  type: string
                method:
                  properties:
                    contract: {}
                    description:
                      type: string
                    id: {}
                    name:
                      type: string
                    namespace:
                      type: string
                    params:
                      items:
                        properties:
                          name:
                            type: string
                          schema:
                            type: string
                        type: object
                      type: array
                    pathname:
                      type: string
                    returns:
                      items:
                        properties:
                          name:
                            type: string
                          schema:
                            type: string
                        type: object
                      type: array
                  type: object
              type: object
      responses:
        "200":
          content:
            application/json:
              schema: {}
          description: Success
        default:
          description: ""
  /namespaces/{ns}/contracts/query:
    post:
      description: 'TODO: Description'
      operationId: postContractQuery
      parameters:
      - description: 'TODO: Description'
        in: path
        name: ns
        required: true
        schema:
          example: default
          type: string
      - description: Server-side request timeout (millseconds, or set a custom suffix
          like 10s)
        in: header
        name: Request-Timeout
        schema:
          default: 120s
          type: string
      requestBody:
        content:
          application/json:
            schema:
              properties:
                input:
                  additionalProperties: {}
                  type: object
                interface: {}
                key:
                  type: string
                ledger:
                  type: string
                location:
                  type: string
                method:
                  properties:
                    contract: {}
                    description:
                      type: string
                    id: {}
                    name:
                      type: string
                    namespace:
                      type: string
                    params:
                      items:
                        properties:
                          name:
                            type: string
                          schema:
                            type: string
                        type: object
                      type: array
                    pathname:
                      type: string
                    returns:
                      items:
                        properties:
                          name:
                            type: string
                          schema:
                            type: string
                        type: object
                      type: array
                  type: object
              type: object
      responses:
        "200":
          content:
            application/json:
              schema: {}
          description: Success
        default:
          description: ""
  /namespaces/{ns}/contracts/subscriptions:
    get:
      description: 'TODO: Description'
      operationId: getContractSubscriptions
      parameters:
      - description: 'TODO: Description'
        in: path
        name: ns
        required: true
        schema:
          example: default
          type: string
      - description: Server-side request timeout (millseconds, or set a custom suffix
          like 10s)
        in: header
        name: Request-Timeout
        schema:
          default: 120s
          type: string
      - description: 'Data filter field. Prefixes supported: > >= < <= @ ^ ! !@ !^'
        in: query
        name: created
        schema:
          type: string
      - description: 'Data filter field. Prefixes supported: > >= < <= @ ^ ! !@ !^'
        in: query
        name: id
        schema:
          type: string
      - description: 'Data filter field. Prefixes supported: > >= < <= @ ^ ! !@ !^'
        in: query
        name: interface
        schema:
          type: string
      - description: 'Data filter field. Prefixes supported: > >= < <= @ ^ ! !@ !^'
        in: query
        name: namespace
        schema:
          type: string
      - description: 'Data filter field. Prefixes supported: > >= < <= @ ^ ! !@ !^'
        in: query
        name: protocolid
        schema:
          type: string
      - description: Sort field. For multi-field sort use comma separated values (or
          multiple query values) with '-' prefix for descending
        in: query
        name: sort
        schema:
          type: string
      - description: Ascending sort order (overrides all fields in a multi-field sort)
        in: query
        name: ascending
        schema:
          type: string
      - description: Descending sort order (overrides all fields in a multi-field
          sort)
        in: query
        name: descending
        schema:
          type: string
      - description: 'The number of records to skip (max: 1,000). Unsuitable for bulk
          operations'
        in: query
        name: skip
        schema:
          type: string
      - description: 'The maximum number of records to return (max: 1,000)'
        in: query
        name: limit
        schema:
          example: "25"
          type: string
      - description: Return a total count as well as items (adds extra database processing)
        in: query
        name: count
        schema:
          type: string
      responses:
        "200":
          content:
            application/json:
              schema:
                properties:
                  created: {}
                  event:
                    properties:
                      description:
                        type: string
                      name:
                        type: string
                      params:
                        items:
                          properties:
                            name:
                              type: string
                            schema:
                              type: string
                          type: object
                        type: array
                    type: object
                  id: {}
                  interface:
                    properties:
                      id: {}
                      name:
                        type: string
                      version:
                        type: string
                    type: object
                  location:
                    type: string
                  name:
                    type: string
                  namespace:
                    type: string
                  protocolId:
                    type: string
                type: object
          description: Success
        default:
          description: ""
    post:
      description: 'TODO: Description'
      operationId: postNewContractSubscription
      parameters:
      - description: 'TODO: Description'
        in: path
        name: ns
        required: true
        schema:
          example: default
          type: string
      - description: Server-side request timeout (millseconds, or set a custom suffix
          like 10s)
        in: header
        name: Request-Timeout
        schema:
          default: 120s
          type: string
      requestBody:
        content:
          application/json:
            schema:
              properties:
                created: {}
                event:
                  properties:
                    description:
                      type: string
                    name:
                      type: string
                    params:
                      items:
                        properties:
                          name:
                            type: string
                          schema:
                            type: string
                        type: object
                      type: array
                  type: object
                eventId: {}
                id: {}
                interface:
                  properties:
                    id: {}
                    name:
                      type: string
                    version:
                      type: string
                  type: object
                location:
                  type: string
                name:
                  type: string
                namespace:
                  type: string
                protocolId:
                  type: string
              type: object
      responses:
        "200":
          content:
            application/json:
              schema:
                properties:
                  created: {}
                  event:
                    properties:
                      description:
                        type: string
                      name:
                        type: string
                      params:
                        items:
                          properties:
                            name:
                              type: string
                            schema:
                              type: string
                          type: object
                        type: array
                    type: object
                  id: {}
                  interface:
                    properties:
                      id: {}
                      name:
                        type: string
                      version:
                        type: string
                    type: object
                  location:
                    type: string
                  name:
                    type: string
                  namespace:
                    type: string
                  protocolId:
                    type: string
                type: object
          description: Success
        default:
          description: ""
  /namespaces/{ns}/contracts/subscriptions/{nameOrId}:
    delete:
      description: 'TODO: Description'
      operationId: deleteContractSubscription
      parameters:
      - description: 'TODO: Description'
        in: path
        name: ns
        required: true
        schema:
          example: default
          type: string
      - description: 'TODO: Description'
        in: path
        name: nameOrId
        required: true
        schema:
          type: string
      - description: Server-side request timeout (millseconds, or set a custom suffix
          like 10s)
        in: header
        name: Request-Timeout
        schema:
          default: 120s
          type: string
      responses:
        default:
          description: ""
    get:
      description: 'TODO: Description'
      operationId: getContractSubscriptionByNameOrID
      parameters:
      - description: 'TODO: Description'
        in: path
        name: ns
        required: true
        schema:
          example: default
          type: string
      - description: 'TODO: Description'
        in: path
        name: nameOrId
        required: true
        schema:
          type: string
      - description: Server-side request timeout (millseconds, or set a custom suffix
          like 10s)
        in: header
        name: Request-Timeout
        schema:
          default: 120s
          type: string
      responses:
        "200":
          content:
            application/json:
              schema:
                properties:
                  created: {}
                  event:
                    properties:
                      description:
                        type: string
                      name:
                        type: string
                      params:
                        items:
                          properties:
                            name:
                              type: string
                            schema:
                              type: string
                          type: object
                        type: array
                    type: object
                  id: {}
                  interface:
                    properties:
                      id: {}
                      name:
                        type: string
                      version:
                        type: string
                    type: object
                  location:
                    type: string
                  name:
                    type: string
                  namespace:
                    type: string
                  protocolId:
                    type: string
                type: object
          description: Success
        default:
          description: ""
  /namespaces/{ns}/data:
    get:
      description: 'TODO: Description'
      operationId: getData
      parameters:
      - description: 'TODO: Description'
        in: path
        name: ns
        required: true
        schema:
          example: default
          type: string
      - description: Server-side request timeout (millseconds, or set a custom suffix
          like 10s)
        in: header
        name: Request-Timeout
        schema:
          default: 120s
          type: string
      - description: 'Data filter field. Prefixes supported: > >= < <= @ ^ ! !@ !^'
        in: query
        name: blob.hash
        schema:
          type: string
      - description: 'Data filter field. Prefixes supported: > >= < <= @ ^ ! !@ !^'
        in: query
        name: blob.name
        schema:
          type: string
      - description: 'Data filter field. Prefixes supported: > >= < <= @ ^ ! !@ !^'
        in: query
        name: blob.public
        schema:
          type: string
      - description: 'Data filter field. Prefixes supported: > >= < <= @ ^ ! !@ !^'
        in: query
        name: blob.size
        schema:
          type: string
      - description: 'Data filter field. Prefixes supported: > >= < <= @ ^ ! !@ !^'
        in: query
        name: created
        schema:
          type: string
      - description: 'Data filter field. Prefixes supported: > >= < <= @ ^ ! !@ !^'
        in: query
        name: datatype.name
        schema:
          type: string
      - description: 'Data filter field. Prefixes supported: > >= < <= @ ^ ! !@ !^'
        in: query
        name: datatype.version
        schema:
          type: string
      - description: 'Data filter field. Prefixes supported: > >= < <= @ ^ ! !@ !^'
        in: query
        name: hash
        schema:
          type: string
      - description: 'Data filter field. Prefixes supported: > >= < <= @ ^ ! !@ !^'
        in: query
        name: id
        schema:
          type: string
      - description: 'Data filter field. Prefixes supported: > >= < <= @ ^ ! !@ !^'
        in: query
        name: namespace
        schema:
          type: string
      - description: 'Data filter field. Prefixes supported: > >= < <= @ ^ ! !@ !^'
        in: query
        name: validator
        schema:
          type: string
      - description: 'Data filter field. Prefixes supported: > >= < <= @ ^ ! !@ !^'
        in: query
        name: value
        schema:
          type: string
      - description: Sort field. For multi-field sort use comma separated values (or
          multiple query values) with '-' prefix for descending
        in: query
        name: sort
        schema:
          type: string
      - description: Ascending sort order (overrides all fields in a multi-field sort)
        in: query
        name: ascending
        schema:
          type: string
      - description: Descending sort order (overrides all fields in a multi-field
          sort)
        in: query
        name: descending
        schema:
          type: string
      - description: 'The number of records to skip (max: 1,000). Unsuitable for bulk
          operations'
        in: query
        name: skip
        schema:
          type: string
      - description: 'The maximum number of records to return (max: 1,000)'
        in: query
        name: limit
        schema:
          example: "25"
          type: string
      - description: Return a total count as well as items (adds extra database processing)
        in: query
        name: count
        schema:
          type: string
      responses:
        "200":
          content:
            application/json:
              schema:
                properties:
                  blob:
                    properties:
                      hash: {}
                      name:
                        type: string
                      public:
                        type: string
                      size:
                        format: int64
                        type: integer
                    type: object
                  created: {}
                  datatype:
                    properties:
                      name:
                        type: string
                      version:
                        type: string
                    type: object
                  hash: {}
                  id: {}
                  namespace:
                    type: string
                  validator:
                    type: string
                  value:
                    type: string
                type: object
          description: Success
        default:
          description: ""
    post:
      description: 'TODO: Description'
      operationId: postData
      parameters:
      - description: 'TODO: Description'
        in: path
        name: ns
        required: true
        schema:
          example: default
          type: string
      - description: Server-side request timeout (millseconds, or set a custom suffix
          like 10s)
        in: header
        name: Request-Timeout
        schema:
          default: 120s
          type: string
      requestBody:
        content:
          application/json:
            schema:
              properties:
                blob:
                  properties:
                    hash: {}
                    name:
                      type: string
                    public:
                      type: string
                    size:
                      format: int64
                      type: integer
                  type: object
                datatype:
                  properties:
                    name:
                      type: string
                    version:
                      type: string
                  type: object
                hash: {}
                id: {}
                validator:
                  type: string
                value:
                  type: string
              type: object
          multipart/form-data:
            schema:
              properties:
                autometa:
                  description: Success
                  type: string
                datatype.name:
                  description: Success
                  type: string
                datatype.version:
                  description: Success
                  type: string
                filename.ext:
                  format: binary
                  type: string
                metadata:
                  description: Success
                  type: string
                validator:
                  description: Success
                  type: string
              type: object
      responses:
        "201":
          content:
            application/json:
              schema:
                properties:
                  blob:
                    properties:
                      hash: {}
                      name:
                        type: string
                      public:
                        type: string
                      size:
                        format: int64
                        type: integer
                    type: object
                  created: {}
                  datatype:
                    properties:
                      name:
                        type: string
                      version:
                        type: string
                    type: object
                  hash: {}
                  id: {}
                  namespace:
                    type: string
                  validator:
                    type: string
                  value:
                    type: string
                type: object
          description: Success
        default:
          description: ""
  /namespaces/{ns}/data/{dataid}:
    get:
      description: 'TODO: Description'
      operationId: getDataByID
      parameters:
      - description: 'TODO: Description'
        in: path
        name: ns
        required: true
        schema:
          example: default
          type: string
      - description: 'TODO: Description'
        in: path
        name: dataid
        required: true
        schema:
          type: string
      - description: Server-side request timeout (millseconds, or set a custom suffix
          like 10s)
        in: header
        name: Request-Timeout
        schema:
          default: 120s
          type: string
      responses:
        "200":
          content:
            application/json:
              schema:
                properties:
                  blob:
                    properties:
                      hash: {}
                      name:
                        type: string
                      public:
                        type: string
                      size:
                        format: int64
                        type: integer
                    type: object
                  created: {}
                  datatype:
                    properties:
                      name:
                        type: string
                      version:
                        type: string
                    type: object
                  hash: {}
                  id: {}
                  namespace:
                    type: string
                  validator:
                    type: string
                  value:
                    type: string
                type: object
          description: Success
        default:
          description: ""
  /namespaces/{ns}/data/{dataid}/blob:
    get:
      description: 'TODO: Description'
      operationId: getDataBlob
      parameters:
      - description: 'TODO: Description'
        in: path
        name: ns
        required: true
        schema:
          example: default
          type: string
      - description: 'TODO: Description'
        in: path
        name: dataid
        required: true
        schema:
          type: string
      - description: Server-side request timeout (millseconds, or set a custom suffix
          like 10s)
        in: header
        name: Request-Timeout
        schema:
          default: 120s
          type: string
      - description: 'Data filter field. Prefixes supported: > >= < <= @ ^ ! !@ !^'
        in: query
        name: author
        schema:
          type: string
      - description: 'Data filter field. Prefixes supported: > >= < <= @ ^ ! !@ !^'
        in: query
        name: batch
        schema:
          type: string
      - description: 'Data filter field. Prefixes supported: > >= < <= @ ^ ! !@ !^'
        in: query
        name: cid
        schema:
          type: string
      - description: 'Data filter field. Prefixes supported: > >= < <= @ ^ ! !@ !^'
        in: query
        name: confirmed
        schema:
          type: string
      - description: 'Data filter field. Prefixes supported: > >= < <= @ ^ ! !@ !^'
        in: query
        name: created
        schema:
          type: string
      - description: 'Data filter field. Prefixes supported: > >= < <= @ ^ ! !@ !^'
        in: query
        name: group
        schema:
          type: string
      - description: 'Data filter field. Prefixes supported: > >= < <= @ ^ ! !@ !^'
        in: query
        name: hash
        schema:
          type: string
      - description: 'Data filter field. Prefixes supported: > >= < <= @ ^ ! !@ !^'
        in: query
        name: id
        schema:
          type: string
      - description: 'Data filter field. Prefixes supported: > >= < <= @ ^ ! !@ !^'
        in: query
        name: key
        schema:
          type: string
      - description: 'Data filter field. Prefixes supported: > >= < <= @ ^ ! !@ !^'
        in: query
        name: namespace
        schema:
          type: string
      - description: 'Data filter field. Prefixes supported: > >= < <= @ ^ ! !@ !^'
        in: query
        name: pins
        schema:
          type: string
      - description: 'Data filter field. Prefixes supported: > >= < <= @ ^ ! !@ !^'
        in: query
        name: sequence
        schema:
          type: string
      - description: 'Data filter field. Prefixes supported: > >= < <= @ ^ ! !@ !^'
        in: query
        name: state
        schema:
          type: string
      - description: 'Data filter field. Prefixes supported: > >= < <= @ ^ ! !@ !^'
        in: query
        name: tag
        schema:
          type: string
      - description: 'Data filter field. Prefixes supported: > >= < <= @ ^ ! !@ !^'
        in: query
        name: topics
        schema:
          type: string
      - description: 'Data filter field. Prefixes supported: > >= < <= @ ^ ! !@ !^'
        in: query
        name: txtype
        schema:
          type: string
      - description: 'Data filter field. Prefixes supported: > >= < <= @ ^ ! !@ !^'
        in: query
        name: type
        schema:
          type: string
      - description: Sort field. For multi-field sort use comma separated values (or
          multiple query values) with '-' prefix for descending
        in: query
        name: sort
        schema:
          type: string
      - description: Ascending sort order (overrides all fields in a multi-field sort)
        in: query
        name: ascending
        schema:
          type: string
      - description: Descending sort order (overrides all fields in a multi-field
          sort)
        in: query
        name: descending
        schema:
          type: string
      - description: 'The number of records to skip (max: 1,000). Unsuitable for bulk
          operations'
        in: query
        name: skip
        schema:
          type: string
      - description: 'The maximum number of records to return (max: 1,000)'
        in: query
        name: limit
        schema:
          example: "25"
          type: string
      - description: Return a total count as well as items (adds extra database processing)
        in: query
        name: count
        schema:
          type: string
      responses:
        "200":
          content:
            application/json:
              schema:
                maximum: 255
                minimum: 0
                type: integer
          description: Success
        default:
          description: ""
  /namespaces/{ns}/data/{dataid}/messages:
    get:
      description: 'TODO: Description'
      operationId: getDataMsgs
      parameters:
      - description: 'TODO: Description'
        in: path
        name: ns
        required: true
        schema:
          example: default
          type: string
      - description: 'TODO: Description'
        in: path
        name: dataid
        required: true
        schema:
          type: string
      - description: Server-side request timeout (millseconds, or set a custom suffix
          like 10s)
        in: header
        name: Request-Timeout
        schema:
          default: 120s
          type: string
      - description: 'Data filter field. Prefixes supported: > >= < <= @ ^ ! !@ !^'
        in: query
        name: author
        schema:
          type: string
      - description: 'Data filter field. Prefixes supported: > >= < <= @ ^ ! !@ !^'
        in: query
        name: batch
        schema:
          type: string
      - description: 'Data filter field. Prefixes supported: > >= < <= @ ^ ! !@ !^'
        in: query
        name: cid
        schema:
          type: string
      - description: 'Data filter field. Prefixes supported: > >= < <= @ ^ ! !@ !^'
        in: query
        name: confirmed
        schema:
          type: string
      - description: 'Data filter field. Prefixes supported: > >= < <= @ ^ ! !@ !^'
        in: query
        name: created
        schema:
          type: string
      - description: 'Data filter field. Prefixes supported: > >= < <= @ ^ ! !@ !^'
        in: query
        name: group
        schema:
          type: string
      - description: 'Data filter field. Prefixes supported: > >= < <= @ ^ ! !@ !^'
        in: query
        name: hash
        schema:
          type: string
      - description: 'Data filter field. Prefixes supported: > >= < <= @ ^ ! !@ !^'
        in: query
        name: id
        schema:
          type: string
      - description: 'Data filter field. Prefixes supported: > >= < <= @ ^ ! !@ !^'
        in: query
        name: key
        schema:
          type: string
      - description: 'Data filter field. Prefixes supported: > >= < <= @ ^ ! !@ !^'
        in: query
        name: namespace
        schema:
          type: string
      - description: 'Data filter field. Prefixes supported: > >= < <= @ ^ ! !@ !^'
        in: query
        name: pins
        schema:
          type: string
      - description: 'Data filter field. Prefixes supported: > >= < <= @ ^ ! !@ !^'
        in: query
        name: sequence
        schema:
          type: string
      - description: 'Data filter field. Prefixes supported: > >= < <= @ ^ ! !@ !^'
        in: query
        name: state
        schema:
          type: string
      - description: 'Data filter field. Prefixes supported: > >= < <= @ ^ ! !@ !^'
        in: query
        name: tag
        schema:
          type: string
      - description: 'Data filter field. Prefixes supported: > >= < <= @ ^ ! !@ !^'
        in: query
        name: topics
        schema:
          type: string
      - description: 'Data filter field. Prefixes supported: > >= < <= @ ^ ! !@ !^'
        in: query
        name: txtype
        schema:
          type: string
      - description: 'Data filter field. Prefixes supported: > >= < <= @ ^ ! !@ !^'
        in: query
        name: type
        schema:
          type: string
      - description: Sort field. For multi-field sort use comma separated values (or
          multiple query values) with '-' prefix for descending
        in: query
        name: sort
        schema:
          type: string
      - description: Ascending sort order (overrides all fields in a multi-field sort)
        in: query
        name: ascending
        schema:
          type: string
      - description: Descending sort order (overrides all fields in a multi-field
          sort)
        in: query
        name: descending
        schema:
          type: string
      - description: 'The number of records to skip (max: 1,000). Unsuitable for bulk
          operations'
        in: query
        name: skip
        schema:
          type: string
      - description: 'The maximum number of records to return (max: 1,000)'
        in: query
        name: limit
        schema:
          example: "25"
          type: string
      - description: Return a total count as well as items (adds extra database processing)
        in: query
        name: count
        schema:
          type: string
      responses:
        "200":
          content:
            application/json:
              schema:
                properties:
                  batch: {}
                  confirmed: {}
                  data:
                    items:
                      properties:
                        hash: {}
                        id: {}
                      type: object
                    type: array
                  hash: {}
                  header:
                    properties:
                      author:
                        type: string
                      cid: {}
                      created: {}
                      datahash: {}
                      group: {}
                      id: {}
                      key:
                        type: string
                      namespace:
                        type: string
                      tag:
                        type: string
                      topics:
                        items:
                          type: string
                        type: array
                      txtype:
                        type: string
                      type:
                        enum:
                        - definition
                        - broadcast
                        - private
                        - groupinit
                        - transfer_broadcast
                        - transfer_private
                        type: string
                    type: object
                  pins:
                    items:
                      type: string
                    type: array
                  state:
                    enum:
                    - staged
                    - ready
                    - pending
                    - confirmed
                    - rejected
                    type: string
                type: object
          description: Success
        default:
          description: ""
  /namespaces/{ns}/datatypes:
    get:
      description: 'TODO: Description'
      operationId: getDatatypes
      parameters:
      - description: 'TODO: Description'
        in: path
        name: ns
        required: true
        schema:
          example: default
          type: string
      - description: Server-side request timeout (millseconds, or set a custom suffix
          like 10s)
        in: header
        name: Request-Timeout
        schema:
          default: 120s
          type: string
      - description: 'Data filter field. Prefixes supported: > >= < <= @ ^ ! !@ !^'
        in: query
        name: created
        schema:
          type: string
      - description: 'Data filter field. Prefixes supported: > >= < <= @ ^ ! !@ !^'
        in: query
        name: id
        schema:
          type: string
      - description: 'Data filter field. Prefixes supported: > >= < <= @ ^ ! !@ !^'
        in: query
        name: message
        schema:
          type: string
      - description: 'Data filter field. Prefixes supported: > >= < <= @ ^ ! !@ !^'
        in: query
        name: name
        schema:
          type: string
      - description: 'Data filter field. Prefixes supported: > >= < <= @ ^ ! !@ !^'
        in: query
        name: namespace
        schema:
          type: string
      - description: 'Data filter field. Prefixes supported: > >= < <= @ ^ ! !@ !^'
        in: query
        name: validator
        schema:
          type: string
      - description: 'Data filter field. Prefixes supported: > >= < <= @ ^ ! !@ !^'
        in: query
        name: version
        schema:
          type: string
      - description: Sort field. For multi-field sort use comma separated values (or
          multiple query values) with '-' prefix for descending
        in: query
        name: sort
        schema:
          type: string
      - description: Ascending sort order (overrides all fields in a multi-field sort)
        in: query
        name: ascending
        schema:
          type: string
      - description: Descending sort order (overrides all fields in a multi-field
          sort)
        in: query
        name: descending
        schema:
          type: string
      - description: 'The number of records to skip (max: 1,000). Unsuitable for bulk
          operations'
        in: query
        name: skip
        schema:
          type: string
      - description: 'The maximum number of records to return (max: 1,000)'
        in: query
        name: limit
        schema:
          example: "25"
          type: string
      - description: Return a total count as well as items (adds extra database processing)
        in: query
        name: count
        schema:
          type: string
      responses:
        "200":
          content:
            application/json:
              schema:
                properties:
                  created: {}
                  hash: {}
                  id: {}
                  message: {}
                  name:
                    type: string
                  namespace:
                    type: string
                  validator:
                    enum:
                    - json
                    - none
                    - definition
                    type: string
                  value:
                    type: string
                  version:
                    type: string
                type: object
          description: Success
        default:
          description: ""
    post:
      description: 'TODO: Description'
      operationId: postNewDatatype
      parameters:
      - description: 'TODO: Description'
        in: path
        name: ns
        required: true
        schema:
          example: default
          type: string
      - description: When true the HTTP request blocks until the message is confirmed
        in: query
        name: confirm
        schema:
          example: "true"
          type: string
      - description: Server-side request timeout (millseconds, or set a custom suffix
          like 10s)
        in: header
        name: Request-Timeout
        schema:
          default: 120s
          type: string
      requestBody:
        content:
          application/json:
            schema:
              properties:
                name:
                  type: string
                validator:
                  enum:
                  - json
                  - none
                  - definition
                  type: string
                value:
                  type: string
                version:
                  type: string
              type: object
      responses:
        "200":
          content:
            application/json:
              schema:
                properties:
                  created: {}
                  hash: {}
                  id: {}
                  message: {}
                  name:
                    type: string
                  namespace:
                    type: string
                  validator:
                    enum:
                    - json
                    - none
                    - definition
                    type: string
                  value:
                    type: string
                  version:
                    type: string
                type: object
          description: Success
        "202":
          content:
            application/json:
              schema:
                properties:
                  created: {}
                  hash: {}
                  id: {}
                  message: {}
                  name:
                    type: string
                  namespace:
                    type: string
                  validator:
                    enum:
                    - json
                    - none
                    - definition
                    type: string
                  value:
                    type: string
                  version:
                    type: string
                type: object
          description: Success
        default:
          description: ""
  /namespaces/{ns}/datatypes/{name}/{version}:
    get:
      description: 'TODO: Description'
      operationId: getDatatypeByName
      parameters:
      - description: 'TODO: Description'
        in: path
        name: ns
        required: true
        schema:
          example: default
          type: string
      - description: 'TODO: Description'
        in: path
        name: name
        required: true
        schema:
          type: string
      - description: 'TODO: Description'
        in: path
        name: version
        required: true
        schema:
          type: string
      - description: Server-side request timeout (millseconds, or set a custom suffix
          like 10s)
        in: header
        name: Request-Timeout
        schema:
          default: 120s
          type: string
      responses:
        "200":
          content:
            application/json:
              schema:
                properties:
                  created: {}
                  hash: {}
                  id: {}
                  message: {}
                  name:
                    type: string
                  namespace:
                    type: string
                  validator:
                    enum:
                    - json
                    - none
                    - definition
                    type: string
                  value:
                    type: string
                  version:
                    type: string
                type: object
          description: Success
        default:
          description: ""
  /namespaces/{ns}/events:
    get:
      description: 'TODO: Description'
      operationId: getEvents
      parameters:
      - description: 'TODO: Description'
        in: path
        name: ns
        required: true
        schema:
          example: default
          type: string
      - description: Server-side request timeout (millseconds, or set a custom suffix
          like 10s)
        in: header
        name: Request-Timeout
        schema:
          default: 120s
          type: string
      - description: 'Data filter field. Prefixes supported: > >= < <= @ ^ ! !@ !^'
        in: query
        name: created
        schema:
          type: string
      - description: 'Data filter field. Prefixes supported: > >= < <= @ ^ ! !@ !^'
        in: query
        name: group
        schema:
          type: string
      - description: 'Data filter field. Prefixes supported: > >= < <= @ ^ ! !@ !^'
        in: query
        name: id
        schema:
          type: string
      - description: 'Data filter field. Prefixes supported: > >= < <= @ ^ ! !@ !^'
        in: query
        name: namespace
        schema:
          type: string
      - description: 'Data filter field. Prefixes supported: > >= < <= @ ^ ! !@ !^'
        in: query
        name: reference
        schema:
          type: string
      - description: 'Data filter field. Prefixes supported: > >= < <= @ ^ ! !@ !^'
        in: query
        name: sequence
        schema:
          type: string
      - description: 'Data filter field. Prefixes supported: > >= < <= @ ^ ! !@ !^'
        in: query
        name: type
        schema:
          type: string
      - description: Sort field. For multi-field sort use comma separated values (or
          multiple query values) with '-' prefix for descending
        in: query
        name: sort
        schema:
          type: string
      - description: Ascending sort order (overrides all fields in a multi-field sort)
        in: query
        name: ascending
        schema:
          type: string
      - description: Descending sort order (overrides all fields in a multi-field
          sort)
        in: query
        name: descending
        schema:
          type: string
      - description: 'The number of records to skip (max: 1,000). Unsuitable for bulk
          operations'
        in: query
        name: skip
        schema:
          type: string
      - description: 'The maximum number of records to return (max: 1,000)'
        in: query
        name: limit
        schema:
          example: "25"
          type: string
      - description: Return a total count as well as items (adds extra database processing)
        in: query
        name: count
        schema:
          type: string
      responses:
        "200":
          content:
            application/json:
              schema:
                properties:
                  created: {}
                  id: {}
                  namespace:
                    type: string
                  reference: {}
                  sequence:
                    format: int64
                    type: integer
                  type:
                    enum:
                    - transaction_submitted
                    - message_confirmed
                    - message_rejected
                    - namespace_confirmed
                    - datatype_confirmed
                    - group_confirmed
                    - token_pool_confirmed
                    - token_pool_rejected
                    - token_transfer_confirmed
                    - token_transfer_op_failed
                    - contract_interface_confirmed
                    - contract_interface_rejected
                    - contract_api_confirmed
                    - contract_api_rejected
                    - blockchain_event
                    type: string
                type: object
          description: Success
        default:
          description: ""
  /namespaces/{ns}/events/{eid}:
    get:
      description: 'TODO: Description'
      operationId: getEventByID
      parameters:
      - description: 'TODO: Description'
        in: path
        name: ns
        required: true
        schema:
          example: default
          type: string
      - description: 'TODO: Description'
        in: path
        name: eid
        required: true
        schema:
          type: string
      - description: Server-side request timeout (millseconds, or set a custom suffix
          like 10s)
        in: header
        name: Request-Timeout
        schema:
          default: 120s
          type: string
      responses:
        "200":
          content:
            application/json:
              schema:
                properties:
                  created: {}
                  id: {}
                  namespace:
                    type: string
                  reference: {}
                  sequence:
                    format: int64
                    type: integer
                  type:
                    enum:
                    - transaction_submitted
                    - message_confirmed
                    - message_rejected
                    - namespace_confirmed
                    - datatype_confirmed
                    - group_confirmed
                    - token_pool_confirmed
                    - token_pool_rejected
                    - token_transfer_confirmed
                    - token_transfer_op_failed
                    - contract_interface_confirmed
                    - contract_interface_rejected
                    - contract_api_confirmed
                    - contract_api_rejected
                    - blockchain_event
                    type: string
                type: object
          description: Success
        default:
          description: ""
  /namespaces/{ns}/groups:
    get:
      description: 'TODO: Description'
      operationId: getGroups
      parameters:
      - description: 'TODO: Description'
        in: path
        name: ns
        required: true
        schema:
          example: default
          type: string
      - description: Server-side request timeout (millseconds, or set a custom suffix
          like 10s)
        in: header
        name: Request-Timeout
        schema:
          default: 120s
          type: string
      - description: 'Data filter field. Prefixes supported: > >= < <= @ ^ ! !@ !^'
        in: query
        name: created
        schema:
          type: string
      - description: 'Data filter field. Prefixes supported: > >= < <= @ ^ ! !@ !^'
        in: query
        name: description
        schema:
          type: string
      - description: 'Data filter field. Prefixes supported: > >= < <= @ ^ ! !@ !^'
        in: query
        name: hash
        schema:
          type: string
      - description: 'Data filter field. Prefixes supported: > >= < <= @ ^ ! !@ !^'
        in: query
        name: ledger
        schema:
          type: string
      - description: 'Data filter field. Prefixes supported: > >= < <= @ ^ ! !@ !^'
        in: query
        name: message
        schema:
          type: string
      - description: 'Data filter field. Prefixes supported: > >= < <= @ ^ ! !@ !^'
        in: query
        name: namespace
        schema:
          type: string
      - description: Sort field. For multi-field sort use comma separated values (or
          multiple query values) with '-' prefix for descending
        in: query
        name: sort
        schema:
          type: string
      - description: Ascending sort order (overrides all fields in a multi-field sort)
        in: query
        name: ascending
        schema:
          type: string
      - description: Descending sort order (overrides all fields in a multi-field
          sort)
        in: query
        name: descending
        schema:
          type: string
      - description: 'The number of records to skip (max: 1,000). Unsuitable for bulk
          operations'
        in: query
        name: skip
        schema:
          type: string
      - description: 'The maximum number of records to return (max: 1,000)'
        in: query
        name: limit
        schema:
          example: "25"
          type: string
      - description: Return a total count as well as items (adds extra database processing)
        in: query
        name: count
        schema:
          type: string
      responses:
        "200":
          content:
            application/json:
              schema:
                properties:
                  created: {}
                  hash: {}
                  ledger: {}
                  members:
                    items:
                      properties:
                        identity:
                          type: string
                        node: {}
                      type: object
                    type: array
                  message: {}
                  name:
                    type: string
                  namespace:
                    type: string
                type: object
          description: Success
        default:
          description: ""
  /namespaces/{ns}/groups/{groupid}:
    get:
      description: 'TODO: Description'
      operationId: getGroupByHash
      parameters:
      - description: 'TODO: Description'
        in: path
        name: ns
        required: true
        schema:
          example: default
          type: string
      - description: 'TODO: Description'
        in: path
        name: groupid
        required: true
        schema:
          type: string
      - description: Server-side request timeout (millseconds, or set a custom suffix
          like 10s)
        in: header
        name: Request-Timeout
        schema:
          default: 120s
          type: string
      responses:
        "200":
          content:
            application/json:
              schema:
                properties:
                  created: {}
                  hash: {}
                  ledger: {}
                  members:
                    items:
                      properties:
                        identity:
                          type: string
                        node: {}
                      type: object
                    type: array
                  message: {}
                  name:
                    type: string
                  namespace:
                    type: string
                type: object
          description: Success
        default:
          description: ""
  /namespaces/{ns}/messages:
    get:
      description: 'TODO: Description'
      operationId: getMsgs
      parameters:
      - description: 'TODO: Description'
        in: path
        name: ns
        required: true
        schema:
          example: default
          type: string
      - description: Fetch the data and include it in the messages returned
        in: query
        name: fetchdata
        schema:
          type: string
      - description: Server-side request timeout (millseconds, or set a custom suffix
          like 10s)
        in: header
        name: Request-Timeout
        schema:
          default: 120s
          type: string
      - description: 'Data filter field. Prefixes supported: > >= < <= @ ^ ! !@ !^'
        in: query
        name: author
        schema:
          type: string
      - description: 'Data filter field. Prefixes supported: > >= < <= @ ^ ! !@ !^'
        in: query
        name: batch
        schema:
          type: string
      - description: 'Data filter field. Prefixes supported: > >= < <= @ ^ ! !@ !^'
        in: query
        name: cid
        schema:
          type: string
      - description: 'Data filter field. Prefixes supported: > >= < <= @ ^ ! !@ !^'
        in: query
        name: confirmed
        schema:
          type: string
      - description: 'Data filter field. Prefixes supported: > >= < <= @ ^ ! !@ !^'
        in: query
        name: created
        schema:
          type: string
      - description: 'Data filter field. Prefixes supported: > >= < <= @ ^ ! !@ !^'
        in: query
        name: group
        schema:
          type: string
      - description: 'Data filter field. Prefixes supported: > >= < <= @ ^ ! !@ !^'
        in: query
        name: hash
        schema:
          type: string
      - description: 'Data filter field. Prefixes supported: > >= < <= @ ^ ! !@ !^'
        in: query
        name: id
        schema:
          type: string
      - description: 'Data filter field. Prefixes supported: > >= < <= @ ^ ! !@ !^'
        in: query
        name: key
        schema:
          type: string
      - description: 'Data filter field. Prefixes supported: > >= < <= @ ^ ! !@ !^'
        in: query
        name: namespace
        schema:
          type: string
      - description: 'Data filter field. Prefixes supported: > >= < <= @ ^ ! !@ !^'
        in: query
        name: pins
        schema:
          type: string
      - description: 'Data filter field. Prefixes supported: > >= < <= @ ^ ! !@ !^'
        in: query
        name: sequence
        schema:
          type: string
      - description: 'Data filter field. Prefixes supported: > >= < <= @ ^ ! !@ !^'
        in: query
        name: state
        schema:
          type: string
      - description: 'Data filter field. Prefixes supported: > >= < <= @ ^ ! !@ !^'
        in: query
        name: tag
        schema:
          type: string
      - description: 'Data filter field. Prefixes supported: > >= < <= @ ^ ! !@ !^'
        in: query
        name: topics
        schema:
          type: string
      - description: 'Data filter field. Prefixes supported: > >= < <= @ ^ ! !@ !^'
        in: query
        name: txtype
        schema:
          type: string
      - description: 'Data filter field. Prefixes supported: > >= < <= @ ^ ! !@ !^'
        in: query
        name: type
        schema:
          type: string
      - description: Sort field. For multi-field sort use comma separated values (or
          multiple query values) with '-' prefix for descending
        in: query
        name: sort
        schema:
          type: string
      - description: Ascending sort order (overrides all fields in a multi-field sort)
        in: query
        name: ascending
        schema:
          type: string
      - description: Descending sort order (overrides all fields in a multi-field
          sort)
        in: query
        name: descending
        schema:
          type: string
      - description: 'The number of records to skip (max: 1,000). Unsuitable for bulk
          operations'
        in: query
        name: skip
        schema:
          type: string
      - description: 'The maximum number of records to return (max: 1,000)'
        in: query
        name: limit
        schema:
          example: "25"
          type: string
      - description: Return a total count as well as items (adds extra database processing)
        in: query
        name: count
        schema:
          type: string
      responses:
        "200":
          content:
            application/json:
              schema:
                properties:
                  batch: {}
                  confirmed: {}
                  data:
                    items:
                      properties:
                        hash: {}
                        id: {}
                      type: object
                    type: array
                  hash: {}
                  header:
                    properties:
                      author:
                        type: string
                      cid: {}
                      created: {}
                      datahash: {}
                      group: {}
                      id: {}
                      key:
                        type: string
                      namespace:
                        type: string
                      tag:
                        type: string
                      topics:
                        items:
                          type: string
                        type: array
                      txtype:
                        type: string
                      type:
                        enum:
                        - definition
                        - broadcast
                        - private
                        - groupinit
                        - transfer_broadcast
                        - transfer_private
                        type: string
                    type: object
                  pins:
                    items:
                      type: string
                    type: array
                  state:
                    enum:
                    - staged
                    - ready
                    - pending
                    - confirmed
                    - rejected
                    type: string
                type: object
          description: Success
        default:
          description: ""
  /namespaces/{ns}/messages/{msgid}:
    get:
      description: 'TODO: Description'
      operationId: getMsgByID
      parameters:
      - description: 'TODO: Description'
        in: path
        name: ns
        required: true
        schema:
          example: default
          type: string
      - description: 'TODO: Description'
        in: path
        name: msgid
        required: true
        schema:
          type: string
      - description: Fetch the data and include it in the messages returned
        in: query
        name: fetchdata
        schema:
          type: string
      - description: Server-side request timeout (millseconds, or set a custom suffix
          like 10s)
        in: header
        name: Request-Timeout
        schema:
          default: 120s
          type: string
      responses:
        "200":
          content:
            application/json:
              schema:
                properties:
                  batch: {}
                  confirmed: {}
                  data:
                    items:
                      properties:
                        hash: {}
                        id: {}
                      type: object
                    type: array
                  group:
                    properties:
                      ledger: {}
                      members:
                        items:
                          properties:
                            identity:
                              type: string
                            node:
                              type: string
                          type: object
                        type: array
                      name:
                        type: string
                    type: object
                  hash: {}
                  header:
                    properties:
                      author:
                        type: string
                      cid: {}
                      created: {}
                      datahash: {}
                      group: {}
                      id: {}
                      key:
                        type: string
                      namespace:
                        type: string
                      tag:
                        type: string
                      topics:
                        items:
                          type: string
                        type: array
                      txtype:
                        type: string
                      type:
                        enum:
                        - definition
                        - broadcast
                        - private
                        - groupinit
                        - transfer_broadcast
                        - transfer_private
                        type: string
                    type: object
                  pins:
                    items:
                      type: string
                    type: array
                  state:
                    enum:
                    - staged
                    - ready
                    - pending
                    - confirmed
                    - rejected
                    type: string
                type: object
          description: Success
        default:
          description: ""
  /namespaces/{ns}/messages/{msgid}/data:
    get:
      description: 'TODO: Description'
      operationId: getMsgData
      parameters:
      - description: 'TODO: Description'
        in: path
        name: ns
        required: true
        schema:
          example: default
          type: string
      - description: 'TODO: Description'
        in: path
        name: msgid
        required: true
        schema:
          type: string
      - description: Server-side request timeout (millseconds, or set a custom suffix
          like 10s)
        in: header
        name: Request-Timeout
        schema:
          default: 120s
          type: string
      responses:
        "200":
          content:
            application/json:
              schema:
                properties:
                  blob:
                    properties:
                      hash: {}
                      name:
                        type: string
                      public:
                        type: string
                      size:
                        format: int64
                        type: integer
                    type: object
                  created: {}
                  datatype:
                    properties:
                      name:
                        type: string
                      version:
                        type: string
                    type: object
                  hash: {}
                  id: {}
                  namespace:
                    type: string
                  validator:
                    type: string
                  value:
                    type: string
                type: object
          description: Success
        default:
          description: ""
  /namespaces/{ns}/messages/{msgid}/events:
    get:
      description: 'TODO: Description'
      operationId: getMsgEvents
      parameters:
      - description: 'TODO: Description'
        in: path
        name: ns
        required: true
        schema:
          example: default
          type: string
      - description: 'TODO: Description'
        in: path
        name: msgid
        required: true
        schema:
          type: string
      - description: Server-side request timeout (millseconds, or set a custom suffix
          like 10s)
        in: header
        name: Request-Timeout
        schema:
          default: 120s
          type: string
      - description: 'Data filter field. Prefixes supported: > >= < <= @ ^ ! !@ !^'
        in: query
        name: created
        schema:
          type: string
      - description: 'Data filter field. Prefixes supported: > >= < <= @ ^ ! !@ !^'
        in: query
        name: group
        schema:
          type: string
      - description: 'Data filter field. Prefixes supported: > >= < <= @ ^ ! !@ !^'
        in: query
        name: id
        schema:
          type: string
      - description: 'Data filter field. Prefixes supported: > >= < <= @ ^ ! !@ !^'
        in: query
        name: namespace
        schema:
          type: string
      - description: 'Data filter field. Prefixes supported: > >= < <= @ ^ ! !@ !^'
        in: query
        name: reference
        schema:
          type: string
      - description: 'Data filter field. Prefixes supported: > >= < <= @ ^ ! !@ !^'
        in: query
        name: sequence
        schema:
          type: string
      - description: 'Data filter field. Prefixes supported: > >= < <= @ ^ ! !@ !^'
        in: query
        name: type
        schema:
          type: string
      - description: Sort field. For multi-field sort use comma separated values (or
          multiple query values) with '-' prefix for descending
        in: query
        name: sort
        schema:
          type: string
      - description: Ascending sort order (overrides all fields in a multi-field sort)
        in: query
        name: ascending
        schema:
          type: string
      - description: Descending sort order (overrides all fields in a multi-field
          sort)
        in: query
        name: descending
        schema:
          type: string
      - description: 'The number of records to skip (max: 1,000). Unsuitable for bulk
          operations'
        in: query
        name: skip
        schema:
          type: string
      - description: 'The maximum number of records to return (max: 1,000)'
        in: query
        name: limit
        schema:
          example: "25"
          type: string
      - description: Return a total count as well as items (adds extra database processing)
        in: query
        name: count
        schema:
          type: string
      responses:
        "200":
          content:
            application/json:
              schema:
                properties:
                  created: {}
                  id: {}
                  namespace:
                    type: string
                  reference: {}
                  sequence:
                    format: int64
                    type: integer
                  type:
                    enum:
                    - transaction_submitted
                    - message_confirmed
                    - message_rejected
                    - namespace_confirmed
                    - datatype_confirmed
                    - group_confirmed
                    - token_pool_confirmed
                    - token_pool_rejected
                    - token_transfer_confirmed
                    - token_transfer_op_failed
                    - contract_interface_confirmed
                    - contract_interface_rejected
                    - contract_api_confirmed
                    - contract_api_rejected
                    - blockchain_event
                    type: string
                type: object
          description: Success
        default:
          description: ""
  /namespaces/{ns}/messages/{msgid}/operations:
    get:
      description: 'TODO: Description'
      operationId: getMsgOps
      parameters:
      - description: 'TODO: Description'
        in: path
        name: ns
        required: true
        schema:
          example: default
          type: string
      - description: 'TODO: Description'
        in: path
        name: msgid
        required: true
        schema:
          type: string
      - description: Server-side request timeout (millseconds, or set a custom suffix
          like 10s)
        in: header
        name: Request-Timeout
        schema:
          default: 120s
          type: string
      responses:
        "200":
          content:
            application/json:
              schema:
                properties:
                  backendId:
                    type: string
                  created: {}
                  error:
                    type: string
                  id: {}
                  input:
                    additionalProperties: {}
                    type: object
                  namespace:
                    type: string
                  output:
                    additionalProperties: {}
                    type: object
                  plugin:
                    type: string
                  status:
                    type: string
                  tx: {}
                  type:
                    enum:
                    - blockchain_batch_pin
                    - publicstorage_batch_broadcast
                    - dataexchange_batch_send
                    - dataexchange_blob_send
                    - token_create_pool
                    - token_announce_pool
                    - token_transfer
                    - contract_invoke
                    type: string
                  updated: {}
                type: object
          description: Success
        default:
          description: ""
  /namespaces/{ns}/messages/{msgid}/transaction:
    get:
      description: 'TODO: Description'
      operationId: getMsgTxn
      parameters:
      - description: 'TODO: Description'
        in: path
        name: ns
        required: true
        schema:
          example: default
          type: string
      - description: 'TODO: Description'
        in: path
        name: msgid
        required: true
        schema:
          type: string
      - description: Server-side request timeout (millseconds, or set a custom suffix
          like 10s)
        in: header
        name: Request-Timeout
        schema:
          default: 120s
          type: string
      responses:
        "200":
          content:
            application/json:
              schema:
                properties:
                  blockchainIds:
                    items:
                      type: string
                    type: array
                  created: {}
                  id: {}
                  namespace:
                    type: string
                  type:
                    enum:
                    - none
                    - batch_pin
                    - token_pool
                    - token_transfer
                    - contract_invoke
                    type: string
                type: object
          description: Success
        default:
          description: ""
  /namespaces/{ns}/messages/broadcast:
    post:
      description: 'TODO: Description'
      operationId: postNewMessageBroadcast
      parameters:
      - description: 'TODO: Description'
        in: path
        name: ns
        required: true
        schema:
          example: default
          type: string
      - description: When true the HTTP request blocks until the message is confirmed
        in: query
        name: confirm
        schema:
          type: string
      - description: Server-side request timeout (millseconds, or set a custom suffix
          like 10s)
        in: header
        name: Request-Timeout
        schema:
          default: 120s
          type: string
      requestBody:
        content:
          application/json:
            schema:
              properties:
                data:
                  items:
                    properties:
                      datatype:
                        properties:
                          name:
                            type: string
                          version:
                            type: string
                        type: object
                      hash:
                        type: string
                      id:
                        type: string
                      validator:
                        type: string
                      value:
                        type: object
                    type: object
                  type: array
                header:
                  properties:
                    author:
                      type: string
                    cid: {}
                    context:
                      type: string
                    group: {}
                    tag:
                      type: string
                    topics:
                      items:
                        type: string
                    tx:
                      properties:
                        type:
                          default: pin
                          type: string
                      type: object
                  type: object
              type: object
      responses:
        "200":
          content:
            application/json:
              schema:
                properties:
                  batch: {}
                  confirmed: {}
                  data:
                    items:
                      properties:
                        hash: {}
                        id: {}
                      type: object
                    type: array
                  hash: {}
                  header:
                    properties:
                      author:
                        type: string
                      cid: {}
                      created: {}
                      datahash: {}
                      group: {}
                      id: {}
                      key:
                        type: string
                      namespace:
                        type: string
                      tag:
                        type: string
                      topics:
                        items:
                          type: string
                        type: array
                      txtype:
                        type: string
                      type:
                        enum:
                        - definition
                        - broadcast
                        - private
                        - groupinit
                        - transfer_broadcast
                        - transfer_private
                        type: string
                    type: object
                  pins:
                    items:
                      type: string
                    type: array
                  state:
                    enum:
                    - staged
                    - ready
                    - pending
                    - confirmed
                    - rejected
                    type: string
                type: object
          description: Success
        "202":
          content:
            application/json:
              schema:
                properties:
                  batch: {}
                  confirmed: {}
                  data:
                    items:
                      properties:
                        hash: {}
                        id: {}
                      type: object
                    type: array
                  hash: {}
                  header:
                    properties:
                      author:
                        type: string
                      cid: {}
                      created: {}
                      datahash: {}
                      group: {}
                      id: {}
                      key:
                        type: string
                      namespace:
                        type: string
                      tag:
                        type: string
                      topics:
                        items:
                          type: string
                        type: array
                      txtype:
                        type: string
                      type:
                        enum:
                        - definition
                        - broadcast
                        - private
                        - groupinit
                        - transfer_broadcast
                        - transfer_private
                        type: string
                    type: object
                  pins:
                    items:
                      type: string
                    type: array
                  state:
                    enum:
                    - staged
                    - ready
                    - pending
                    - confirmed
                    - rejected
                    type: string
                type: object
          description: Success
        default:
          description: ""
  /namespaces/{ns}/messages/private:
    post:
      description: 'TODO: Description'
      operationId: postNewMessagePrivate
      parameters:
      - description: 'TODO: Description'
        in: path
        name: ns
        required: true
        schema:
          example: default
          type: string
      - description: When true the HTTP request blocks until the message is confirmed
        in: query
        name: confirm
        schema:
          type: string
      - description: Server-side request timeout (millseconds, or set a custom suffix
          like 10s)
        in: header
        name: Request-Timeout
        schema:
          default: 120s
          type: string
      requestBody:
        content:
          application/json:
            schema:
              properties:
                data:
                  items:
                    properties:
                      datatype:
                        properties:
                          name:
                            type: string
                          version:
                            type: string
                        type: object
                      validator:
                        type: string
                      value:
                        type: object
                    type: object
                  type: array
                group:
                  properties:
                    members:
                      items:
                        properties:
                          identity:
                            type: string
                          node:
                            type: string
                        required:
                        - identity
                        type: object
                      type: array
                    name:
                      type: string
                  required:
                  - members
                  type: object
                header:
                  properties:
                    author:
                      type: string
                    cid: {}
                    context:
                      type: string
                    group: {}
                    tag:
                      type: string
                    topics:
                      items:
                        type: string
                    tx:
                      properties:
                        type:
                          default: pin
                          type: string
                      type: object
                  type: object
              type: object
      responses:
        "200":
          content:
            application/json:
              schema:
                properties:
                  batch: {}
                  confirmed: {}
                  data:
                    items:
                      properties:
                        hash: {}
                        id: {}
                      type: object
                    type: array
                  hash: {}
                  header:
                    properties:
                      author:
                        type: string
                      cid: {}
                      created: {}
                      datahash: {}
                      group: {}
                      id: {}
                      key:
                        type: string
                      namespace:
                        type: string
                      tag:
                        type: string
                      topics:
                        items:
                          type: string
                        type: array
                      txtype:
                        type: string
                      type:
                        enum:
                        - definition
                        - broadcast
                        - private
                        - groupinit
                        - transfer_broadcast
                        - transfer_private
                        type: string
                    type: object
                  pins:
                    items:
                      type: string
                    type: array
                  state:
                    enum:
                    - staged
                    - ready
                    - pending
                    - confirmed
                    - rejected
                    type: string
                type: object
          description: Success
        "202":
          content:
            application/json:
              schema:
                properties:
                  batch: {}
                  confirmed: {}
                  data:
                    items:
                      properties:
                        hash: {}
                        id: {}
                      type: object
                    type: array
                  hash: {}
                  header:
                    properties:
                      author:
                        type: string
                      cid: {}
                      created: {}
                      datahash: {}
                      group: {}
                      id: {}
                      key:
                        type: string
                      namespace:
                        type: string
                      tag:
                        type: string
                      topics:
                        items:
                          type: string
                        type: array
                      txtype:
                        type: string
                      type:
                        enum:
                        - definition
                        - broadcast
                        - private
                        - groupinit
                        - transfer_broadcast
                        - transfer_private
                        type: string
                    type: object
                  pins:
                    items:
                      type: string
                    type: array
                  state:
                    enum:
                    - staged
                    - ready
                    - pending
                    - confirmed
                    - rejected
                    type: string
                type: object
          description: Success
        default:
          description: ""
  /namespaces/{ns}/messages/requestreply:
    post:
      description: 'TODO: Description'
      operationId: postNewMessageRequestReply
      parameters:
      - description: 'TODO: Description'
        in: path
        name: ns
        required: true
        schema:
          example: default
          type: string
      - description: Server-side request timeout (millseconds, or set a custom suffix
          like 10s)
        in: header
        name: Request-Timeout
        schema:
          default: 120s
          type: string
      requestBody:
        content:
          application/json:
            schema:
              properties:
                data:
                  items:
                    properties:
                      datatype:
                        properties:
                          name:
                            type: string
                          version:
                            type: string
                        type: object
                      validator:
                        type: string
                      value:
                        type: object
                    type: object
                  type: array
                group:
                  properties:
                    members:
                      items:
                        properties:
                          identity:
                            type: string
                          node:
                            type: string
                        required:
                        - identity
                        type: object
                      type: array
                    name:
                      type: string
                  required:
                  - members
                  type: object
                header:
                  properties:
                    author:
                      type: string
                    cid: {}
                    context:
                      type: string
                    group: {}
                    tag:
                      type: string
                    topics:
                      items:
                        type: string
                    tx:
                      properties:
                        type:
                          default: pin
                          type: string
                      type: object
                  type: object
              type: object
      responses:
        "200":
          content:
            application/json:
              schema:
                properties:
                  batch: {}
                  confirmed: {}
                  data:
                    items:
                      properties:
                        hash: {}
                        id: {}
                      type: object
                    type: array
                  group:
                    properties:
                      ledger: {}
                      members:
                        items:
                          properties:
                            identity:
                              type: string
                            node:
                              type: string
                          type: object
                        type: array
                      name:
                        type: string
                    type: object
                  hash: {}
                  header:
                    properties:
                      author:
                        type: string
                      cid: {}
                      created: {}
                      datahash: {}
                      group: {}
                      id: {}
                      key:
                        type: string
                      namespace:
                        type: string
                      tag:
                        type: string
                      topics:
                        items:
                          type: string
                        type: array
                      txtype:
                        type: string
                      type:
                        enum:
                        - definition
                        - broadcast
                        - private
                        - groupinit
                        - transfer_broadcast
                        - transfer_private
                        type: string
                    type: object
                  pins:
                    items:
                      type: string
                    type: array
                  state:
                    enum:
                    - staged
                    - ready
                    - pending
                    - confirmed
                    - rejected
                    type: string
                type: object
          description: Success
        default:
          description: ""
  /namespaces/{ns}/operations:
    get:
      description: 'TODO: Description'
      operationId: getOps
      parameters:
      - description: 'TODO: Description'
        in: path
        name: ns
        required: true
        schema:
          example: default
          type: string
      - description: Server-side request timeout (millseconds, or set a custom suffix
          like 10s)
        in: header
        name: Request-Timeout
        schema:
          default: 120s
          type: string
      - description: 'Data filter field. Prefixes supported: > >= < <= @ ^ ! !@ !^'
        in: query
        name: backendid
        schema:
          type: string
      - description: 'Data filter field. Prefixes supported: > >= < <= @ ^ ! !@ !^'
        in: query
        name: created
        schema:
          type: string
      - description: 'Data filter field. Prefixes supported: > >= < <= @ ^ ! !@ !^'
        in: query
        name: error
        schema:
          type: string
      - description: 'Data filter field. Prefixes supported: > >= < <= @ ^ ! !@ !^'
        in: query
        name: id
        schema:
          type: string
      - description: 'Data filter field. Prefixes supported: > >= < <= @ ^ ! !@ !^'
        in: query
        name: input
        schema:
          type: string
      - description: 'Data filter field. Prefixes supported: > >= < <= @ ^ ! !@ !^'
        in: query
        name: namespace
        schema:
          type: string
      - description: 'Data filter field. Prefixes supported: > >= < <= @ ^ ! !@ !^'
        in: query
        name: output
        schema:
          type: string
      - description: 'Data filter field. Prefixes supported: > >= < <= @ ^ ! !@ !^'
        in: query
        name: plugin
        schema:
          type: string
      - description: 'Data filter field. Prefixes supported: > >= < <= @ ^ ! !@ !^'
        in: query
        name: status
        schema:
          type: string
      - description: 'Data filter field. Prefixes supported: > >= < <= @ ^ ! !@ !^'
        in: query
        name: tx
        schema:
          type: string
      - description: 'Data filter field. Prefixes supported: > >= < <= @ ^ ! !@ !^'
        in: query
        name: type
        schema:
          type: string
      - description: 'Data filter field. Prefixes supported: > >= < <= @ ^ ! !@ !^'
        in: query
        name: updated
        schema:
          type: string
      - description: Sort field. For multi-field sort use comma separated values (or
          multiple query values) with '-' prefix for descending
        in: query
        name: sort
        schema:
          type: string
      - description: Ascending sort order (overrides all fields in a multi-field sort)
        in: query
        name: ascending
        schema:
          type: string
      - description: Descending sort order (overrides all fields in a multi-field
          sort)
        in: query
        name: descending
        schema:
          type: string
      - description: 'The number of records to skip (max: 1,000). Unsuitable for bulk
          operations'
        in: query
        name: skip
        schema:
          type: string
      - description: 'The maximum number of records to return (max: 1,000)'
        in: query
        name: limit
        schema:
          example: "25"
          type: string
      - description: Return a total count as well as items (adds extra database processing)
        in: query
        name: count
        schema:
          type: string
      responses:
        "200":
          content:
            application/json:
              schema:
                properties:
                  backendId:
                    type: string
                  created: {}
                  error:
                    type: string
                  id: {}
                  input:
                    additionalProperties: {}
                    type: object
                  namespace:
                    type: string
                  output:
                    additionalProperties: {}
                    type: object
                  plugin:
                    type: string
                  status:
                    type: string
                  tx: {}
                  type:
                    enum:
                    - blockchain_batch_pin
                    - publicstorage_batch_broadcast
                    - dataexchange_batch_send
                    - dataexchange_blob_send
                    - token_create_pool
                    - token_announce_pool
                    - token_transfer
                    - contract_invoke
                    type: string
                  updated: {}
                type: object
          description: Success
        default:
          description: ""
  /namespaces/{ns}/operations/{opid}:
    get:
      description: 'TODO: Description'
      operationId: getOpByID
      parameters:
      - description: 'TODO: Description'
        in: path
        name: ns
        required: true
        schema:
          example: default
          type: string
      - description: 'TODO: Description'
        in: path
        name: opid
        required: true
        schema:
          type: string
      - description: Server-side request timeout (millseconds, or set a custom suffix
          like 10s)
        in: header
        name: Request-Timeout
        schema:
          default: 120s
          type: string
      responses:
        "200":
          content:
            application/json:
              schema:
                properties:
                  backendId:
                    type: string
                  created: {}
                  error:
                    type: string
                  id: {}
                  input:
                    additionalProperties: {}
                    type: object
                  namespace:
                    type: string
                  output:
                    additionalProperties: {}
                    type: object
                  plugin:
                    type: string
                  status:
                    type: string
                  tx: {}
                  type:
                    enum:
                    - blockchain_batch_pin
                    - publicstorage_batch_broadcast
                    - dataexchange_batch_send
                    - dataexchange_blob_send
                    - token_create_pool
                    - token_announce_pool
                    - token_transfer
                    - contract_invoke
                    type: string
                  updated: {}
                type: object
          description: Success
        default:
          description: ""
  /namespaces/{ns}/subscriptions:
    get:
      description: 'TODO: Description'
      operationId: getSubscriptions
      parameters:
      - description: 'TODO: Description'
        in: path
        name: ns
        required: true
        schema:
          example: default
          type: string
      - description: Server-side request timeout (millseconds, or set a custom suffix
          like 10s)
        in: header
        name: Request-Timeout
        schema:
          default: 120s
          type: string
      - description: 'Data filter field. Prefixes supported: > >= < <= @ ^ ! !@ !^'
        in: query
        name: created
        schema:
          type: string
      - description: 'Data filter field. Prefixes supported: > >= < <= @ ^ ! !@ !^'
        in: query
        name: events
        schema:
          type: string
      - description: 'Data filter field. Prefixes supported: > >= < <= @ ^ ! !@ !^'
        in: query
        name: filter.group
        schema:
          type: string
      - description: 'Data filter field. Prefixes supported: > >= < <= @ ^ ! !@ !^'
        in: query
        name: filter.tag
        schema:
          type: string
      - description: 'Data filter field. Prefixes supported: > >= < <= @ ^ ! !@ !^'
        in: query
        name: filter.topics
        schema:
          type: string
      - description: 'Data filter field. Prefixes supported: > >= < <= @ ^ ! !@ !^'
        in: query
        name: id
        schema:
          type: string
      - description: 'Data filter field. Prefixes supported: > >= < <= @ ^ ! !@ !^'
        in: query
        name: name
        schema:
          type: string
      - description: 'Data filter field. Prefixes supported: > >= < <= @ ^ ! !@ !^'
        in: query
        name: namespace
        schema:
          type: string
      - description: 'Data filter field. Prefixes supported: > >= < <= @ ^ ! !@ !^'
        in: query
        name: options
        schema:
          type: string
      - description: 'Data filter field. Prefixes supported: > >= < <= @ ^ ! !@ !^'
        in: query
        name: transport
        schema:
          type: string
      - description: Sort field. For multi-field sort use comma separated values (or
          multiple query values) with '-' prefix for descending
        in: query
        name: sort
        schema:
          type: string
      - description: Ascending sort order (overrides all fields in a multi-field sort)
        in: query
        name: ascending
        schema:
          type: string
      - description: Descending sort order (overrides all fields in a multi-field
          sort)
        in: query
        name: descending
        schema:
          type: string
      - description: 'The number of records to skip (max: 1,000). Unsuitable for bulk
          operations'
        in: query
        name: skip
        schema:
          type: string
      - description: 'The maximum number of records to return (max: 1,000)'
        in: query
        name: limit
        schema:
          example: "25"
          type: string
      - description: Return a total count as well as items (adds extra database processing)
        in: query
        name: count
        schema:
          type: string
      responses:
        "200":
          content:
            application/json:
              schema:
                properties:
                  created: {}
                  ephemeral:
                    type: boolean
                  filter:
                    properties:
                      author:
                        type: string
                      events:
                        type: string
                      group:
                        type: string
                      tag:
                        type: string
                      topics:
                        type: string
                    type: object
                  id: {}
                  name:
                    type: string
                  namespace:
                    type: string
                  options:
                    properties:
                      firstEvent:
                        type: string
                      readAhead:
                        maximum: 65535
                        minimum: 0
                        type: integer
                      withData:
                        type: boolean
                    type: object
                  transport:
                    type: string
                  updated: {}
                type: object
          description: Success
        default:
          description: ""
    post:
      description: 'TODO: Description'
      operationId: postNewSubscription
      parameters:
      - description: 'TODO: Description'
        in: path
        name: ns
        required: true
        schema:
          example: default
          type: string
      - description: Server-side request timeout (millseconds, or set a custom suffix
          like 10s)
        in: header
        name: Request-Timeout
        schema:
          default: 120s
          type: string
      requestBody:
        content:
          application/json:
            schema:
              properties:
                filter:
                  properties:
                    author:
                      type: string
                    events:
                      type: string
                    group:
                      type: string
                    tag:
                      type: string
                    topics:
                      type: string
                  type: object
                name:
                  type: string
                options:
                  oneOf:
                  - properties:
                      firstEvent:
                        anyOf:
                        - enum:
                          - oldest
                          - newest
                          type: string
                        - type: integer
                      readAhead:
                        maximum: 65536
                        minimum: 0
                        type: integer
                      type:
                        pattern: websockets
                        type: string
                      withData:
                        type: boolean
                  - properties:
                      fastack:
                        description: When true the event will be acknowledged before
                          the webhook is invoked, allowing parallel invocations
                        type: boolean
                      firstEvent:
                        anyOf:
                        - enum:
                          - oldest
                          - newest
                          type: string
                        - type: integer
                      headers:
                        additionalProperties:
                          type: string
                        description: Static headers to set on the webhook request
                        type: object
                      input:
                        description: A set of options to extract data from the first
                          JSON input data in the incoming message. Only applies if
                          withData=true
                        properties:
                          body:
                            description: A top-level property of the first data input,
                              to use for the request body. Default is the whole first
                              body
                            type: string
                          headers:
                            description: A top-level property of the first data input,
                              to use for headers
                            type: string
                          path:
                            description: A top-level property of the first data input,
                              to use for a path to append with escaping to the webhook
                              path
                            type: string
                          query:
                            description: A top-level property of the first data input,
                              to use for query parameters
                            type: string
                          replytx:
                            description: A top-level property of the first data input,
                              to use to dynamically set whether to pin the response
                              (so the requester can choose)
                            type: string
                        type: object
                      json:
                        description: Whether to assume the response body is JSON,
                          regardless of the returned Content-Type
                        type: boolean
                      method:
                        description: Webhook method to invoke. Default=POST
                        type: string
                      query:
                        additionalProperties:
                          type: string
                        description: Static query params to set on the webhook request
                        type: object
                      readAhead:
                        maximum: 65536
                        minimum: 0
                        type: integer
                      reply:
                        description: Whether to automatically send a reply event,
                          using the body returned by the webhook
                        type: boolean
                      replytag:
                        description: The tag to set on the reply message
                        type: string
                      replytx:
                        description: The transaction type to set on the reply message
                        type: string
                      type:
                        pattern: webhooks
                        type: string
                      url:
                        description: Webhook url to invoke. Can be relative if a base
                          URL is set in the webhook plugin config
                        type: string
                      withData:
                        type: boolean
                transport:
                  type: string
                updated: {}
              type: object
      responses:
        "201":
          content:
            application/json:
              schema:
                properties:
                  created: {}
                  ephemeral:
                    type: boolean
                  filter:
                    properties:
                      author:
                        type: string
                      events:
                        type: string
                      group:
                        type: string
                      tag:
                        type: string
                      topics:
                        type: string
                    type: object
                  id: {}
                  name:
                    type: string
                  namespace:
                    type: string
                  options:
                    properties:
                      firstEvent:
                        type: string
                      readAhead:
                        maximum: 65535
                        minimum: 0
                        type: integer
                      withData:
                        type: boolean
                    type: object
                  transport:
                    type: string
                  updated: {}
                type: object
          description: Success
        default:
          description: ""
    put:
      description: 'TODO: Description'
      operationId: putSubscription
      parameters:
      - description: 'TODO: Description'
        in: path
        name: ns
        required: true
        schema:
          example: default
          type: string
      - description: Server-side request timeout (millseconds, or set a custom suffix
          like 10s)
        in: header
        name: Request-Timeout
        schema:
          default: 120s
          type: string
      requestBody:
        content:
          application/json:
            schema:
              properties:
                filter:
                  properties:
                    author:
                      type: string
                    events:
                      type: string
                    group:
                      type: string
                    tag:
                      type: string
                    topics:
                      type: string
                  type: object
                name:
                  type: string
                options:
                  oneOf:
                  - properties:
                      firstEvent:
                        anyOf:
                        - enum:
                          - oldest
                          - newest
                          type: string
                        - type: integer
                      readAhead:
                        maximum: 65536
                        minimum: 0
                        type: integer
                      type:
                        pattern: websockets
                        type: string
                      withData:
                        type: boolean
                  - properties:
                      fastack:
                        description: When true the event will be acknowledged before
                          the webhook is invoked, allowing parallel invocations
                        type: boolean
                      firstEvent:
                        anyOf:
                        - enum:
                          - oldest
                          - newest
                          type: string
                        - type: integer
                      headers:
                        additionalProperties:
                          type: string
                        description: Static headers to set on the webhook request
                        type: object
                      input:
                        description: A set of options to extract data from the first
                          JSON input data in the incoming message. Only applies if
                          withData=true
                        properties:
                          body:
                            description: A top-level property of the first data input,
                              to use for the request body. Default is the whole first
                              body
                            type: string
                          headers:
                            description: A top-level property of the first data input,
                              to use for headers
                            type: string
                          path:
                            description: A top-level property of the first data input,
                              to use for a path to append with escaping to the webhook
                              path
                            type: string
                          query:
                            description: A top-level property of the first data input,
                              to use for query parameters
                            type: string
                          replytx:
                            description: A top-level property of the first data input,
                              to use to dynamically set whether to pin the response
                              (so the requester can choose)
                            type: string
                        type: object
                      json:
                        description: Whether to assume the response body is JSON,
                          regardless of the returned Content-Type
                        type: boolean
                      method:
                        description: Webhook method to invoke. Default=POST
                        type: string
                      query:
                        additionalProperties:
                          type: string
                        description: Static query params to set on the webhook request
                        type: object
                      readAhead:
                        maximum: 65536
                        minimum: 0
                        type: integer
                      reply:
                        description: Whether to automatically send a reply event,
                          using the body returned by the webhook
                        type: boolean
                      replytag:
                        description: The tag to set on the reply message
                        type: string
                      replytx:
                        description: The transaction type to set on the reply message
                        type: string
                      type:
                        pattern: webhooks
                        type: string
                      url:
                        description: Webhook url to invoke. Can be relative if a base
                          URL is set in the webhook plugin config
                        type: string
                      withData:
                        type: boolean
                transport:
                  type: string
                updated: {}
              type: object
      responses:
        "200":
          content:
            application/json:
              schema:
                properties:
                  created: {}
                  ephemeral:
                    type: boolean
                  filter:
                    properties:
                      author:
                        type: string
                      events:
                        type: string
                      group:
                        type: string
                      tag:
                        type: string
                      topics:
                        type: string
                    type: object
                  id: {}
                  name:
                    type: string
                  namespace:
                    type: string
                  options:
                    properties:
                      firstEvent:
                        type: string
                      readAhead:
                        maximum: 65535
                        minimum: 0
                        type: integer
                      withData:
                        type: boolean
                    type: object
                  transport:
                    type: string
                  updated: {}
                type: object
          description: Success
        default:
          description: ""
  /namespaces/{ns}/subscriptions/{subid}:
    delete:
      description: 'TODO: Description'
      operationId: deleteSubscription
      parameters:
      - description: 'TODO: Description'
        in: path
        name: ns
        required: true
        schema:
          example: default
          type: string
      - description: 'TODO: Description'
        in: path
        name: subid
        required: true
        schema:
          type: string
      - description: Server-side request timeout (millseconds, or set a custom suffix
          like 10s)
        in: header
        name: Request-Timeout
        schema:
          default: 120s
          type: string
      responses:
        default:
          description: ""
    get:
      description: 'TODO: Description'
      operationId: getSubscriptionByID
      parameters:
      - description: 'TODO: Description'
        in: path
        name: ns
        required: true
        schema:
          example: default
          type: string
      - description: 'TODO: Description'
        in: path
        name: subid
        required: true
        schema:
          type: string
      - description: Server-side request timeout (millseconds, or set a custom suffix
          like 10s)
        in: header
        name: Request-Timeout
        schema:
          default: 120s
          type: string
      responses:
        "200":
          content:
            application/json:
              schema:
                properties:
                  created: {}
                  ephemeral:
                    type: boolean
                  filter:
                    properties:
                      author:
                        type: string
                      events:
                        type: string
                      group:
                        type: string
                      tag:
                        type: string
                      topics:
                        type: string
                    type: object
                  id: {}
                  name:
                    type: string
                  namespace:
                    type: string
                  options:
                    properties:
                      firstEvent:
                        type: string
                      readAhead:
                        maximum: 65535
                        minimum: 0
                        type: integer
                      withData:
                        type: boolean
<<<<<<< HEAD
=======
                    type: object
                  transport:
                    type: string
                  updated: {}
                type: object
          description: Success
        default:
          description: ""
  /namespaces/{ns}/tokens/{type}/pools:
    get:
      deprecated: true
      description: 'TODO: Description'
      operationId: getTokenPoolsByType
      parameters:
      - description: 'TODO: Description'
        in: path
        name: ns
        required: true
        schema:
          example: default
          type: string
      - description: 'TODO: Description'
        in: path
        name: type
        required: true
        schema:
          type: string
      - description: Server-side request timeout (millseconds, or set a custom suffix
          like 10s)
        in: header
        name: Request-Timeout
        schema:
          default: 120s
          type: string
      - description: 'Data filter field. Prefixes supported: > >= < <= @ ^ ! !@ !^'
        in: query
        name: connector
        schema:
          type: string
      - description: 'Data filter field. Prefixes supported: > >= < <= @ ^ ! !@ !^'
        in: query
        name: created
        schema:
          type: string
      - description: 'Data filter field. Prefixes supported: > >= < <= @ ^ ! !@ !^'
        in: query
        name: id
        schema:
          type: string
      - description: 'Data filter field. Prefixes supported: > >= < <= @ ^ ! !@ !^'
        in: query
        name: message
        schema:
          type: string
      - description: 'Data filter field. Prefixes supported: > >= < <= @ ^ ! !@ !^'
        in: query
        name: name
        schema:
          type: string
      - description: 'Data filter field. Prefixes supported: > >= < <= @ ^ ! !@ !^'
        in: query
        name: namespace
        schema:
          type: string
      - description: 'Data filter field. Prefixes supported: > >= < <= @ ^ ! !@ !^'
        in: query
        name: protocolid
        schema:
          type: string
      - description: 'Data filter field. Prefixes supported: > >= < <= @ ^ ! !@ !^'
        in: query
        name: standard
        schema:
          type: string
      - description: 'Data filter field. Prefixes supported: > >= < <= @ ^ ! !@ !^'
        in: query
        name: state
        schema:
          type: string
      - description: 'Data filter field. Prefixes supported: > >= < <= @ ^ ! !@ !^'
        in: query
        name: symbol
        schema:
          type: string
      - description: 'Data filter field. Prefixes supported: > >= < <= @ ^ ! !@ !^'
        in: query
        name: tx.id
        schema:
          type: string
      - description: 'Data filter field. Prefixes supported: > >= < <= @ ^ ! !@ !^'
        in: query
        name: tx.type
        schema:
          type: string
      - description: 'Data filter field. Prefixes supported: > >= < <= @ ^ ! !@ !^'
        in: query
        name: type
        schema:
          type: string
      - description: Sort field. For multi-field sort use comma separated values (or
          multiple query values) with '-' prefix for descending
        in: query
        name: sort
        schema:
          type: string
      - description: Ascending sort order (overrides all fields in a multi-field sort)
        in: query
        name: ascending
        schema:
          type: string
      - description: Descending sort order (overrides all fields in a multi-field
          sort)
        in: query
        name: descending
        schema:
          type: string
      - description: 'The number of records to skip (max: 1,000). Unsuitable for bulk
          operations'
        in: query
        name: skip
        schema:
          type: string
      - description: 'The maximum number of records to return (max: 1,000)'
        in: query
        name: limit
        schema:
          example: "25"
          type: string
      - description: Return a total count as well as items (adds extra database processing)
        in: query
        name: count
        schema:
          type: string
      responses:
        "200":
          content:
            application/json:
              schema:
                properties:
                  config:
                    additionalProperties: {}
                    type: object
                  connector:
                    type: string
                  created: {}
                  id: {}
                  key:
                    type: string
                  message: {}
                  name:
                    type: string
                  namespace:
                    type: string
                  protocolId:
                    type: string
                  standard:
                    type: string
                  state:
                    enum:
                    - unknown
                    - pending
                    - confirmed
                    type: string
                  symbol:
                    type: string
                  tx:
                    properties:
                      id: {}
                      type:
                        type: string
                    type: object
                  type:
                    enum:
                    - fungible
                    - nonfungible
                    type: string
                type: object
          description: Success
        default:
          description: ""
    post:
      deprecated: true
      description: 'TODO: Description'
      operationId: postTokenPoolByType
      parameters:
      - description: 'TODO: Description'
        in: path
        name: ns
        required: true
        schema:
          example: default
          type: string
      - description: 'TODO: Description'
        in: path
        name: type
        required: true
        schema:
          type: string
      - description: When true the HTTP request blocks until the message is confirmed
        in: query
        name: confirm
        schema:
          type: string
      - description: Server-side request timeout (millseconds, or set a custom suffix
          like 10s)
        in: header
        name: Request-Timeout
        schema:
          default: 120s
          type: string
      requestBody:
        content:
          application/json:
            schema:
              properties:
                config:
                  additionalProperties: {}
                  type: object
                key:
                  type: string
                name:
                  type: string
                symbol:
                  type: string
                type:
                  enum:
                  - fungible
                  - nonfungible
                  type: string
              type: object
      responses:
        "200":
          content:
            application/json:
              schema:
                properties:
                  config:
                    additionalProperties: {}
                    type: object
                  connector:
                    type: string
                  created: {}
                  id: {}
                  key:
                    type: string
                  message: {}
                  name:
                    type: string
                  namespace:
                    type: string
                  protocolId:
                    type: string
                  standard:
                    type: string
                  state:
                    enum:
                    - unknown
                    - pending
                    - confirmed
                    type: string
                  symbol:
                    type: string
                  tx:
                    properties:
                      id: {}
                      type:
                        type: string
                    type: object
                  type:
                    enum:
                    - fungible
                    - nonfungible
                    type: string
                type: object
          description: Success
        "202":
          content:
            application/json:
              schema:
                properties:
                  config:
                    additionalProperties: {}
                    type: object
                  connector:
                    type: string
                  created: {}
                  id: {}
                  key:
                    type: string
                  message: {}
                  name:
                    type: string
                  namespace:
                    type: string
                  protocolId:
                    type: string
                  standard:
                    type: string
                  state:
                    enum:
                    - unknown
                    - pending
                    - confirmed
                    type: string
                  symbol:
                    type: string
                  tx:
                    properties:
                      id: {}
                      type:
                        type: string
                    type: object
                  type:
                    enum:
                    - fungible
                    - nonfungible
                    type: string
                type: object
          description: Success
        default:
          description: ""
  /namespaces/{ns}/tokens/{type}/pools/{name}:
    get:
      deprecated: true
      description: 'TODO: Description'
      operationId: getTokenPoolByName
      parameters:
      - description: 'TODO: Description'
        in: path
        name: ns
        required: true
        schema:
          example: default
          type: string
      - description: 'TODO: Description'
        in: path
        name: type
        required: true
        schema:
          type: string
      - description: 'TODO: Description'
        in: path
        name: name
        required: true
        schema:
          type: string
      - description: Server-side request timeout (millseconds, or set a custom suffix
          like 10s)
        in: header
        name: Request-Timeout
        schema:
          default: 120s
          type: string
      responses:
        "200":
          content:
            application/json:
              schema:
                properties:
                  config:
                    additionalProperties: {}
                    type: object
                  connector:
                    type: string
                  created: {}
                  id: {}
                  key:
                    type: string
                  message: {}
                  name:
                    type: string
                  namespace:
                    type: string
                  protocolId:
                    type: string
                  standard:
                    type: string
                  state:
                    enum:
                    - unknown
                    - pending
                    - confirmed
                    type: string
                  symbol:
                    type: string
                  tx:
                    properties:
                      id: {}
                      type:
                        type: string
                    type: object
                  type:
                    enum:
                    - fungible
                    - nonfungible
                    type: string
                type: object
          description: Success
        default:
          description: ""
  /namespaces/{ns}/tokens/{type}/pools/{name}/accounts:
    get:
      deprecated: true
      description: 'TODO: Description'
      operationId: getTokenAccountsByPool
      parameters:
      - description: 'TODO: Description'
        in: path
        name: ns
        required: true
        schema:
          example: default
          type: string
      - description: 'TODO: Description'
        in: path
        name: type
        required: true
        schema:
          type: string
      - description: 'TODO: Description'
        in: path
        name: name
        required: true
        schema:
          type: string
      - description: Server-side request timeout (millseconds, or set a custom suffix
          like 10s)
        in: header
        name: Request-Timeout
        schema:
          default: 120s
          type: string
      - description: 'Data filter field. Prefixes supported: > >= < <= @ ^ ! !@ !^'
        in: query
        name: balance
        schema:
          type: string
      - description: 'Data filter field. Prefixes supported: > >= < <= @ ^ ! !@ !^'
        in: query
        name: connector
        schema:
          type: string
      - description: 'Data filter field. Prefixes supported: > >= < <= @ ^ ! !@ !^'
        in: query
        name: key
        schema:
          type: string
      - description: 'Data filter field. Prefixes supported: > >= < <= @ ^ ! !@ !^'
        in: query
        name: namespace
        schema:
          type: string
      - description: 'Data filter field. Prefixes supported: > >= < <= @ ^ ! !@ !^'
        in: query
        name: pool
        schema:
          type: string
      - description: 'Data filter field. Prefixes supported: > >= < <= @ ^ ! !@ !^'
        in: query
        name: tokenindex
        schema:
          type: string
      - description: 'Data filter field. Prefixes supported: > >= < <= @ ^ ! !@ !^'
        in: query
        name: updated
        schema:
          type: string
      - description: 'Data filter field. Prefixes supported: > >= < <= @ ^ ! !@ !^'
        in: query
        name: uri
        schema:
          type: string
      - description: Sort field. For multi-field sort use comma separated values (or
          multiple query values) with '-' prefix for descending
        in: query
        name: sort
        schema:
          type: string
      - description: Ascending sort order (overrides all fields in a multi-field sort)
        in: query
        name: ascending
        schema:
          type: string
      - description: Descending sort order (overrides all fields in a multi-field
          sort)
        in: query
        name: descending
        schema:
          type: string
      - description: 'The number of records to skip (max: 1,000). Unsuitable for bulk
          operations'
        in: query
        name: skip
        schema:
          type: string
      - description: 'The maximum number of records to return (max: 1,000)'
        in: query
        name: limit
        schema:
          example: "25"
          type: string
      - description: Return a total count as well as items (adds extra database processing)
        in: query
        name: count
        schema:
          type: string
      responses:
        "200":
          content:
            application/json:
              schema:
                properties:
                  balance: {}
                  connector:
                    type: string
                  key:
                    type: string
                  namespace:
                    type: string
                  pool: {}
                  tokenIndex:
                    type: string
                  updated: {}
                  uri:
                    type: string
                type: object
          description: Success
        default:
          description: ""
  /namespaces/{ns}/tokens/{type}/pools/{name}/burn:
    post:
      deprecated: true
      description: 'TODO: Description'
      operationId: postTokenBurnByType
      parameters:
      - description: 'TODO: Description'
        in: path
        name: ns
        required: true
        schema:
          example: default
          type: string
      - description: 'TODO: Description'
        in: path
        name: type
        required: true
        schema:
          type: string
      - description: 'TODO: Description'
        in: path
        name: name
        required: true
        schema:
          type: string
      - description: When true the HTTP request blocks until the message is confirmed
        in: query
        name: confirm
        schema:
          type: string
      - description: Server-side request timeout (millseconds, or set a custom suffix
          like 10s)
        in: header
        name: Request-Timeout
        schema:
          default: 120s
          type: string
      requestBody:
        content:
          application/json:
            schema:
              properties:
                amount: {}
                blockchainEvent: {}
                connector:
                  type: string
                created: {}
                from:
                  type: string
                key:
                  type: string
                localId: {}
                message:
                  properties:
                    batch: {}
                    confirmed: {}
                    data:
                      items:
                        properties:
                          hash: {}
                          id: {}
                        type: object
                      type: array
                    group:
                      properties:
                        ledger: {}
                        members:
                          items:
                            properties:
                              identity:
                                type: string
                              node:
                                type: string
                            type: object
                          type: array
                        name:
                          type: string
                      type: object
                    hash: {}
                    header:
                      properties:
                        author:
                          type: string
                        cid: {}
                        created: {}
                        datahash: {}
                        group: {}
                        id: {}
                        key:
                          type: string
                        namespace:
                          type: string
                        tag:
                          type: string
                        topics:
                          items:
                            type: string
                          type: array
                        txtype:
                          type: string
                        type:
                          enum:
                          - definition
                          - broadcast
                          - private
                          - groupinit
                          - transfer_broadcast
                          - transfer_private
                          type: string
                      type: object
                    pins:
                      items:
                        type: string
                      type: array
                    state:
                      enum:
                      - staged
                      - ready
                      - pending
                      - confirmed
                      - rejected
                      type: string
                  type: object
                messageHash: {}
                namespace:
                  type: string
                pool:
                  type: string
                protocolId:
                  type: string
                to:
                  type: string
                tokenIndex:
                  type: string
                tx:
                  properties:
                    id: {}
                    type:
                      type: string
                  type: object
                type:
                  enum:
                  - mint
                  - burn
                  - transfer
                  type: string
                uri:
                  type: string
              type: object
      responses:
        "200":
          content:
            application/json:
              schema:
                properties:
                  amount: {}
                  blockchainEvent: {}
                  connector:
                    type: string
                  created: {}
                  from:
                    type: string
                  key:
                    type: string
                  localId: {}
                  message: {}
                  messageHash: {}
                  namespace:
                    type: string
                  pool: {}
                  protocolId:
                    type: string
                  to:
                    type: string
                  tokenIndex:
                    type: string
                  tx:
                    properties:
                      id: {}
                      type:
                        type: string
                    type: object
                  type:
                    enum:
                    - mint
                    - burn
                    - transfer
                    type: string
                  uri:
                    type: string
                type: object
          description: Success
        "202":
          content:
            application/json:
              schema:
                properties:
                  amount: {}
                  blockchainEvent: {}
                  connector:
                    type: string
                  created: {}
                  from:
                    type: string
                  key:
                    type: string
                  localId: {}
                  message: {}
                  messageHash: {}
                  namespace:
                    type: string
                  pool: {}
                  protocolId:
                    type: string
                  to:
                    type: string
                  tokenIndex:
                    type: string
                  tx:
                    properties:
                      id: {}
                      type:
                        type: string
                    type: object
                  type:
                    enum:
                    - mint
                    - burn
                    - transfer
                    type: string
                  uri:
                    type: string
                type: object
          description: Success
        default:
          description: ""
  /namespaces/{ns}/tokens/{type}/pools/{name}/mint:
    post:
      deprecated: true
      description: 'TODO: Description'
      operationId: postTokenMintByType
      parameters:
      - description: 'TODO: Description'
        in: path
        name: ns
        required: true
        schema:
          example: default
          type: string
      - description: 'TODO: Description'
        in: path
        name: type
        required: true
        schema:
          type: string
      - description: 'TODO: Description'
        in: path
        name: name
        required: true
        schema:
          type: string
      - description: When true the HTTP request blocks until the message is confirmed
        in: query
        name: confirm
        schema:
          type: string
      - description: Server-side request timeout (millseconds, or set a custom suffix
          like 10s)
        in: header
        name: Request-Timeout
        schema:
          default: 120s
          type: string
      requestBody:
        content:
          application/json:
            schema:
              properties:
                amount: {}
                blockchainEvent: {}
                connector:
                  type: string
                created: {}
                from:
                  type: string
                key:
                  type: string
                localId: {}
                message:
                  properties:
                    batch: {}
                    confirmed: {}
                    data:
                      items:
                        properties:
                          hash: {}
                          id: {}
                        type: object
                      type: array
                    group:
                      properties:
                        ledger: {}
                        members:
                          items:
                            properties:
                              identity:
                                type: string
                              node:
                                type: string
                            type: object
                          type: array
                        name:
                          type: string
                      type: object
                    hash: {}
                    header:
                      properties:
                        author:
                          type: string
                        cid: {}
                        created: {}
                        datahash: {}
                        group: {}
                        id: {}
                        key:
                          type: string
                        namespace:
                          type: string
                        tag:
                          type: string
                        topics:
                          items:
                            type: string
                          type: array
                        txtype:
                          type: string
                        type:
                          enum:
                          - definition
                          - broadcast
                          - private
                          - groupinit
                          - transfer_broadcast
                          - transfer_private
                          type: string
                      type: object
                    pins:
                      items:
                        type: string
                      type: array
                    state:
                      enum:
                      - staged
                      - ready
                      - pending
                      - confirmed
                      - rejected
                      type: string
                  type: object
                messageHash: {}
                namespace:
                  type: string
                pool:
                  type: string
                protocolId:
                  type: string
                to:
                  type: string
                tokenIndex:
                  type: string
                tx:
                  properties:
                    id: {}
                    type:
                      type: string
                  type: object
                type:
                  enum:
                  - mint
                  - burn
                  - transfer
                  type: string
                uri:
                  type: string
              type: object
      responses:
        "200":
          content:
            application/json:
              schema:
                properties:
                  amount: {}
                  blockchainEvent: {}
                  connector:
                    type: string
                  created: {}
                  from:
                    type: string
                  key:
                    type: string
                  localId: {}
                  message: {}
                  messageHash: {}
                  namespace:
                    type: string
                  pool: {}
                  protocolId:
                    type: string
                  to:
                    type: string
                  tokenIndex:
                    type: string
                  tx:
                    properties:
                      id: {}
                      type:
                        type: string
                    type: object
                  type:
                    enum:
                    - mint
                    - burn
                    - transfer
                    type: string
                  uri:
                    type: string
                type: object
          description: Success
        "202":
          content:
            application/json:
              schema:
                properties:
                  amount: {}
                  blockchainEvent: {}
                  connector:
                    type: string
                  created: {}
                  from:
                    type: string
                  key:
                    type: string
                  localId: {}
                  message: {}
                  messageHash: {}
                  namespace:
                    type: string
                  pool: {}
                  protocolId:
                    type: string
                  to:
                    type: string
                  tokenIndex:
                    type: string
                  tx:
                    properties:
                      id: {}
                      type:
                        type: string
                    type: object
                  type:
                    enum:
                    - mint
                    - burn
                    - transfer
                    type: string
                  uri:
                    type: string
                type: object
          description: Success
        default:
          description: ""
  /namespaces/{ns}/tokens/{type}/pools/{name}/transfers:
    get:
      deprecated: true
      description: 'TODO: Description'
      operationId: getTokenTransfersByPool
      parameters:
      - description: 'TODO: Description'
        in: path
        name: ns
        required: true
        schema:
          example: default
          type: string
      - description: 'TODO: Description'
        in: path
        name: type
        required: true
        schema:
          type: string
      - description: 'TODO: Description'
        in: path
        name: name
        required: true
        schema:
          type: string
      - description: Server-side request timeout (millseconds, or set a custom suffix
          like 10s)
        in: header
        name: Request-Timeout
        schema:
          default: 120s
          type: string
      - description: 'Data filter field. Prefixes supported: > >= < <= @ ^ ! !@ !^'
        in: query
        name: amount
        schema:
          type: string
      - description: 'Data filter field. Prefixes supported: > >= < <= @ ^ ! !@ !^'
        in: query
        name: blockchainevent
        schema:
          type: string
      - description: 'Data filter field. Prefixes supported: > >= < <= @ ^ ! !@ !^'
        in: query
        name: connector
        schema:
          type: string
      - description: 'Data filter field. Prefixes supported: > >= < <= @ ^ ! !@ !^'
        in: query
        name: created
        schema:
          type: string
      - description: 'Data filter field. Prefixes supported: > >= < <= @ ^ ! !@ !^'
        in: query
        name: from
        schema:
          type: string
      - description: 'Data filter field. Prefixes supported: > >= < <= @ ^ ! !@ !^'
        in: query
        name: key
        schema:
          type: string
      - description: 'Data filter field. Prefixes supported: > >= < <= @ ^ ! !@ !^'
        in: query
        name: localid
        schema:
          type: string
      - description: 'Data filter field. Prefixes supported: > >= < <= @ ^ ! !@ !^'
        in: query
        name: message
        schema:
          type: string
      - description: 'Data filter field. Prefixes supported: > >= < <= @ ^ ! !@ !^'
        in: query
        name: messagehash
        schema:
          type: string
      - description: 'Data filter field. Prefixes supported: > >= < <= @ ^ ! !@ !^'
        in: query
        name: namespace
        schema:
          type: string
      - description: 'Data filter field. Prefixes supported: > >= < <= @ ^ ! !@ !^'
        in: query
        name: pool
        schema:
          type: string
      - description: 'Data filter field. Prefixes supported: > >= < <= @ ^ ! !@ !^'
        in: query
        name: protocolid
        schema:
          type: string
      - description: 'Data filter field. Prefixes supported: > >= < <= @ ^ ! !@ !^'
        in: query
        name: to
        schema:
          type: string
      - description: 'Data filter field. Prefixes supported: > >= < <= @ ^ ! !@ !^'
        in: query
        name: tokenindex
        schema:
          type: string
      - description: 'Data filter field. Prefixes supported: > >= < <= @ ^ ! !@ !^'
        in: query
        name: tx.id
        schema:
          type: string
      - description: 'Data filter field. Prefixes supported: > >= < <= @ ^ ! !@ !^'
        in: query
        name: tx.type
        schema:
          type: string
      - description: 'Data filter field. Prefixes supported: > >= < <= @ ^ ! !@ !^'
        in: query
        name: uri
        schema:
          type: string
      - description: Sort field. For multi-field sort use comma separated values (or
          multiple query values) with '-' prefix for descending
        in: query
        name: sort
        schema:
          type: string
      - description: Ascending sort order (overrides all fields in a multi-field sort)
        in: query
        name: ascending
        schema:
          type: string
      - description: Descending sort order (overrides all fields in a multi-field
          sort)
        in: query
        name: descending
        schema:
          type: string
      - description: 'The number of records to skip (max: 1,000). Unsuitable for bulk
          operations'
        in: query
        name: skip
        schema:
          type: string
      - description: 'The maximum number of records to return (max: 1,000)'
        in: query
        name: limit
        schema:
          example: "25"
          type: string
      - description: Return a total count as well as items (adds extra database processing)
        in: query
        name: count
        schema:
          type: string
      responses:
        "200":
          content:
            application/json:
              schema:
                properties:
                  amount: {}
                  blockchainEvent: {}
                  connector:
                    type: string
                  created: {}
                  from:
                    type: string
                  key:
                    type: string
                  localId: {}
                  message: {}
                  messageHash: {}
                  namespace:
                    type: string
                  pool: {}
                  protocolId:
                    type: string
                  to:
                    type: string
                  tokenIndex:
                    type: string
                  tx:
                    properties:
                      id: {}
                      type:
                        type: string
                    type: object
                  type:
                    enum:
                    - mint
                    - burn
                    - transfer
                    type: string
                  uri:
                    type: string
                type: object
          description: Success
        default:
          description: ""
    post:
      deprecated: true
      description: 'TODO: Description'
      operationId: postTokenTransferByType
      parameters:
      - description: 'TODO: Description'
        in: path
        name: ns
        required: true
        schema:
          example: default
          type: string
      - description: 'TODO: Description'
        in: path
        name: type
        required: true
        schema:
          type: string
      - description: 'TODO: Description'
        in: path
        name: name
        required: true
        schema:
          type: string
      - description: When true the HTTP request blocks until the message is confirmed
        in: query
        name: confirm
        schema:
          type: string
      - description: Server-side request timeout (millseconds, or set a custom suffix
          like 10s)
        in: header
        name: Request-Timeout
        schema:
          default: 120s
          type: string
      requestBody:
        content:
          application/json:
            schema:
              properties:
                amount: {}
                blockchainEvent: {}
                connector:
                  type: string
                created: {}
                from:
                  type: string
                key:
                  type: string
                localId: {}
                message:
                  properties:
                    batch: {}
                    confirmed: {}
                    data:
                      items:
                        properties:
                          hash: {}
                          id: {}
                        type: object
                      type: array
                    group:
                      properties:
                        ledger: {}
                        members:
                          items:
                            properties:
                              identity:
                                type: string
                              node:
                                type: string
                            type: object
                          type: array
                        name:
                          type: string
                      type: object
                    hash: {}
                    header:
                      properties:
                        author:
                          type: string
                        cid: {}
                        created: {}
                        datahash: {}
                        group: {}
                        id: {}
                        key:
                          type: string
                        namespace:
                          type: string
                        tag:
                          type: string
                        topics:
                          items:
                            type: string
                          type: array
                        txtype:
                          type: string
                        type:
                          enum:
                          - definition
                          - broadcast
                          - private
                          - groupinit
                          - transfer_broadcast
                          - transfer_private
                          type: string
                      type: object
                    pins:
                      items:
                        type: string
                      type: array
                    state:
                      enum:
                      - staged
                      - ready
                      - pending
                      - confirmed
                      - rejected
                      type: string
                  type: object
                messageHash: {}
                namespace:
                  type: string
                pool:
                  type: string
                protocolId:
                  type: string
                to:
                  type: string
                tokenIndex:
                  type: string
                tx:
                  properties:
                    id: {}
                    type:
                      type: string
                  type: object
                type:
                  enum:
                  - mint
                  - burn
                  - transfer
                  type: string
                uri:
                  type: string
              type: object
      responses:
        "200":
          content:
            application/json:
              schema:
                properties:
                  amount: {}
                  blockchainEvent: {}
                  connector:
                    type: string
                  created: {}
                  from:
                    type: string
                  key:
                    type: string
                  localId: {}
                  message: {}
                  messageHash: {}
                  namespace:
                    type: string
                  pool: {}
                  protocolId:
                    type: string
                  to:
                    type: string
                  tokenIndex:
                    type: string
                  tx:
                    properties:
                      id: {}
                      type:
                        type: string
                    type: object
                  type:
                    enum:
                    - mint
                    - burn
                    - transfer
                    type: string
                  uri:
                    type: string
                type: object
          description: Success
        "202":
          content:
            application/json:
              schema:
                properties:
                  amount: {}
                  blockchainEvent: {}
                  connector:
                    type: string
                  created: {}
                  from:
                    type: string
                  key:
                    type: string
                  localId: {}
                  message: {}
                  messageHash: {}
                  namespace:
                    type: string
                  pool: {}
                  protocolId:
                    type: string
                  to:
                    type: string
                  tokenIndex:
                    type: string
                  tx:
                    properties:
                      id: {}
                      type:
                        type: string
>>>>>>> 3d98c2d2
                    type: object
                  transport:
                    type: string
                  updated: {}
                type: object
          description: Success
        default:
          description: ""
  /namespaces/{ns}/tokens/accounts:
    get:
      description: 'TODO: Description'
      operationId: getTokenAccounts
      parameters:
      - description: 'TODO: Description'
        in: path
        name: ns
        required: true
        schema:
          example: default
          type: string
      - description: Server-side request timeout (millseconds, or set a custom suffix
          like 10s)
        in: header
        name: Request-Timeout
        schema:
          default: 120s
          type: string
      - description: 'Data filter field. Prefixes supported: > >= < <= @ ^ ! !@ !^'
        in: query
        name: key
        schema:
          type: string
      - description: 'Data filter field. Prefixes supported: > >= < <= @ ^ ! !@ !^'
        in: query
        name: namespace
        schema:
          type: string
      - description: 'Data filter field. Prefixes supported: > >= < <= @ ^ ! !@ !^'
        in: query
        name: updated
        schema:
          type: string
      - description: Sort field. For multi-field sort use comma separated values (or
          multiple query values) with '-' prefix for descending
        in: query
        name: sort
        schema:
          type: string
      - description: Ascending sort order (overrides all fields in a multi-field sort)
        in: query
        name: ascending
        schema:
          type: string
      - description: Descending sort order (overrides all fields in a multi-field
          sort)
        in: query
        name: descending
        schema:
          type: string
      - description: 'The number of records to skip (max: 1,000). Unsuitable for bulk
          operations'
        in: query
        name: skip
        schema:
          type: string
      - description: 'The maximum number of records to return (max: 1,000)'
        in: query
        name: limit
        schema:
          example: "25"
          type: string
      - description: Return a total count as well as items (adds extra database processing)
        in: query
        name: count
        schema:
          type: string
      responses:
        "200":
          content:
            application/json:
              schema:
                properties:
                  key:
                    type: string
                type: object
          description: Success
        default:
          description: ""
  /namespaces/{ns}/tokens/accounts/{key}/pools:
    get:
      description: 'TODO: Description'
      operationId: getTokenAccountPools
      parameters:
      - description: 'TODO: Description'
        in: path
        name: ns
        required: true
        schema:
          example: default
          type: string
      - description: 'TODO: Description'
        in: path
        name: key
        required: true
        schema:
          type: string
      - description: Server-side request timeout (millseconds, or set a custom suffix
          like 10s)
        in: header
        name: Request-Timeout
        schema:
          default: 120s
          type: string
      - description: 'Data filter field. Prefixes supported: > >= < <= @ ^ ! !@ !^'
        in: query
        name: namespace
        schema:
          type: string
      - description: 'Data filter field. Prefixes supported: > >= < <= @ ^ ! !@ !^'
        in: query
        name: pool
        schema:
          type: string
      - description: 'Data filter field. Prefixes supported: > >= < <= @ ^ ! !@ !^'
        in: query
        name: updated
        schema:
          type: string
      - description: Sort field. For multi-field sort use comma separated values (or
          multiple query values) with '-' prefix for descending
        in: query
        name: sort
        schema:
          type: string
      - description: Ascending sort order (overrides all fields in a multi-field sort)
        in: query
        name: ascending
        schema:
          type: string
      - description: Descending sort order (overrides all fields in a multi-field
          sort)
        in: query
        name: descending
        schema:
          type: string
      - description: 'The number of records to skip (max: 1,000). Unsuitable for bulk
          operations'
        in: query
        name: skip
        schema:
          type: string
      - description: 'The maximum number of records to return (max: 1,000)'
        in: query
        name: limit
        schema:
          example: "25"
          type: string
      - description: Return a total count as well as items (adds extra database processing)
        in: query
        name: count
        schema:
          type: string
      responses:
        "200":
          content:
            application/json:
              schema:
                properties:
                  pool: {}
                type: object
          description: Success
        default:
          description: ""
  /namespaces/{ns}/tokens/balances:
    get:
      description: 'TODO: Description'
      operationId: getTokenBalances
      parameters:
      - description: 'TODO: Description'
        in: path
        name: ns
        required: true
        schema:
          example: default
          type: string
      - description: Server-side request timeout (millseconds, or set a custom suffix
          like 10s)
        in: header
        name: Request-Timeout
        schema:
          default: 120s
          type: string
      - description: 'Data filter field. Prefixes supported: > >= < <= @ ^ ! !@ !^'
        in: query
        name: balance
        schema:
          type: string
      - description: 'Data filter field. Prefixes supported: > >= < <= @ ^ ! !@ !^'
        in: query
        name: connector
        schema:
          type: string
      - description: 'Data filter field. Prefixes supported: > >= < <= @ ^ ! !@ !^'
        in: query
        name: key
        schema:
          type: string
      - description: 'Data filter field. Prefixes supported: > >= < <= @ ^ ! !@ !^'
        in: query
        name: namespace
        schema:
          type: string
      - description: 'Data filter field. Prefixes supported: > >= < <= @ ^ ! !@ !^'
        in: query
        name: pool
        schema:
          type: string
      - description: 'Data filter field. Prefixes supported: > >= < <= @ ^ ! !@ !^'
        in: query
        name: tokenindex
        schema:
          type: string
      - description: 'Data filter field. Prefixes supported: > >= < <= @ ^ ! !@ !^'
        in: query
        name: updated
        schema:
          type: string
      - description: 'Data filter field. Prefixes supported: > >= < <= @ ^ ! !@ !^'
        in: query
        name: uri
        schema:
          type: string
      - description: Sort field. For multi-field sort use comma separated values (or
          multiple query values) with '-' prefix for descending
        in: query
        name: sort
        schema:
          type: string
      - description: Ascending sort order (overrides all fields in a multi-field sort)
        in: query
        name: ascending
        schema:
          type: string
      - description: Descending sort order (overrides all fields in a multi-field
          sort)
        in: query
        name: descending
        schema:
          type: string
      - description: 'The number of records to skip (max: 1,000). Unsuitable for bulk
          operations'
        in: query
        name: skip
        schema:
          type: string
      - description: 'The maximum number of records to return (max: 1,000)'
        in: query
        name: limit
        schema:
          example: "25"
          type: string
      - description: Return a total count as well as items (adds extra database processing)
        in: query
        name: count
        schema:
          type: string
      responses:
        "200":
          content:
            application/json:
              schema:
                properties:
                  balance: {}
                  connector:
                    type: string
                  key:
                    type: string
                  namespace:
                    type: string
                  pool: {}
                  tokenIndex:
                    type: string
                  updated: {}
                  uri:
                    type: string
                type: object
          description: Success
        default:
          description: ""
  /namespaces/{ns}/tokens/burn:
    post:
      description: 'TODO: Description'
      operationId: postTokenBurn
      parameters:
      - description: 'TODO: Description'
        in: path
        name: ns
        required: true
        schema:
          example: default
          type: string
      - description: When true the HTTP request blocks until the message is confirmed
        in: query
        name: confirm
        schema:
          type: string
      - description: Server-side request timeout (millseconds, or set a custom suffix
          like 10s)
        in: header
        name: Request-Timeout
        schema:
          default: 120s
          type: string
      requestBody:
        content:
          application/json:
            schema:
              properties:
                amount: {}
                blockchainEvent: {}
                connector:
                  type: string
                created: {}
                from:
                  type: string
                key:
                  type: string
                localId: {}
                message:
                  properties:
                    batch: {}
                    confirmed: {}
                    data:
                      items:
                        properties:
                          hash: {}
                          id: {}
                        type: object
                      type: array
                    group:
                      properties:
                        ledger: {}
                        members:
                          items:
                            properties:
                              identity:
                                type: string
                              node:
                                type: string
                            type: object
                          type: array
                        name:
                          type: string
                      type: object
                    hash: {}
                    header:
                      properties:
                        author:
                          type: string
                        cid: {}
                        created: {}
                        datahash: {}
                        group: {}
                        id: {}
                        key:
                          type: string
                        namespace:
                          type: string
                        tag:
                          type: string
                        topics:
                          items:
                            type: string
                          type: array
                        txtype:
                          type: string
                        type:
                          enum:
                          - definition
                          - broadcast
                          - private
                          - groupinit
                          - transfer_broadcast
                          - transfer_private
                          type: string
                      type: object
                    pins:
                      items:
                        type: string
                      type: array
                    state:
                      enum:
                      - staged
                      - ready
                      - pending
                      - confirmed
                      - rejected
                      type: string
                  type: object
                messageHash: {}
                namespace:
                  type: string
                pool:
                  type: string
                protocolId:
                  type: string
                to:
                  type: string
                tokenIndex:
                  type: string
                tx:
                  properties:
                    id: {}
                    type:
                      type: string
                  type: object
                type:
                  enum:
                  - mint
                  - burn
                  - transfer
                  type: string
                uri:
                  type: string
              type: object
      responses:
        "200":
          content:
            application/json:
              schema:
                properties:
                  amount: {}
                  blockchainEvent: {}
                  connector:
                    type: string
                  created: {}
                  from:
                    type: string
                  key:
                    type: string
                  localId: {}
                  message: {}
                  messageHash: {}
                  namespace:
                    type: string
                  pool: {}
                  protocolId:
                    type: string
                  to:
                    type: string
                  tokenIndex:
                    type: string
                  tx:
                    properties:
                      id: {}
                      type:
                        type: string
                    type: object
                  type:
                    enum:
                    - mint
                    - burn
                    - transfer
                    type: string
                  uri:
                    type: string
                type: object
          description: Success
        "202":
          content:
            application/json:
              schema:
                properties:
                  amount: {}
                  blockchainEvent: {}
                  connector:
                    type: string
                  created: {}
                  from:
                    type: string
                  key:
                    type: string
                  localId: {}
                  message: {}
                  messageHash: {}
                  namespace:
                    type: string
                  pool: {}
                  protocolId:
                    type: string
                  to:
                    type: string
                  tokenIndex:
                    type: string
                  tx:
                    properties:
                      id: {}
                      type:
                        type: string
                    type: object
                  type:
                    enum:
                    - mint
                    - burn
                    - transfer
                    type: string
                  uri:
                    type: string
                type: object
          description: Success
        default:
          description: ""
  /namespaces/{ns}/tokens/connectors:
    get:
      description: 'TODO: Description'
      operationId: getTokenConnectors
      parameters:
      - description: 'TODO: Description'
        in: path
        name: ns
        required: true
        schema:
          example: default
          type: string
      - description: Server-side request timeout (millseconds, or set a custom suffix
          like 10s)
        in: header
        name: Request-Timeout
        schema:
          default: 120s
          type: string
      responses:
        "200":
          content:
            application/json:
              schema:
                properties:
                  name:
                    type: string
                type: object
          description: Success
        default:
          description: ""
  /namespaces/{ns}/tokens/mint:
    post:
      description: 'TODO: Description'
      operationId: postTokenMint
      parameters:
      - description: 'TODO: Description'
        in: path
        name: ns
        required: true
        schema:
          example: default
          type: string
      - description: When true the HTTP request blocks until the message is confirmed
        in: query
        name: confirm
        schema:
          type: string
      - description: Server-side request timeout (millseconds, or set a custom suffix
          like 10s)
        in: header
        name: Request-Timeout
        schema:
          default: 120s
          type: string
      requestBody:
        content:
          application/json:
            schema:
              properties:
                amount: {}
                blockchainEvent: {}
                connector:
                  type: string
                created: {}
                from:
                  type: string
                key:
                  type: string
                localId: {}
                message:
                  properties:
                    batch: {}
                    confirmed: {}
                    data:
                      items:
                        properties:
                          hash: {}
                          id: {}
                        type: object
                      type: array
                    group:
                      properties:
                        ledger: {}
                        members:
                          items:
                            properties:
                              identity:
                                type: string
                              node:
                                type: string
                            type: object
                          type: array
                        name:
                          type: string
                      type: object
                    hash: {}
                    header:
                      properties:
                        author:
                          type: string
                        cid: {}
                        created: {}
                        datahash: {}
                        group: {}
                        id: {}
                        key:
                          type: string
                        namespace:
                          type: string
                        tag:
                          type: string
                        topics:
                          items:
                            type: string
                          type: array
                        txtype:
                          type: string
                        type:
                          enum:
                          - definition
                          - broadcast
                          - private
                          - groupinit
                          - transfer_broadcast
                          - transfer_private
                          type: string
                      type: object
                    pins:
                      items:
                        type: string
                      type: array
                    state:
                      enum:
                      - staged
                      - ready
                      - pending
                      - confirmed
                      - rejected
                      type: string
                  type: object
                messageHash: {}
                namespace:
                  type: string
                pool:
                  type: string
                protocolId:
                  type: string
                to:
                  type: string
                tokenIndex:
                  type: string
                tx:
                  properties:
                    id: {}
                    type:
                      type: string
                  type: object
                type:
                  enum:
                  - mint
                  - burn
                  - transfer
                  type: string
                uri:
                  type: string
              type: object
      responses:
        "200":
          content:
            application/json:
              schema:
                properties:
                  amount: {}
                  blockchainEvent: {}
                  connector:
                    type: string
                  created: {}
                  from:
                    type: string
                  key:
                    type: string
                  localId: {}
                  message: {}
                  messageHash: {}
                  namespace:
                    type: string
                  pool: {}
                  protocolId:
                    type: string
                  to:
                    type: string
                  tokenIndex:
                    type: string
                  tx:
                    properties:
                      id: {}
                      type:
                        type: string
                    type: object
                  type:
                    enum:
                    - mint
                    - burn
                    - transfer
                    type: string
                  uri:
                    type: string
                type: object
          description: Success
        "202":
          content:
            application/json:
              schema:
                properties:
                  amount: {}
                  blockchainEvent: {}
                  connector:
                    type: string
                  created: {}
                  from:
                    type: string
                  key:
                    type: string
                  localId: {}
                  message: {}
                  messageHash: {}
                  namespace:
                    type: string
                  pool: {}
                  protocolId:
                    type: string
                  to:
                    type: string
                  tokenIndex:
                    type: string
                  tx:
                    properties:
                      id: {}
                      type:
                        type: string
                    type: object
                  type:
                    enum:
                    - mint
                    - burn
                    - transfer
                    type: string
                  uri:
                    type: string
                type: object
          description: Success
        default:
          description: ""
  /namespaces/{ns}/tokens/pools:
    get:
      description: 'TODO: Description'
      operationId: getTokenPools
      parameters:
      - description: 'TODO: Description'
        in: path
        name: ns
        required: true
        schema:
          example: default
          type: string
      - description: Server-side request timeout (millseconds, or set a custom suffix
          like 10s)
        in: header
        name: Request-Timeout
        schema:
          default: 120s
          type: string
      - description: 'Data filter field. Prefixes supported: > >= < <= @ ^ ! !@ !^'
        in: query
        name: connector
        schema:
          type: string
      - description: 'Data filter field. Prefixes supported: > >= < <= @ ^ ! !@ !^'
        in: query
        name: created
        schema:
          type: string
      - description: 'Data filter field. Prefixes supported: > >= < <= @ ^ ! !@ !^'
        in: query
        name: id
        schema:
          type: string
      - description: 'Data filter field. Prefixes supported: > >= < <= @ ^ ! !@ !^'
        in: query
        name: message
        schema:
          type: string
      - description: 'Data filter field. Prefixes supported: > >= < <= @ ^ ! !@ !^'
        in: query
        name: name
        schema:
          type: string
      - description: 'Data filter field. Prefixes supported: > >= < <= @ ^ ! !@ !^'
        in: query
        name: namespace
        schema:
          type: string
      - description: 'Data filter field. Prefixes supported: > >= < <= @ ^ ! !@ !^'
        in: query
        name: protocolid
        schema:
          type: string
      - description: 'Data filter field. Prefixes supported: > >= < <= @ ^ ! !@ !^'
        in: query
        name: standard
        schema:
          type: string
      - description: 'Data filter field. Prefixes supported: > >= < <= @ ^ ! !@ !^'
        in: query
        name: state
        schema:
          type: string
      - description: 'Data filter field. Prefixes supported: > >= < <= @ ^ ! !@ !^'
        in: query
        name: symbol
        schema:
          type: string
      - description: 'Data filter field. Prefixes supported: > >= < <= @ ^ ! !@ !^'
        in: query
        name: tx.id
        schema:
          type: string
      - description: 'Data filter field. Prefixes supported: > >= < <= @ ^ ! !@ !^'
        in: query
        name: tx.type
        schema:
          type: string
      - description: 'Data filter field. Prefixes supported: > >= < <= @ ^ ! !@ !^'
        in: query
        name: type
        schema:
          type: string
      - description: Sort field. For multi-field sort use comma separated values (or
          multiple query values) with '-' prefix for descending
        in: query
        name: sort
        schema:
          type: string
      - description: Ascending sort order (overrides all fields in a multi-field sort)
        in: query
        name: ascending
        schema:
          type: string
      - description: Descending sort order (overrides all fields in a multi-field
          sort)
        in: query
        name: descending
        schema:
          type: string
      - description: 'The number of records to skip (max: 1,000). Unsuitable for bulk
          operations'
        in: query
        name: skip
        schema:
          type: string
      - description: 'The maximum number of records to return (max: 1,000)'
        in: query
        name: limit
        schema:
          example: "25"
          type: string
      - description: Return a total count as well as items (adds extra database processing)
        in: query
        name: count
        schema:
          type: string
      responses:
        "200":
          content:
            application/json:
              schema:
                properties:
                  config:
                    additionalProperties: {}
                    type: object
                  connector:
                    type: string
                  created: {}
                  id: {}
                  key:
                    type: string
                  message: {}
                  name:
                    type: string
                  namespace:
                    type: string
                  protocolId:
                    type: string
                  standard:
                    type: string
                  state:
                    enum:
                    - unknown
                    - pending
                    - confirmed
                    type: string
                  symbol:
                    type: string
                  tx:
                    properties:
                      id: {}
                      type:
                        type: string
                    type: object
                  type:
                    enum:
                    - fungible
                    - nonfungible
                    type: string
                type: object
          description: Success
        default:
          description: ""
    post:
      description: 'TODO: Description'
      operationId: postTokenPool
      parameters:
      - description: 'TODO: Description'
        in: path
        name: ns
        required: true
        schema:
          example: default
          type: string
      - description: When true the HTTP request blocks until the message is confirmed
        in: query
        name: confirm
        schema:
          type: string
      - description: Server-side request timeout (millseconds, or set a custom suffix
          like 10s)
        in: header
        name: Request-Timeout
        schema:
          default: 120s
          type: string
      requestBody:
        content:
          application/json:
            schema:
              properties:
                config:
                  additionalProperties: {}
                  type: object
                connector:
                  type: string
                key:
                  type: string
                name:
                  type: string
                symbol:
                  type: string
                type:
                  enum:
                  - fungible
                  - nonfungible
                  type: string
              type: object
      responses:
        "200":
          content:
            application/json:
              schema:
                properties:
                  config:
                    additionalProperties: {}
                    type: object
                  connector:
                    type: string
                  created: {}
                  id: {}
                  key:
                    type: string
                  message: {}
                  name:
                    type: string
                  namespace:
                    type: string
                  protocolId:
                    type: string
                  standard:
                    type: string
                  state:
                    enum:
                    - unknown
                    - pending
                    - confirmed
                    type: string
                  symbol:
                    type: string
                  tx:
                    properties:
                      id: {}
                      type:
                        type: string
                    type: object
                  type:
                    enum:
                    - fungible
                    - nonfungible
                    type: string
                type: object
          description: Success
        "202":
          content:
            application/json:
              schema:
                properties:
                  config:
                    additionalProperties: {}
                    type: object
                  connector:
                    type: string
                  created: {}
                  id: {}
                  key:
                    type: string
                  message: {}
                  name:
                    type: string
                  namespace:
                    type: string
                  protocolId:
                    type: string
                  standard:
                    type: string
                  state:
                    enum:
                    - unknown
                    - pending
                    - confirmed
                    type: string
                  symbol:
                    type: string
                  tx:
                    properties:
                      id: {}
                      type:
                        type: string
                    type: object
                  type:
                    enum:
                    - fungible
                    - nonfungible
                    type: string
                type: object
          description: Success
        default:
          description: ""
  /namespaces/{ns}/tokens/pools/{nameOrId}:
    get:
      description: 'TODO: Description'
      operationId: getTokenPoolByNameOrID
      parameters:
      - description: 'TODO: Description'
        in: path
        name: ns
        required: true
        schema:
          example: default
          type: string
      - description: 'TODO: Description'
        in: path
        name: nameOrId
        required: true
        schema:
          type: string
      - description: Server-side request timeout (millseconds, or set a custom suffix
          like 10s)
        in: header
        name: Request-Timeout
        schema:
          default: 120s
          type: string
      responses:
        "200":
          content:
            application/json:
              schema:
                properties:
                  config:
                    additionalProperties: {}
                    type: object
                  connector:
                    type: string
                  created: {}
                  id: {}
                  key:
                    type: string
                  message: {}
                  name:
                    type: string
                  namespace:
                    type: string
                  protocolId:
                    type: string
                  standard:
                    type: string
                  state:
                    enum:
                    - unknown
                    - pending
                    - confirmed
                    type: string
                  symbol:
                    type: string
                  tx:
                    properties:
                      id: {}
                      type:
                        type: string
                    type: object
                  type:
                    enum:
                    - fungible
                    - nonfungible
                    type: string
                type: object
          description: Success
        default:
          description: ""
  /namespaces/{ns}/tokens/transfers:
    get:
      description: 'TODO: Description'
      operationId: getTokenTransfers
      parameters:
      - description: 'TODO: Description'
        in: path
        name: ns
        required: true
        schema:
          example: default
          type: string
      - description: 'TODO: Description'
        in: query
        name: fromOrTo
        schema:
          type: string
      - description: Server-side request timeout (millseconds, or set a custom suffix
          like 10s)
        in: header
        name: Request-Timeout
        schema:
          default: 120s
          type: string
      - description: 'Data filter field. Prefixes supported: > >= < <= @ ^ ! !@ !^'
        in: query
        name: amount
        schema:
          type: string
      - description: 'Data filter field. Prefixes supported: > >= < <= @ ^ ! !@ !^'
        in: query
        name: blockchainevent
        schema:
          type: string
      - description: 'Data filter field. Prefixes supported: > >= < <= @ ^ ! !@ !^'
        in: query
        name: connector
        schema:
          type: string
      - description: 'Data filter field. Prefixes supported: > >= < <= @ ^ ! !@ !^'
        in: query
        name: created
        schema:
          type: string
      - description: 'Data filter field. Prefixes supported: > >= < <= @ ^ ! !@ !^'
        in: query
        name: from
        schema:
          type: string
      - description: 'Data filter field. Prefixes supported: > >= < <= @ ^ ! !@ !^'
        in: query
        name: key
        schema:
          type: string
      - description: 'Data filter field. Prefixes supported: > >= < <= @ ^ ! !@ !^'
        in: query
        name: localid
        schema:
          type: string
      - description: 'Data filter field. Prefixes supported: > >= < <= @ ^ ! !@ !^'
        in: query
        name: message
        schema:
          type: string
      - description: 'Data filter field. Prefixes supported: > >= < <= @ ^ ! !@ !^'
        in: query
        name: messagehash
        schema:
          type: string
      - description: 'Data filter field. Prefixes supported: > >= < <= @ ^ ! !@ !^'
        in: query
        name: namespace
        schema:
          type: string
      - description: 'Data filter field. Prefixes supported: > >= < <= @ ^ ! !@ !^'
        in: query
        name: pool
        schema:
          type: string
      - description: 'Data filter field. Prefixes supported: > >= < <= @ ^ ! !@ !^'
        in: query
        name: protocolid
        schema:
          type: string
      - description: 'Data filter field. Prefixes supported: > >= < <= @ ^ ! !@ !^'
        in: query
        name: to
        schema:
          type: string
      - description: 'Data filter field. Prefixes supported: > >= < <= @ ^ ! !@ !^'
        in: query
        name: tokenindex
        schema:
          type: string
      - description: 'Data filter field. Prefixes supported: > >= < <= @ ^ ! !@ !^'
        in: query
        name: tx.id
        schema:
          type: string
      - description: 'Data filter field. Prefixes supported: > >= < <= @ ^ ! !@ !^'
        in: query
        name: tx.type
        schema:
          type: string
      - description: 'Data filter field. Prefixes supported: > >= < <= @ ^ ! !@ !^'
        in: query
        name: uri
        schema:
          type: string
      - description: Sort field. For multi-field sort use comma separated values (or
          multiple query values) with '-' prefix for descending
        in: query
        name: sort
        schema:
          type: string
      - description: Ascending sort order (overrides all fields in a multi-field sort)
        in: query
        name: ascending
        schema:
          type: string
      - description: Descending sort order (overrides all fields in a multi-field
          sort)
        in: query
        name: descending
        schema:
          type: string
      - description: 'The number of records to skip (max: 1,000). Unsuitable for bulk
          operations'
        in: query
        name: skip
        schema:
          type: string
      - description: 'The maximum number of records to return (max: 1,000)'
        in: query
        name: limit
        schema:
          example: "25"
          type: string
      - description: Return a total count as well as items (adds extra database processing)
        in: query
        name: count
        schema:
          type: string
      responses:
        "200":
          content:
            application/json:
              schema:
                properties:
                  amount: {}
                  blockchainEvent: {}
                  connector:
                    type: string
                  created: {}
                  from:
                    type: string
                  key:
                    type: string
                  localId: {}
                  message: {}
                  messageHash: {}
                  namespace:
                    type: string
                  pool: {}
                  protocolId:
                    type: string
                  to:
                    type: string
                  tokenIndex:
                    type: string
                  tx:
                    properties:
                      id: {}
                      type:
                        type: string
                    type: object
                  type:
                    enum:
                    - mint
                    - burn
                    - transfer
                    type: string
                  uri:
                    type: string
                type: object
          description: Success
        default:
          description: ""
    post:
      description: 'TODO: Description'
      operationId: postTokenTransfer
      parameters:
      - description: 'TODO: Description'
        in: path
        name: ns
        required: true
        schema:
          example: default
          type: string
      - description: When true the HTTP request blocks until the message is confirmed
        in: query
        name: confirm
        schema:
          type: string
      - description: Server-side request timeout (millseconds, or set a custom suffix
          like 10s)
        in: header
        name: Request-Timeout
        schema:
          default: 120s
          type: string
      requestBody:
        content:
          application/json:
            schema:
              properties:
                amount: {}
                blockchainEvent: {}
                connector:
                  type: string
                created: {}
                from:
                  type: string
                key:
                  type: string
                localId: {}
                message:
                  properties:
                    batch: {}
                    confirmed: {}
                    data:
                      items:
                        properties:
                          hash: {}
                          id: {}
                        type: object
                      type: array
                    group:
                      properties:
                        ledger: {}
                        members:
                          items:
                            properties:
                              identity:
                                type: string
                              node:
                                type: string
                            type: object
                          type: array
                        name:
                          type: string
                      type: object
                    hash: {}
                    header:
                      properties:
                        author:
                          type: string
                        cid: {}
                        created: {}
                        datahash: {}
                        group: {}
                        id: {}
                        key:
                          type: string
                        namespace:
                          type: string
                        tag:
                          type: string
                        topics:
                          items:
                            type: string
                          type: array
                        txtype:
                          type: string
                        type:
                          enum:
                          - definition
                          - broadcast
                          - private
                          - groupinit
                          - transfer_broadcast
                          - transfer_private
                          type: string
                      type: object
                    pins:
                      items:
                        type: string
                      type: array
                    state:
                      enum:
                      - staged
                      - ready
                      - pending
                      - confirmed
                      - rejected
                      type: string
                  type: object
                messageHash: {}
                namespace:
                  type: string
                pool:
                  type: string
                protocolId:
                  type: string
                to:
                  type: string
                tokenIndex:
                  type: string
                tx:
                  properties:
                    id: {}
                    type:
                      type: string
                  type: object
                type:
                  enum:
                  - mint
                  - burn
                  - transfer
                  type: string
                uri:
                  type: string
              type: object
      responses:
        "200":
          content:
            application/json:
              schema:
                properties:
                  amount: {}
                  blockchainEvent: {}
                  connector:
                    type: string
                  created: {}
                  from:
                    type: string
                  key:
                    type: string
                  localId: {}
                  message: {}
                  messageHash: {}
                  namespace:
                    type: string
                  pool: {}
                  protocolId:
                    type: string
                  to:
                    type: string
                  tokenIndex:
                    type: string
                  tx:
                    properties:
                      id: {}
                      type:
                        type: string
                    type: object
                  type:
                    enum:
                    - mint
                    - burn
                    - transfer
                    type: string
                  uri:
                    type: string
                type: object
          description: Success
        "202":
          content:
            application/json:
              schema:
                properties:
                  amount: {}
                  blockchainEvent: {}
                  connector:
                    type: string
                  created: {}
                  from:
                    type: string
                  key:
                    type: string
                  localId: {}
                  message: {}
                  messageHash: {}
                  namespace:
                    type: string
                  pool: {}
                  protocolId:
                    type: string
                  to:
                    type: string
                  tokenIndex:
                    type: string
                  tx:
                    properties:
                      id: {}
                      type:
                        type: string
                    type: object
                  type:
                    enum:
                    - mint
                    - burn
                    - transfer
                    type: string
                  uri:
                    type: string
                type: object
          description: Success
        default:
          description: ""
  /namespaces/{ns}/tokens/transfers/{transferId}:
    get:
      description: 'TODO: Description'
      operationId: getTokenTransferByID
      parameters:
      - description: 'TODO: Description'
        in: path
        name: ns
        required: true
        schema:
          example: default
          type: string
      - description: 'TODO: Description'
        in: path
        name: transferId
        required: true
        schema:
          type: string
      - description: Server-side request timeout (millseconds, or set a custom suffix
          like 10s)
        in: header
        name: Request-Timeout
        schema:
          default: 120s
          type: string
      responses:
        "200":
          content:
            application/json:
              schema:
                properties:
                  amount: {}
                  blockchainEvent: {}
                  connector:
                    type: string
                  created: {}
                  from:
                    type: string
                  key:
                    type: string
                  localId: {}
                  message: {}
                  messageHash: {}
                  namespace:
                    type: string
                  pool: {}
                  protocolId:
                    type: string
                  to:
                    type: string
                  tokenIndex:
                    type: string
                  tx:
                    properties:
                      id: {}
                      type:
                        type: string
                    type: object
                  type:
                    enum:
                    - mint
                    - burn
                    - transfer
                    type: string
                  uri:
                    type: string
                type: object
          description: Success
        default:
          description: ""
  /namespaces/{ns}/transactions:
    get:
      description: 'TODO: Description'
      operationId: getTxns
      parameters:
      - description: 'TODO: Description'
        in: path
        name: ns
        required: true
        schema:
          example: default
          type: string
      - description: Server-side request timeout (millseconds, or set a custom suffix
          like 10s)
        in: header
        name: Request-Timeout
        schema:
          default: 120s
          type: string
      - description: 'Data filter field. Prefixes supported: > >= < <= @ ^ ! !@ !^'
        in: query
        name: blockchainids
        schema:
          type: string
      - description: 'Data filter field. Prefixes supported: > >= < <= @ ^ ! !@ !^'
        in: query
        name: created
        schema:
          type: string
      - description: 'Data filter field. Prefixes supported: > >= < <= @ ^ ! !@ !^'
        in: query
        name: id
        schema:
          type: string
      - description: 'Data filter field. Prefixes supported: > >= < <= @ ^ ! !@ !^'
        in: query
        name: namespace
        schema:
          type: string
      - description: 'Data filter field. Prefixes supported: > >= < <= @ ^ ! !@ !^'
        in: query
        name: type
        schema:
          type: string
      - description: Sort field. For multi-field sort use comma separated values (or
          multiple query values) with '-' prefix for descending
        in: query
        name: sort
        schema:
          type: string
      - description: Ascending sort order (overrides all fields in a multi-field sort)
        in: query
        name: ascending
        schema:
          type: string
      - description: Descending sort order (overrides all fields in a multi-field
          sort)
        in: query
        name: descending
        schema:
          type: string
      - description: 'The number of records to skip (max: 1,000). Unsuitable for bulk
          operations'
        in: query
        name: skip
        schema:
          type: string
      - description: 'The maximum number of records to return (max: 1,000)'
        in: query
        name: limit
        schema:
          example: "25"
          type: string
      - description: Return a total count as well as items (adds extra database processing)
        in: query
        name: count
        schema:
          type: string
      responses:
        "200":
          content:
            application/json:
              schema:
                properties:
                  blockchainIds:
                    items:
                      type: string
                    type: array
                  created: {}
                  id: {}
                  namespace:
                    type: string
                  type:
                    enum:
                    - none
                    - batch_pin
                    - token_pool
                    - token_transfer
                    - contract_invoke
                    type: string
                type: object
          description: Success
        default:
          description: ""
  /namespaces/{ns}/transactions/{txnid}:
    get:
      description: 'TODO: Description'
      operationId: getTxnByID
      parameters:
      - description: 'TODO: Description'
        in: path
        name: ns
        required: true
        schema:
          example: default
          type: string
      - description: 'TODO: Description'
        in: path
        name: txnid
        required: true
        schema:
          type: string
      - description: Server-side request timeout (millseconds, or set a custom suffix
          like 10s)
        in: header
        name: Request-Timeout
        schema:
          default: 120s
          type: string
      - description: 'Data filter field. Prefixes supported: > >= < <= @ ^ ! !@ !^'
        in: query
        name: blockchainids
        schema:
          type: string
      - description: 'Data filter field. Prefixes supported: > >= < <= @ ^ ! !@ !^'
        in: query
        name: created
        schema:
          type: string
      - description: 'Data filter field. Prefixes supported: > >= < <= @ ^ ! !@ !^'
        in: query
        name: id
        schema:
          type: string
      - description: 'Data filter field. Prefixes supported: > >= < <= @ ^ ! !@ !^'
        in: query
        name: namespace
        schema:
          type: string
      - description: 'Data filter field. Prefixes supported: > >= < <= @ ^ ! !@ !^'
        in: query
        name: type
        schema:
          type: string
      - description: Sort field. For multi-field sort use comma separated values (or
          multiple query values) with '-' prefix for descending
        in: query
        name: sort
        schema:
          type: string
      - description: Ascending sort order (overrides all fields in a multi-field sort)
        in: query
        name: ascending
        schema:
          type: string
      - description: Descending sort order (overrides all fields in a multi-field
          sort)
        in: query
        name: descending
        schema:
          type: string
      - description: 'The number of records to skip (max: 1,000). Unsuitable for bulk
          operations'
        in: query
        name: skip
        schema:
          type: string
      - description: 'The maximum number of records to return (max: 1,000)'
        in: query
        name: limit
        schema:
          example: "25"
          type: string
      - description: Return a total count as well as items (adds extra database processing)
        in: query
        name: count
        schema:
          type: string
      responses:
        "200":
          content:
            application/json:
              schema:
                properties:
                  blockchainIds:
                    items:
                      type: string
                    type: array
                  created: {}
                  id: {}
                  namespace:
                    type: string
                  type:
                    enum:
                    - none
                    - batch_pin
                    - token_pool
                    - token_transfer
                    - contract_invoke
                    type: string
                type: object
          description: Success
        default:
          description: ""
  /namespaces/{ns}/transactions/{txnid}/blockchainevents:
    get:
      description: 'TODO: Description'
      operationId: getTxnBlockchainEvents
      parameters:
      - description: 'TODO: Description'
        in: path
        name: ns
        required: true
        schema:
          example: default
          type: string
      - description: 'TODO: Description'
        in: path
        name: txnid
        required: true
        schema:
          type: string
      - description: Server-side request timeout (millseconds, or set a custom suffix
          like 10s)
        in: header
        name: Request-Timeout
        schema:
          default: 120s
          type: string
      responses:
        "200":
          content:
            application/json:
              schema:
                items:
                  properties:
                    id: {}
                    info:
                      additionalProperties: {}
                      type: object
                    name:
                      type: string
                    namespace:
                      type: string
                    output:
                      additionalProperties: {}
                      type: object
                    protocolId:
                      type: string
                    sequence:
                      format: int64
                      type: integer
                    source:
                      type: string
                    subscription: {}
                    timestamp: {}
                    tx:
                      properties:
                        id: {}
                        type:
                          type: string
                      type: object
                  type: object
                type: array
          description: Success
        default:
          description: ""
  /namespaces/{ns}/transactions/{txnid}/operations:
    get:
      description: 'TODO: Description'
      operationId: getTxnOps
      parameters:
      - description: 'TODO: Description'
        in: path
        name: ns
        required: true
        schema:
          example: default
          type: string
      - description: 'TODO: Description'
        in: path
        name: txnid
        required: true
        schema:
          type: string
      - description: Server-side request timeout (millseconds, or set a custom suffix
          like 10s)
        in: header
        name: Request-Timeout
        schema:
          default: 120s
          type: string
      responses:
        "200":
          content:
            application/json:
              schema:
                items:
                  properties:
                    backendId:
                      type: string
                    created: {}
                    error:
                      type: string
                    id: {}
                    input:
                      additionalProperties: {}
                      type: object
                    namespace:
                      type: string
                    output:
                      additionalProperties: {}
                      type: object
                    plugin:
                      type: string
                    status:
                      type: string
                    tx: {}
                    type:
                      enum:
                      - blockchain_batch_pin
                      - publicstorage_batch_broadcast
                      - dataexchange_batch_send
                      - dataexchange_blob_send
                      - token_create_pool
                      - token_announce_pool
                      - token_transfer
                      - contract_invoke
                      type: string
                    updated: {}
                  type: object
                type: array
          description: Success
        default:
          description: ""
  /namespaces/{ns}/transactions/{txnid}/status:
    get:
      description: 'TODO: Description'
      operationId: getTxnStatus
      parameters:
      - description: 'TODO: Description'
        in: path
        name: ns
        required: true
        schema:
          example: default
          type: string
      - description: 'TODO: Description'
        in: path
        name: txnid
        required: true
        schema:
          type: string
      - description: Server-side request timeout (millseconds, or set a custom suffix
          like 10s)
        in: header
        name: Request-Timeout
        schema:
          default: 120s
          type: string
      responses:
        "200":
          content:
            application/json:
              schema:
                properties:
                  details:
                    items:
                      properties:
                        error:
                          type: string
                        id: {}
                        info:
                          additionalProperties: {}
                          type: object
                        status:
                          type: string
                        subtype:
                          type: string
                        timestamp: {}
                        type:
                          type: string
                      type: object
                    type: array
                  status:
                    type: string
                type: object
          description: Success
        default:
          description: ""
  /network/nodes:
    get:
      description: 'TODO: Description'
      operationId: getNetworkNodes
      parameters:
      - description: Server-side request timeout (millseconds, or set a custom suffix
          like 10s)
        in: header
        name: Request-Timeout
        schema:
          default: 120s
          type: string
      - description: 'Data filter field. Prefixes supported: > >= < <= @ ^ ! !@ !^'
        in: query
        name: created
        schema:
          type: string
      - description: 'Data filter field. Prefixes supported: > >= < <= @ ^ ! !@ !^'
        in: query
        name: description
        schema:
          type: string
      - description: 'Data filter field. Prefixes supported: > >= < <= @ ^ ! !@ !^'
        in: query
        name: dx.endpoint
        schema:
          type: string
      - description: 'Data filter field. Prefixes supported: > >= < <= @ ^ ! !@ !^'
        in: query
        name: dx.peer
        schema:
          type: string
      - description: 'Data filter field. Prefixes supported: > >= < <= @ ^ ! !@ !^'
        in: query
        name: id
        schema:
          type: string
      - description: 'Data filter field. Prefixes supported: > >= < <= @ ^ ! !@ !^'
        in: query
        name: message
        schema:
          type: string
      - description: 'Data filter field. Prefixes supported: > >= < <= @ ^ ! !@ !^'
        in: query
        name: name
        schema:
          type: string
      - description: 'Data filter field. Prefixes supported: > >= < <= @ ^ ! !@ !^'
        in: query
        name: owner
        schema:
          type: string
      - description: Sort field. For multi-field sort use comma separated values (or
          multiple query values) with '-' prefix for descending
        in: query
        name: sort
        schema:
          type: string
      - description: Ascending sort order (overrides all fields in a multi-field sort)
        in: query
        name: ascending
        schema:
          type: string
      - description: Descending sort order (overrides all fields in a multi-field
          sort)
        in: query
        name: descending
        schema:
          type: string
      - description: 'The number of records to skip (max: 1,000). Unsuitable for bulk
          operations'
        in: query
        name: skip
        schema:
          type: string
      - description: 'The maximum number of records to return (max: 1,000)'
        in: query
        name: limit
        schema:
          example: "25"
          type: string
      - description: Return a total count as well as items (adds extra database processing)
        in: query
        name: count
        schema:
          type: string
      responses:
        "200":
          content:
            application/json:
              schema:
                properties:
                  created: {}
                  description:
                    type: string
                  dx:
                    properties:
                      endpoint:
                        additionalProperties: {}
                        type: object
                      peer:
                        type: string
                    type: object
                  id: {}
                  message: {}
                  name:
                    type: string
                  owner:
                    type: string
                type: object
          description: Success
        default:
          description: ""
  /network/nodes/{nid}:
    get:
      description: 'TODO: Description'
      operationId: getNetworkNode
      parameters:
      - description: 'TODO: Description'
        in: path
        name: nid
        required: true
        schema:
          type: string
      - description: Server-side request timeout (millseconds, or set a custom suffix
          like 10s)
        in: header
        name: Request-Timeout
        schema:
          default: 120s
          type: string
      responses:
        "200":
          content:
            application/json:
              schema:
                properties:
                  created: {}
                  description:
                    type: string
                  dx:
                    properties:
                      endpoint:
                        additionalProperties: {}
                        type: object
                      peer:
                        type: string
                    type: object
                  id: {}
                  message: {}
                  name:
                    type: string
                  owner:
                    type: string
                type: object
          description: Success
        default:
          description: ""
  /network/nodes/self:
    post:
      description: 'TODO: Description'
      operationId: postNodesSelf
      parameters:
      - description: When true the HTTP request blocks until the message is confirmed
        in: query
        name: confirm
        schema:
          example: "true"
          type: string
      - description: Server-side request timeout (millseconds, or set a custom suffix
          like 10s)
        in: header
        name: Request-Timeout
        schema:
          default: 120s
          type: string
      requestBody:
        content:
          application/json:
            schema:
              type: object
      responses:
        "200":
          content:
            application/json:
              schema:
                properties:
                  created: {}
                  description:
                    type: string
                  dx:
                    properties:
                      endpoint:
                        additionalProperties: {}
                        type: object
                      peer:
                        type: string
                    type: object
                  id: {}
                  message: {}
                  name:
                    type: string
                  owner:
                    type: string
                type: object
          description: Success
        "202":
          content:
            application/json:
              schema:
                properties:
                  created: {}
                  description:
                    type: string
                  dx:
                    properties:
                      endpoint:
                        additionalProperties: {}
                        type: object
                      peer:
                        type: string
                    type: object
                  id: {}
                  message: {}
                  name:
                    type: string
                  owner:
                    type: string
                type: object
          description: Success
        default:
          description: ""
  /network/organizations:
    get:
      description: 'TODO: Description'
      operationId: getNetworkOrgs
      parameters:
      - description: Server-side request timeout (millseconds, or set a custom suffix
          like 10s)
        in: header
        name: Request-Timeout
        schema:
          default: 120s
          type: string
      - description: 'Data filter field. Prefixes supported: > >= < <= @ ^ ! !@ !^'
        in: query
        name: created
        schema:
          type: string
      - description: 'Data filter field. Prefixes supported: > >= < <= @ ^ ! !@ !^'
        in: query
        name: description
        schema:
          type: string
      - description: 'Data filter field. Prefixes supported: > >= < <= @ ^ ! !@ !^'
        in: query
        name: id
        schema:
          type: string
      - description: 'Data filter field. Prefixes supported: > >= < <= @ ^ ! !@ !^'
        in: query
        name: identity
        schema:
          type: string
      - description: 'Data filter field. Prefixes supported: > >= < <= @ ^ ! !@ !^'
        in: query
        name: message
        schema:
          type: string
      - description: 'Data filter field. Prefixes supported: > >= < <= @ ^ ! !@ !^'
        in: query
        name: parent
        schema:
          type: string
      - description: 'Data filter field. Prefixes supported: > >= < <= @ ^ ! !@ !^'
        in: query
        name: profile
        schema:
          type: string
      - description: Sort field. For multi-field sort use comma separated values (or
          multiple query values) with '-' prefix for descending
        in: query
        name: sort
        schema:
          type: string
      - description: Ascending sort order (overrides all fields in a multi-field sort)
        in: query
        name: ascending
        schema:
          type: string
      - description: Descending sort order (overrides all fields in a multi-field
          sort)
        in: query
        name: descending
        schema:
          type: string
      - description: 'The number of records to skip (max: 1,000). Unsuitable for bulk
          operations'
        in: query
        name: skip
        schema:
          type: string
      - description: 'The maximum number of records to return (max: 1,000)'
        in: query
        name: limit
        schema:
          example: "25"
          type: string
      - description: Return a total count as well as items (adds extra database processing)
        in: query
        name: count
        schema:
          type: string
      responses:
        "200":
          content:
            application/json:
              schema:
                properties:
                  created: {}
                  description:
                    type: string
                  id: {}
                  identity:
                    type: string
                  message: {}
                  name:
                    type: string
                  parent:
                    type: string
                  profile:
                    additionalProperties: {}
                    type: object
                type: object
          description: Success
        default:
          description: ""
    post:
      description: 'TODO: Description'
      operationId: postNewOrganization
      parameters:
      - description: When true the HTTP request blocks until the message is confirmed
        in: query
        name: confirm
        schema:
          example: "true"
          type: string
      - description: Server-side request timeout (millseconds, or set a custom suffix
          like 10s)
        in: header
        name: Request-Timeout
        schema:
          default: 120s
          type: string
      requestBody:
        content:
          application/json:
            schema:
              properties:
                description:
                  type: string
                identity:
                  type: string
                name:
                  type: string
                parent:
                  type: string
                profile:
                  additionalProperties: {}
                  type: object
              type: object
      responses:
        "200":
          content:
            application/json:
              schema:
                properties:
                  created: {}
                  description:
                    type: string
                  id: {}
                  identity:
                    type: string
                  message: {}
                  name:
                    type: string
                  parent:
                    type: string
                  profile:
                    additionalProperties: {}
                    type: object
                type: object
          description: Success
        "202":
          content:
            application/json:
              schema:
                properties:
                  created: {}
                  description:
                    type: string
                  id: {}
                  identity:
                    type: string
                  message: {}
                  name:
                    type: string
                  parent:
                    type: string
                  profile:
                    additionalProperties: {}
                    type: object
                type: object
          description: Success
        default:
          description: ""
  /network/organizations/{oid}:
    get:
      description: 'TODO: Description'
      operationId: getNetworkOrg
      parameters:
      - description: 'TODO: Description'
        in: path
        name: oid
        required: true
        schema:
          type: string
      - description: Server-side request timeout (millseconds, or set a custom suffix
          like 10s)
        in: header
        name: Request-Timeout
        schema:
          default: 120s
          type: string
      responses:
        "200":
          content:
            application/json:
              schema:
                properties:
                  created: {}
                  description:
                    type: string
                  id: {}
                  identity:
                    type: string
                  message: {}
                  name:
                    type: string
                  parent:
                    type: string
                  profile:
                    additionalProperties: {}
                    type: object
                type: object
          description: Success
        default:
          description: ""
  /network/organizations/self:
    post:
      description: 'TODO: Description'
      operationId: postNewOrganizationSelf
      parameters:
      - description: When true the HTTP request blocks until the message is confirmed
        in: query
        name: confirm
        schema:
          example: "true"
          type: string
      - description: Server-side request timeout (millseconds, or set a custom suffix
          like 10s)
        in: header
        name: Request-Timeout
        schema:
          default: 120s
          type: string
      requestBody:
        content:
          application/json:
            schema:
              type: object
      responses:
        "200":
          content:
            application/json:
              schema:
                properties:
                  created: {}
                  description:
                    type: string
                  id: {}
                  identity:
                    type: string
                  message: {}
                  name:
                    type: string
                  parent:
                    type: string
                  profile:
                    additionalProperties: {}
                    type: object
                type: object
          description: Success
        "202":
          content:
            application/json:
              schema:
                properties:
                  created: {}
                  description:
                    type: string
                  id: {}
                  identity:
                    type: string
                  message: {}
                  name:
                    type: string
                  parent:
                    type: string
                  profile:
                    additionalProperties: {}
                    type: object
                type: object
          description: Success
        default:
          description: ""
  /status:
    get:
      description: 'TODO: Description'
      operationId: getStatus
      parameters:
      - description: Server-side request timeout (millseconds, or set a custom suffix
          like 10s)
        in: header
        name: Request-Timeout
        schema:
          default: 120s
          type: string
      responses:
        "200":
          content:
            application/json:
              schema:
                properties:
                  defaults:
                    properties:
                      namespace:
                        type: string
                    type: object
                  node:
                    properties:
                      id: {}
                      name:
                        type: string
                      registered:
                        type: boolean
                    type: object
                  org:
                    properties:
                      id: {}
                      identity:
                        type: string
                      name:
                        type: string
                      registered:
                        type: boolean
                    type: object
                type: object
          description: Success
        default:
          description: ""
servers:
- url: http://localhost:12345<|MERGE_RESOLUTION|>--- conflicted
+++ resolved
@@ -6113,8 +6113,6 @@
                         type: integer
                       withData:
                         type: boolean
-<<<<<<< HEAD
-=======
                     type: object
                   transport:
                     type: string
@@ -6123,11 +6121,10 @@
           description: Success
         default:
           description: ""
-  /namespaces/{ns}/tokens/{type}/pools:
+  /namespaces/{ns}/tokens/accounts:
     get:
-      deprecated: true
       description: 'TODO: Description'
-      operationId: getTokenPoolsByType
+      operationId: getTokenAccounts
       parameters:
       - description: 'TODO: Description'
         in: path
@@ -6135,12 +6132,6 @@
         required: true
         schema:
           example: default
-          type: string
-      - description: 'TODO: Description'
-        in: path
-        name: type
-        required: true
-        schema:
           type: string
       - description: Server-side request timeout (millseconds, or set a custom suffix
           like 10s)
@@ -6151,27 +6142,7 @@
           type: string
       - description: 'Data filter field. Prefixes supported: > >= < <= @ ^ ! !@ !^'
         in: query
-        name: connector
-        schema:
-          type: string
-      - description: 'Data filter field. Prefixes supported: > >= < <= @ ^ ! !@ !^'
-        in: query
-        name: created
-        schema:
-          type: string
-      - description: 'Data filter field. Prefixes supported: > >= < <= @ ^ ! !@ !^'
-        in: query
-        name: id
-        schema:
-          type: string
-      - description: 'Data filter field. Prefixes supported: > >= < <= @ ^ ! !@ !^'
-        in: query
-        name: message
-        schema:
-          type: string
-      - description: 'Data filter field. Prefixes supported: > >= < <= @ ^ ! !@ !^'
-        in: query
-        name: name
+        name: key
         schema:
           type: string
       - description: 'Data filter field. Prefixes supported: > >= < <= @ ^ ! !@ !^'
@@ -6181,37 +6152,7 @@
           type: string
       - description: 'Data filter field. Prefixes supported: > >= < <= @ ^ ! !@ !^'
         in: query
-        name: protocolid
-        schema:
-          type: string
-      - description: 'Data filter field. Prefixes supported: > >= < <= @ ^ ! !@ !^'
-        in: query
-        name: standard
-        schema:
-          type: string
-      - description: 'Data filter field. Prefixes supported: > >= < <= @ ^ ! !@ !^'
-        in: query
-        name: state
-        schema:
-          type: string
-      - description: 'Data filter field. Prefixes supported: > >= < <= @ ^ ! !@ !^'
-        in: query
-        name: symbol
-        schema:
-          type: string
-      - description: 'Data filter field. Prefixes supported: > >= < <= @ ^ ! !@ !^'
-        in: query
-        name: tx.id
-        schema:
-          type: string
-      - description: 'Data filter field. Prefixes supported: > >= < <= @ ^ ! !@ !^'
-        in: query
-        name: tx.type
-        schema:
-          type: string
-      - description: 'Data filter field. Prefixes supported: > >= < <= @ ^ ! !@ !^'
-        in: query
-        name: type
+        name: updated
         schema:
           type: string
       - description: Sort field. For multi-field sort use comma separated values (or
@@ -6254,51 +6195,16 @@
             application/json:
               schema:
                 properties:
-                  config:
-                    additionalProperties: {}
-                    type: object
-                  connector:
-                    type: string
-                  created: {}
-                  id: {}
                   key:
-                    type: string
-                  message: {}
-                  name:
-                    type: string
-                  namespace:
-                    type: string
-                  protocolId:
-                    type: string
-                  standard:
-                    type: string
-                  state:
-                    enum:
-                    - unknown
-                    - pending
-                    - confirmed
-                    type: string
-                  symbol:
-                    type: string
-                  tx:
-                    properties:
-                      id: {}
-                      type:
-                        type: string
-                    type: object
-                  type:
-                    enum:
-                    - fungible
-                    - nonfungible
                     type: string
                 type: object
           description: Success
         default:
           description: ""
-    post:
-      deprecated: true
+  /namespaces/{ns}/tokens/accounts/{key}/pools:
+    get:
       description: 'TODO: Description'
-      operationId: postTokenPoolByType
+      operationId: getTokenAccountPools
       parameters:
       - description: 'TODO: Description'
         in: path
@@ -6309,13 +6215,8 @@
           type: string
       - description: 'TODO: Description'
         in: path
-        name: type
-        required: true
-        schema:
-          type: string
-      - description: When true the HTTP request blocks until the message is confirmed
-        in: query
-        name: confirm
+        name: key
+        required: true
         schema:
           type: string
       - description: Server-side request timeout (millseconds, or set a custom suffix
@@ -6325,122 +6226,70 @@
         schema:
           default: 120s
           type: string
-      requestBody:
-        content:
-          application/json:
-            schema:
-              properties:
-                config:
-                  additionalProperties: {}
-                  type: object
-                key:
-                  type: string
-                name:
-                  type: string
-                symbol:
-                  type: string
-                type:
-                  enum:
-                  - fungible
-                  - nonfungible
-                  type: string
-              type: object
+      - description: 'Data filter field. Prefixes supported: > >= < <= @ ^ ! !@ !^'
+        in: query
+        name: namespace
+        schema:
+          type: string
+      - description: 'Data filter field. Prefixes supported: > >= < <= @ ^ ! !@ !^'
+        in: query
+        name: pool
+        schema:
+          type: string
+      - description: 'Data filter field. Prefixes supported: > >= < <= @ ^ ! !@ !^'
+        in: query
+        name: updated
+        schema:
+          type: string
+      - description: Sort field. For multi-field sort use comma separated values (or
+          multiple query values) with '-' prefix for descending
+        in: query
+        name: sort
+        schema:
+          type: string
+      - description: Ascending sort order (overrides all fields in a multi-field sort)
+        in: query
+        name: ascending
+        schema:
+          type: string
+      - description: Descending sort order (overrides all fields in a multi-field
+          sort)
+        in: query
+        name: descending
+        schema:
+          type: string
+      - description: 'The number of records to skip (max: 1,000). Unsuitable for bulk
+          operations'
+        in: query
+        name: skip
+        schema:
+          type: string
+      - description: 'The maximum number of records to return (max: 1,000)'
+        in: query
+        name: limit
+        schema:
+          example: "25"
+          type: string
+      - description: Return a total count as well as items (adds extra database processing)
+        in: query
+        name: count
+        schema:
+          type: string
       responses:
         "200":
           content:
             application/json:
               schema:
                 properties:
-                  config:
-                    additionalProperties: {}
-                    type: object
-                  connector:
-                    type: string
-                  created: {}
-                  id: {}
-                  key:
-                    type: string
-                  message: {}
-                  name:
-                    type: string
-                  namespace:
-                    type: string
-                  protocolId:
-                    type: string
-                  standard:
-                    type: string
-                  state:
-                    enum:
-                    - unknown
-                    - pending
-                    - confirmed
-                    type: string
-                  symbol:
-                    type: string
-                  tx:
-                    properties:
-                      id: {}
-                      type:
-                        type: string
-                    type: object
-                  type:
-                    enum:
-                    - fungible
-                    - nonfungible
-                    type: string
-                type: object
-          description: Success
-        "202":
-          content:
-            application/json:
-              schema:
-                properties:
-                  config:
-                    additionalProperties: {}
-                    type: object
-                  connector:
-                    type: string
-                  created: {}
-                  id: {}
-                  key:
-                    type: string
-                  message: {}
-                  name:
-                    type: string
-                  namespace:
-                    type: string
-                  protocolId:
-                    type: string
-                  standard:
-                    type: string
-                  state:
-                    enum:
-                    - unknown
-                    - pending
-                    - confirmed
-                    type: string
-                  symbol:
-                    type: string
-                  tx:
-                    properties:
-                      id: {}
-                      type:
-                        type: string
-                    type: object
-                  type:
-                    enum:
-                    - fungible
-                    - nonfungible
-                    type: string
+                  pool: {}
                 type: object
           description: Success
         default:
           description: ""
-  /namespaces/{ns}/tokens/{type}/pools/{name}:
+  /namespaces/{ns}/tokens/balances:
     get:
-      deprecated: true
       description: 'TODO: Description'
-      operationId: getTokenPoolByName
+      operationId: getTokenBalances
       parameters:
       - description: 'TODO: Description'
         in: path
@@ -6448,18 +6297,6 @@
         required: true
         schema:
           example: default
-          type: string
-      - description: 'TODO: Description'
-        in: path
-        name: type
-        required: true
-        schema:
-          type: string
-      - description: 'TODO: Description'
-        in: path
-        name: name
-        required: true
-        schema:
           type: string
       - description: Server-side request timeout (millseconds, or set a custom suffix
           like 10s)
@@ -6468,85 +6305,6 @@
         schema:
           default: 120s
           type: string
-      responses:
-        "200":
-          content:
-            application/json:
-              schema:
-                properties:
-                  config:
-                    additionalProperties: {}
-                    type: object
-                  connector:
-                    type: string
-                  created: {}
-                  id: {}
-                  key:
-                    type: string
-                  message: {}
-                  name:
-                    type: string
-                  namespace:
-                    type: string
-                  protocolId:
-                    type: string
-                  standard:
-                    type: string
-                  state:
-                    enum:
-                    - unknown
-                    - pending
-                    - confirmed
-                    type: string
-                  symbol:
-                    type: string
-                  tx:
-                    properties:
-                      id: {}
-                      type:
-                        type: string
-                    type: object
-                  type:
-                    enum:
-                    - fungible
-                    - nonfungible
-                    type: string
-                type: object
-          description: Success
-        default:
-          description: ""
-  /namespaces/{ns}/tokens/{type}/pools/{name}/accounts:
-    get:
-      deprecated: true
-      description: 'TODO: Description'
-      operationId: getTokenAccountsByPool
-      parameters:
-      - description: 'TODO: Description'
-        in: path
-        name: ns
-        required: true
-        schema:
-          example: default
-          type: string
-      - description: 'TODO: Description'
-        in: path
-        name: type
-        required: true
-        schema:
-          type: string
-      - description: 'TODO: Description'
-        in: path
-        name: name
-        required: true
-        schema:
-          type: string
-      - description: Server-side request timeout (millseconds, or set a custom suffix
-          like 10s)
-        in: header
-        name: Request-Timeout
-        schema:
-          default: 120s
-          type: string
       - description: 'Data filter field. Prefixes supported: > >= < <= @ ^ ! !@ !^'
         in: query
         name: balance
@@ -6644,11 +6402,10 @@
           description: Success
         default:
           description: ""
-  /namespaces/{ns}/tokens/{type}/pools/{name}/burn:
+  /namespaces/{ns}/tokens/burn:
     post:
-      deprecated: true
       description: 'TODO: Description'
-      operationId: postTokenBurnByType
+      operationId: postTokenBurn
       parameters:
       - description: 'TODO: Description'
         in: path
@@ -6656,18 +6413,6 @@
         required: true
         schema:
           example: default
-          type: string
-      - description: 'TODO: Description'
-        in: path
-        name: type
-        required: true
-        schema:
-          type: string
-      - description: 'TODO: Description'
-        in: path
-        name: name
-        required: true
-        schema:
           type: string
       - description: When true the HTTP request blocks until the message is confirmed
         in: query
@@ -6880,11 +6625,41 @@
           description: Success
         default:
           description: ""
-  /namespaces/{ns}/tokens/{type}/pools/{name}/mint:
+  /namespaces/{ns}/tokens/connectors:
+    get:
+      description: 'TODO: Description'
+      operationId: getTokenConnectors
+      parameters:
+      - description: 'TODO: Description'
+        in: path
+        name: ns
+        required: true
+        schema:
+          example: default
+          type: string
+      - description: Server-side request timeout (millseconds, or set a custom suffix
+          like 10s)
+        in: header
+        name: Request-Timeout
+        schema:
+          default: 120s
+          type: string
+      responses:
+        "200":
+          content:
+            application/json:
+              schema:
+                properties:
+                  name:
+                    type: string
+                type: object
+          description: Success
+        default:
+          description: ""
+  /namespaces/{ns}/tokens/mint:
     post:
-      deprecated: true
       description: 'TODO: Description'
-      operationId: postTokenMintByType
+      operationId: postTokenMint
       parameters:
       - description: 'TODO: Description'
         in: path
@@ -6892,18 +6667,6 @@
         required: true
         schema:
           example: default
-          type: string
-      - description: 'TODO: Description'
-        in: path
-        name: type
-        required: true
-        schema:
-          type: string
-      - description: 'TODO: Description'
-        in: path
-        name: name
-        required: true
-        schema:
           type: string
       - description: When true the HTTP request blocks until the message is confirmed
         in: query
@@ -7116,11 +6879,10 @@
           description: Success
         default:
           description: ""
-  /namespaces/{ns}/tokens/{type}/pools/{name}/transfers:
+  /namespaces/{ns}/tokens/pools:
     get:
-      deprecated: true
       description: 'TODO: Description'
-      operationId: getTokenTransfersByPool
+      operationId: getTokenPools
       parameters:
       - description: 'TODO: Description'
         in: path
@@ -7129,16 +6891,382 @@
         schema:
           example: default
           type: string
-      - description: 'TODO: Description'
-        in: path
+      - description: Server-side request timeout (millseconds, or set a custom suffix
+          like 10s)
+        in: header
+        name: Request-Timeout
+        schema:
+          default: 120s
+          type: string
+      - description: 'Data filter field. Prefixes supported: > >= < <= @ ^ ! !@ !^'
+        in: query
+        name: connector
+        schema:
+          type: string
+      - description: 'Data filter field. Prefixes supported: > >= < <= @ ^ ! !@ !^'
+        in: query
+        name: created
+        schema:
+          type: string
+      - description: 'Data filter field. Prefixes supported: > >= < <= @ ^ ! !@ !^'
+        in: query
+        name: id
+        schema:
+          type: string
+      - description: 'Data filter field. Prefixes supported: > >= < <= @ ^ ! !@ !^'
+        in: query
+        name: message
+        schema:
+          type: string
+      - description: 'Data filter field. Prefixes supported: > >= < <= @ ^ ! !@ !^'
+        in: query
+        name: name
+        schema:
+          type: string
+      - description: 'Data filter field. Prefixes supported: > >= < <= @ ^ ! !@ !^'
+        in: query
+        name: namespace
+        schema:
+          type: string
+      - description: 'Data filter field. Prefixes supported: > >= < <= @ ^ ! !@ !^'
+        in: query
+        name: protocolid
+        schema:
+          type: string
+      - description: 'Data filter field. Prefixes supported: > >= < <= @ ^ ! !@ !^'
+        in: query
+        name: standard
+        schema:
+          type: string
+      - description: 'Data filter field. Prefixes supported: > >= < <= @ ^ ! !@ !^'
+        in: query
+        name: state
+        schema:
+          type: string
+      - description: 'Data filter field. Prefixes supported: > >= < <= @ ^ ! !@ !^'
+        in: query
+        name: symbol
+        schema:
+          type: string
+      - description: 'Data filter field. Prefixes supported: > >= < <= @ ^ ! !@ !^'
+        in: query
+        name: tx.id
+        schema:
+          type: string
+      - description: 'Data filter field. Prefixes supported: > >= < <= @ ^ ! !@ !^'
+        in: query
+        name: tx.type
+        schema:
+          type: string
+      - description: 'Data filter field. Prefixes supported: > >= < <= @ ^ ! !@ !^'
+        in: query
         name: type
-        required: true
-        schema:
-          type: string
-      - description: 'TODO: Description'
-        in: path
-        name: name
-        required: true
+        schema:
+          type: string
+      - description: Sort field. For multi-field sort use comma separated values (or
+          multiple query values) with '-' prefix for descending
+        in: query
+        name: sort
+        schema:
+          type: string
+      - description: Ascending sort order (overrides all fields in a multi-field sort)
+        in: query
+        name: ascending
+        schema:
+          type: string
+      - description: Descending sort order (overrides all fields in a multi-field
+          sort)
+        in: query
+        name: descending
+        schema:
+          type: string
+      - description: 'The number of records to skip (max: 1,000). Unsuitable for bulk
+          operations'
+        in: query
+        name: skip
+        schema:
+          type: string
+      - description: 'The maximum number of records to return (max: 1,000)'
+        in: query
+        name: limit
+        schema:
+          example: "25"
+          type: string
+      - description: Return a total count as well as items (adds extra database processing)
+        in: query
+        name: count
+        schema:
+          type: string
+      responses:
+        "200":
+          content:
+            application/json:
+              schema:
+                properties:
+                  config:
+                    additionalProperties: {}
+                    type: object
+                  connector:
+                    type: string
+                  created: {}
+                  id: {}
+                  key:
+                    type: string
+                  message: {}
+                  name:
+                    type: string
+                  namespace:
+                    type: string
+                  protocolId:
+                    type: string
+                  standard:
+                    type: string
+                  state:
+                    enum:
+                    - unknown
+                    - pending
+                    - confirmed
+                    type: string
+                  symbol:
+                    type: string
+                  tx:
+                    properties:
+                      id: {}
+                      type:
+                        type: string
+                    type: object
+                  type:
+                    enum:
+                    - fungible
+                    - nonfungible
+                    type: string
+                type: object
+          description: Success
+        default:
+          description: ""
+    post:
+      description: 'TODO: Description'
+      operationId: postTokenPool
+      parameters:
+      - description: 'TODO: Description'
+        in: path
+        name: ns
+        required: true
+        schema:
+          example: default
+          type: string
+      - description: When true the HTTP request blocks until the message is confirmed
+        in: query
+        name: confirm
+        schema:
+          type: string
+      - description: Server-side request timeout (millseconds, or set a custom suffix
+          like 10s)
+        in: header
+        name: Request-Timeout
+        schema:
+          default: 120s
+          type: string
+      requestBody:
+        content:
+          application/json:
+            schema:
+              properties:
+                config:
+                  additionalProperties: {}
+                  type: object
+                connector:
+                  type: string
+                key:
+                  type: string
+                name:
+                  type: string
+                symbol:
+                  type: string
+                type:
+                  enum:
+                  - fungible
+                  - nonfungible
+                  type: string
+              type: object
+      responses:
+        "200":
+          content:
+            application/json:
+              schema:
+                properties:
+                  config:
+                    additionalProperties: {}
+                    type: object
+                  connector:
+                    type: string
+                  created: {}
+                  id: {}
+                  key:
+                    type: string
+                  message: {}
+                  name:
+                    type: string
+                  namespace:
+                    type: string
+                  protocolId:
+                    type: string
+                  standard:
+                    type: string
+                  state:
+                    enum:
+                    - unknown
+                    - pending
+                    - confirmed
+                    type: string
+                  symbol:
+                    type: string
+                  tx:
+                    properties:
+                      id: {}
+                      type:
+                        type: string
+                    type: object
+                  type:
+                    enum:
+                    - fungible
+                    - nonfungible
+                    type: string
+                type: object
+          description: Success
+        "202":
+          content:
+            application/json:
+              schema:
+                properties:
+                  config:
+                    additionalProperties: {}
+                    type: object
+                  connector:
+                    type: string
+                  created: {}
+                  id: {}
+                  key:
+                    type: string
+                  message: {}
+                  name:
+                    type: string
+                  namespace:
+                    type: string
+                  protocolId:
+                    type: string
+                  standard:
+                    type: string
+                  state:
+                    enum:
+                    - unknown
+                    - pending
+                    - confirmed
+                    type: string
+                  symbol:
+                    type: string
+                  tx:
+                    properties:
+                      id: {}
+                      type:
+                        type: string
+                    type: object
+                  type:
+                    enum:
+                    - fungible
+                    - nonfungible
+                    type: string
+                type: object
+          description: Success
+        default:
+          description: ""
+  /namespaces/{ns}/tokens/pools/{nameOrId}:
+    get:
+      description: 'TODO: Description'
+      operationId: getTokenPoolByNameOrID
+      parameters:
+      - description: 'TODO: Description'
+        in: path
+        name: ns
+        required: true
+        schema:
+          example: default
+          type: string
+      - description: 'TODO: Description'
+        in: path
+        name: nameOrId
+        required: true
+        schema:
+          type: string
+      - description: Server-side request timeout (millseconds, or set a custom suffix
+          like 10s)
+        in: header
+        name: Request-Timeout
+        schema:
+          default: 120s
+          type: string
+      responses:
+        "200":
+          content:
+            application/json:
+              schema:
+                properties:
+                  config:
+                    additionalProperties: {}
+                    type: object
+                  connector:
+                    type: string
+                  created: {}
+                  id: {}
+                  key:
+                    type: string
+                  message: {}
+                  name:
+                    type: string
+                  namespace:
+                    type: string
+                  protocolId:
+                    type: string
+                  standard:
+                    type: string
+                  state:
+                    enum:
+                    - unknown
+                    - pending
+                    - confirmed
+                    type: string
+                  symbol:
+                    type: string
+                  tx:
+                    properties:
+                      id: {}
+                      type:
+                        type: string
+                    type: object
+                  type:
+                    enum:
+                    - fungible
+                    - nonfungible
+                    type: string
+                type: object
+          description: Success
+        default:
+          description: ""
+  /namespaces/{ns}/tokens/transfers:
+    get:
+      description: 'TODO: Description'
+      operationId: getTokenTransfers
+      parameters:
+      - description: 'TODO: Description'
+        in: path
+        name: ns
+        required: true
+        schema:
+          example: default
+          type: string
+      - description: 'TODO: Description'
+        in: query
+        name: fromOrTo
         schema:
           type: string
       - description: Server-side request timeout (millseconds, or set a custom suffix
@@ -7313,9 +7441,8 @@
         default:
           description: ""
     post:
-      deprecated: true
       description: 'TODO: Description'
-      operationId: postTokenTransferByType
+      operationId: postTokenTransfer
       parameters:
       - description: 'TODO: Description'
         in: path
@@ -7323,18 +7450,6 @@
         required: true
         schema:
           example: default
-          type: string
-      - description: 'TODO: Description'
-        in: path
-        name: type
-        required: true
-        schema:
-          type: string
-      - description: 'TODO: Description'
-        in: path
-        name: name
-        required: true
-        schema:
           type: string
       - description: When true the HTTP request blocks until the message is confirmed
         in: query
@@ -7534,1543 +7649,6 @@
                       id: {}
                       type:
                         type: string
->>>>>>> 3d98c2d2
-                    type: object
-                  transport:
-                    type: string
-                  updated: {}
-                type: object
-          description: Success
-        default:
-          description: ""
-  /namespaces/{ns}/tokens/accounts:
-    get:
-      description: 'TODO: Description'
-      operationId: getTokenAccounts
-      parameters:
-      - description: 'TODO: Description'
-        in: path
-        name: ns
-        required: true
-        schema:
-          example: default
-          type: string
-      - description: Server-side request timeout (millseconds, or set a custom suffix
-          like 10s)
-        in: header
-        name: Request-Timeout
-        schema:
-          default: 120s
-          type: string
-      - description: 'Data filter field. Prefixes supported: > >= < <= @ ^ ! !@ !^'
-        in: query
-        name: key
-        schema:
-          type: string
-      - description: 'Data filter field. Prefixes supported: > >= < <= @ ^ ! !@ !^'
-        in: query
-        name: namespace
-        schema:
-          type: string
-      - description: 'Data filter field. Prefixes supported: > >= < <= @ ^ ! !@ !^'
-        in: query
-        name: updated
-        schema:
-          type: string
-      - description: Sort field. For multi-field sort use comma separated values (or
-          multiple query values) with '-' prefix for descending
-        in: query
-        name: sort
-        schema:
-          type: string
-      - description: Ascending sort order (overrides all fields in a multi-field sort)
-        in: query
-        name: ascending
-        schema:
-          type: string
-      - description: Descending sort order (overrides all fields in a multi-field
-          sort)
-        in: query
-        name: descending
-        schema:
-          type: string
-      - description: 'The number of records to skip (max: 1,000). Unsuitable for bulk
-          operations'
-        in: query
-        name: skip
-        schema:
-          type: string
-      - description: 'The maximum number of records to return (max: 1,000)'
-        in: query
-        name: limit
-        schema:
-          example: "25"
-          type: string
-      - description: Return a total count as well as items (adds extra database processing)
-        in: query
-        name: count
-        schema:
-          type: string
-      responses:
-        "200":
-          content:
-            application/json:
-              schema:
-                properties:
-                  key:
-                    type: string
-                type: object
-          description: Success
-        default:
-          description: ""
-  /namespaces/{ns}/tokens/accounts/{key}/pools:
-    get:
-      description: 'TODO: Description'
-      operationId: getTokenAccountPools
-      parameters:
-      - description: 'TODO: Description'
-        in: path
-        name: ns
-        required: true
-        schema:
-          example: default
-          type: string
-      - description: 'TODO: Description'
-        in: path
-        name: key
-        required: true
-        schema:
-          type: string
-      - description: Server-side request timeout (millseconds, or set a custom suffix
-          like 10s)
-        in: header
-        name: Request-Timeout
-        schema:
-          default: 120s
-          type: string
-      - description: 'Data filter field. Prefixes supported: > >= < <= @ ^ ! !@ !^'
-        in: query
-        name: namespace
-        schema:
-          type: string
-      - description: 'Data filter field. Prefixes supported: > >= < <= @ ^ ! !@ !^'
-        in: query
-        name: pool
-        schema:
-          type: string
-      - description: 'Data filter field. Prefixes supported: > >= < <= @ ^ ! !@ !^'
-        in: query
-        name: updated
-        schema:
-          type: string
-      - description: Sort field. For multi-field sort use comma separated values (or
-          multiple query values) with '-' prefix for descending
-        in: query
-        name: sort
-        schema:
-          type: string
-      - description: Ascending sort order (overrides all fields in a multi-field sort)
-        in: query
-        name: ascending
-        schema:
-          type: string
-      - description: Descending sort order (overrides all fields in a multi-field
-          sort)
-        in: query
-        name: descending
-        schema:
-          type: string
-      - description: 'The number of records to skip (max: 1,000). Unsuitable for bulk
-          operations'
-        in: query
-        name: skip
-        schema:
-          type: string
-      - description: 'The maximum number of records to return (max: 1,000)'
-        in: query
-        name: limit
-        schema:
-          example: "25"
-          type: string
-      - description: Return a total count as well as items (adds extra database processing)
-        in: query
-        name: count
-        schema:
-          type: string
-      responses:
-        "200":
-          content:
-            application/json:
-              schema:
-                properties:
-                  pool: {}
-                type: object
-          description: Success
-        default:
-          description: ""
-  /namespaces/{ns}/tokens/balances:
-    get:
-      description: 'TODO: Description'
-      operationId: getTokenBalances
-      parameters:
-      - description: 'TODO: Description'
-        in: path
-        name: ns
-        required: true
-        schema:
-          example: default
-          type: string
-      - description: Server-side request timeout (millseconds, or set a custom suffix
-          like 10s)
-        in: header
-        name: Request-Timeout
-        schema:
-          default: 120s
-          type: string
-      - description: 'Data filter field. Prefixes supported: > >= < <= @ ^ ! !@ !^'
-        in: query
-        name: balance
-        schema:
-          type: string
-      - description: 'Data filter field. Prefixes supported: > >= < <= @ ^ ! !@ !^'
-        in: query
-        name: connector
-        schema:
-          type: string
-      - description: 'Data filter field. Prefixes supported: > >= < <= @ ^ ! !@ !^'
-        in: query
-        name: key
-        schema:
-          type: string
-      - description: 'Data filter field. Prefixes supported: > >= < <= @ ^ ! !@ !^'
-        in: query
-        name: namespace
-        schema:
-          type: string
-      - description: 'Data filter field. Prefixes supported: > >= < <= @ ^ ! !@ !^'
-        in: query
-        name: pool
-        schema:
-          type: string
-      - description: 'Data filter field. Prefixes supported: > >= < <= @ ^ ! !@ !^'
-        in: query
-        name: tokenindex
-        schema:
-          type: string
-      - description: 'Data filter field. Prefixes supported: > >= < <= @ ^ ! !@ !^'
-        in: query
-        name: updated
-        schema:
-          type: string
-      - description: 'Data filter field. Prefixes supported: > >= < <= @ ^ ! !@ !^'
-        in: query
-        name: uri
-        schema:
-          type: string
-      - description: Sort field. For multi-field sort use comma separated values (or
-          multiple query values) with '-' prefix for descending
-        in: query
-        name: sort
-        schema:
-          type: string
-      - description: Ascending sort order (overrides all fields in a multi-field sort)
-        in: query
-        name: ascending
-        schema:
-          type: string
-      - description: Descending sort order (overrides all fields in a multi-field
-          sort)
-        in: query
-        name: descending
-        schema:
-          type: string
-      - description: 'The number of records to skip (max: 1,000). Unsuitable for bulk
-          operations'
-        in: query
-        name: skip
-        schema:
-          type: string
-      - description: 'The maximum number of records to return (max: 1,000)'
-        in: query
-        name: limit
-        schema:
-          example: "25"
-          type: string
-      - description: Return a total count as well as items (adds extra database processing)
-        in: query
-        name: count
-        schema:
-          type: string
-      responses:
-        "200":
-          content:
-            application/json:
-              schema:
-                properties:
-                  balance: {}
-                  connector:
-                    type: string
-                  key:
-                    type: string
-                  namespace:
-                    type: string
-                  pool: {}
-                  tokenIndex:
-                    type: string
-                  updated: {}
-                  uri:
-                    type: string
-                type: object
-          description: Success
-        default:
-          description: ""
-  /namespaces/{ns}/tokens/burn:
-    post:
-      description: 'TODO: Description'
-      operationId: postTokenBurn
-      parameters:
-      - description: 'TODO: Description'
-        in: path
-        name: ns
-        required: true
-        schema:
-          example: default
-          type: string
-      - description: When true the HTTP request blocks until the message is confirmed
-        in: query
-        name: confirm
-        schema:
-          type: string
-      - description: Server-side request timeout (millseconds, or set a custom suffix
-          like 10s)
-        in: header
-        name: Request-Timeout
-        schema:
-          default: 120s
-          type: string
-      requestBody:
-        content:
-          application/json:
-            schema:
-              properties:
-                amount: {}
-                blockchainEvent: {}
-                connector:
-                  type: string
-                created: {}
-                from:
-                  type: string
-                key:
-                  type: string
-                localId: {}
-                message:
-                  properties:
-                    batch: {}
-                    confirmed: {}
-                    data:
-                      items:
-                        properties:
-                          hash: {}
-                          id: {}
-                        type: object
-                      type: array
-                    group:
-                      properties:
-                        ledger: {}
-                        members:
-                          items:
-                            properties:
-                              identity:
-                                type: string
-                              node:
-                                type: string
-                            type: object
-                          type: array
-                        name:
-                          type: string
-                      type: object
-                    hash: {}
-                    header:
-                      properties:
-                        author:
-                          type: string
-                        cid: {}
-                        created: {}
-                        datahash: {}
-                        group: {}
-                        id: {}
-                        key:
-                          type: string
-                        namespace:
-                          type: string
-                        tag:
-                          type: string
-                        topics:
-                          items:
-                            type: string
-                          type: array
-                        txtype:
-                          type: string
-                        type:
-                          enum:
-                          - definition
-                          - broadcast
-                          - private
-                          - groupinit
-                          - transfer_broadcast
-                          - transfer_private
-                          type: string
-                      type: object
-                    pins:
-                      items:
-                        type: string
-                      type: array
-                    state:
-                      enum:
-                      - staged
-                      - ready
-                      - pending
-                      - confirmed
-                      - rejected
-                      type: string
-                  type: object
-                messageHash: {}
-                namespace:
-                  type: string
-                pool:
-                  type: string
-                protocolId:
-                  type: string
-                to:
-                  type: string
-                tokenIndex:
-                  type: string
-                tx:
-                  properties:
-                    id: {}
-                    type:
-                      type: string
-                  type: object
-                type:
-                  enum:
-                  - mint
-                  - burn
-                  - transfer
-                  type: string
-                uri:
-                  type: string
-              type: object
-      responses:
-        "200":
-          content:
-            application/json:
-              schema:
-                properties:
-                  amount: {}
-                  blockchainEvent: {}
-                  connector:
-                    type: string
-                  created: {}
-                  from:
-                    type: string
-                  key:
-                    type: string
-                  localId: {}
-                  message: {}
-                  messageHash: {}
-                  namespace:
-                    type: string
-                  pool: {}
-                  protocolId:
-                    type: string
-                  to:
-                    type: string
-                  tokenIndex:
-                    type: string
-                  tx:
-                    properties:
-                      id: {}
-                      type:
-                        type: string
-                    type: object
-                  type:
-                    enum:
-                    - mint
-                    - burn
-                    - transfer
-                    type: string
-                  uri:
-                    type: string
-                type: object
-          description: Success
-        "202":
-          content:
-            application/json:
-              schema:
-                properties:
-                  amount: {}
-                  blockchainEvent: {}
-                  connector:
-                    type: string
-                  created: {}
-                  from:
-                    type: string
-                  key:
-                    type: string
-                  localId: {}
-                  message: {}
-                  messageHash: {}
-                  namespace:
-                    type: string
-                  pool: {}
-                  protocolId:
-                    type: string
-                  to:
-                    type: string
-                  tokenIndex:
-                    type: string
-                  tx:
-                    properties:
-                      id: {}
-                      type:
-                        type: string
-                    type: object
-                  type:
-                    enum:
-                    - mint
-                    - burn
-                    - transfer
-                    type: string
-                  uri:
-                    type: string
-                type: object
-          description: Success
-        default:
-          description: ""
-  /namespaces/{ns}/tokens/connectors:
-    get:
-      description: 'TODO: Description'
-      operationId: getTokenConnectors
-      parameters:
-      - description: 'TODO: Description'
-        in: path
-        name: ns
-        required: true
-        schema:
-          example: default
-          type: string
-      - description: Server-side request timeout (millseconds, or set a custom suffix
-          like 10s)
-        in: header
-        name: Request-Timeout
-        schema:
-          default: 120s
-          type: string
-      responses:
-        "200":
-          content:
-            application/json:
-              schema:
-                properties:
-                  name:
-                    type: string
-                type: object
-          description: Success
-        default:
-          description: ""
-  /namespaces/{ns}/tokens/mint:
-    post:
-      description: 'TODO: Description'
-      operationId: postTokenMint
-      parameters:
-      - description: 'TODO: Description'
-        in: path
-        name: ns
-        required: true
-        schema:
-          example: default
-          type: string
-      - description: When true the HTTP request blocks until the message is confirmed
-        in: query
-        name: confirm
-        schema:
-          type: string
-      - description: Server-side request timeout (millseconds, or set a custom suffix
-          like 10s)
-        in: header
-        name: Request-Timeout
-        schema:
-          default: 120s
-          type: string
-      requestBody:
-        content:
-          application/json:
-            schema:
-              properties:
-                amount: {}
-                blockchainEvent: {}
-                connector:
-                  type: string
-                created: {}
-                from:
-                  type: string
-                key:
-                  type: string
-                localId: {}
-                message:
-                  properties:
-                    batch: {}
-                    confirmed: {}
-                    data:
-                      items:
-                        properties:
-                          hash: {}
-                          id: {}
-                        type: object
-                      type: array
-                    group:
-                      properties:
-                        ledger: {}
-                        members:
-                          items:
-                            properties:
-                              identity:
-                                type: string
-                              node:
-                                type: string
-                            type: object
-                          type: array
-                        name:
-                          type: string
-                      type: object
-                    hash: {}
-                    header:
-                      properties:
-                        author:
-                          type: string
-                        cid: {}
-                        created: {}
-                        datahash: {}
-                        group: {}
-                        id: {}
-                        key:
-                          type: string
-                        namespace:
-                          type: string
-                        tag:
-                          type: string
-                        topics:
-                          items:
-                            type: string
-                          type: array
-                        txtype:
-                          type: string
-                        type:
-                          enum:
-                          - definition
-                          - broadcast
-                          - private
-                          - groupinit
-                          - transfer_broadcast
-                          - transfer_private
-                          type: string
-                      type: object
-                    pins:
-                      items:
-                        type: string
-                      type: array
-                    state:
-                      enum:
-                      - staged
-                      - ready
-                      - pending
-                      - confirmed
-                      - rejected
-                      type: string
-                  type: object
-                messageHash: {}
-                namespace:
-                  type: string
-                pool:
-                  type: string
-                protocolId:
-                  type: string
-                to:
-                  type: string
-                tokenIndex:
-                  type: string
-                tx:
-                  properties:
-                    id: {}
-                    type:
-                      type: string
-                  type: object
-                type:
-                  enum:
-                  - mint
-                  - burn
-                  - transfer
-                  type: string
-                uri:
-                  type: string
-              type: object
-      responses:
-        "200":
-          content:
-            application/json:
-              schema:
-                properties:
-                  amount: {}
-                  blockchainEvent: {}
-                  connector:
-                    type: string
-                  created: {}
-                  from:
-                    type: string
-                  key:
-                    type: string
-                  localId: {}
-                  message: {}
-                  messageHash: {}
-                  namespace:
-                    type: string
-                  pool: {}
-                  protocolId:
-                    type: string
-                  to:
-                    type: string
-                  tokenIndex:
-                    type: string
-                  tx:
-                    properties:
-                      id: {}
-                      type:
-                        type: string
-                    type: object
-                  type:
-                    enum:
-                    - mint
-                    - burn
-                    - transfer
-                    type: string
-                  uri:
-                    type: string
-                type: object
-          description: Success
-        "202":
-          content:
-            application/json:
-              schema:
-                properties:
-                  amount: {}
-                  blockchainEvent: {}
-                  connector:
-                    type: string
-                  created: {}
-                  from:
-                    type: string
-                  key:
-                    type: string
-                  localId: {}
-                  message: {}
-                  messageHash: {}
-                  namespace:
-                    type: string
-                  pool: {}
-                  protocolId:
-                    type: string
-                  to:
-                    type: string
-                  tokenIndex:
-                    type: string
-                  tx:
-                    properties:
-                      id: {}
-                      type:
-                        type: string
-                    type: object
-                  type:
-                    enum:
-                    - mint
-                    - burn
-                    - transfer
-                    type: string
-                  uri:
-                    type: string
-                type: object
-          description: Success
-        default:
-          description: ""
-  /namespaces/{ns}/tokens/pools:
-    get:
-      description: 'TODO: Description'
-      operationId: getTokenPools
-      parameters:
-      - description: 'TODO: Description'
-        in: path
-        name: ns
-        required: true
-        schema:
-          example: default
-          type: string
-      - description: Server-side request timeout (millseconds, or set a custom suffix
-          like 10s)
-        in: header
-        name: Request-Timeout
-        schema:
-          default: 120s
-          type: string
-      - description: 'Data filter field. Prefixes supported: > >= < <= @ ^ ! !@ !^'
-        in: query
-        name: connector
-        schema:
-          type: string
-      - description: 'Data filter field. Prefixes supported: > >= < <= @ ^ ! !@ !^'
-        in: query
-        name: created
-        schema:
-          type: string
-      - description: 'Data filter field. Prefixes supported: > >= < <= @ ^ ! !@ !^'
-        in: query
-        name: id
-        schema:
-          type: string
-      - description: 'Data filter field. Prefixes supported: > >= < <= @ ^ ! !@ !^'
-        in: query
-        name: message
-        schema:
-          type: string
-      - description: 'Data filter field. Prefixes supported: > >= < <= @ ^ ! !@ !^'
-        in: query
-        name: name
-        schema:
-          type: string
-      - description: 'Data filter field. Prefixes supported: > >= < <= @ ^ ! !@ !^'
-        in: query
-        name: namespace
-        schema:
-          type: string
-      - description: 'Data filter field. Prefixes supported: > >= < <= @ ^ ! !@ !^'
-        in: query
-        name: protocolid
-        schema:
-          type: string
-      - description: 'Data filter field. Prefixes supported: > >= < <= @ ^ ! !@ !^'
-        in: query
-        name: standard
-        schema:
-          type: string
-      - description: 'Data filter field. Prefixes supported: > >= < <= @ ^ ! !@ !^'
-        in: query
-        name: state
-        schema:
-          type: string
-      - description: 'Data filter field. Prefixes supported: > >= < <= @ ^ ! !@ !^'
-        in: query
-        name: symbol
-        schema:
-          type: string
-      - description: 'Data filter field. Prefixes supported: > >= < <= @ ^ ! !@ !^'
-        in: query
-        name: tx.id
-        schema:
-          type: string
-      - description: 'Data filter field. Prefixes supported: > >= < <= @ ^ ! !@ !^'
-        in: query
-        name: tx.type
-        schema:
-          type: string
-      - description: 'Data filter field. Prefixes supported: > >= < <= @ ^ ! !@ !^'
-        in: query
-        name: type
-        schema:
-          type: string
-      - description: Sort field. For multi-field sort use comma separated values (or
-          multiple query values) with '-' prefix for descending
-        in: query
-        name: sort
-        schema:
-          type: string
-      - description: Ascending sort order (overrides all fields in a multi-field sort)
-        in: query
-        name: ascending
-        schema:
-          type: string
-      - description: Descending sort order (overrides all fields in a multi-field
-          sort)
-        in: query
-        name: descending
-        schema:
-          type: string
-      - description: 'The number of records to skip (max: 1,000). Unsuitable for bulk
-          operations'
-        in: query
-        name: skip
-        schema:
-          type: string
-      - description: 'The maximum number of records to return (max: 1,000)'
-        in: query
-        name: limit
-        schema:
-          example: "25"
-          type: string
-      - description: Return a total count as well as items (adds extra database processing)
-        in: query
-        name: count
-        schema:
-          type: string
-      responses:
-        "200":
-          content:
-            application/json:
-              schema:
-                properties:
-                  config:
-                    additionalProperties: {}
-                    type: object
-                  connector:
-                    type: string
-                  created: {}
-                  id: {}
-                  key:
-                    type: string
-                  message: {}
-                  name:
-                    type: string
-                  namespace:
-                    type: string
-                  protocolId:
-                    type: string
-                  standard:
-                    type: string
-                  state:
-                    enum:
-                    - unknown
-                    - pending
-                    - confirmed
-                    type: string
-                  symbol:
-                    type: string
-                  tx:
-                    properties:
-                      id: {}
-                      type:
-                        type: string
-                    type: object
-                  type:
-                    enum:
-                    - fungible
-                    - nonfungible
-                    type: string
-                type: object
-          description: Success
-        default:
-          description: ""
-    post:
-      description: 'TODO: Description'
-      operationId: postTokenPool
-      parameters:
-      - description: 'TODO: Description'
-        in: path
-        name: ns
-        required: true
-        schema:
-          example: default
-          type: string
-      - description: When true the HTTP request blocks until the message is confirmed
-        in: query
-        name: confirm
-        schema:
-          type: string
-      - description: Server-side request timeout (millseconds, or set a custom suffix
-          like 10s)
-        in: header
-        name: Request-Timeout
-        schema:
-          default: 120s
-          type: string
-      requestBody:
-        content:
-          application/json:
-            schema:
-              properties:
-                config:
-                  additionalProperties: {}
-                  type: object
-                connector:
-                  type: string
-                key:
-                  type: string
-                name:
-                  type: string
-                symbol:
-                  type: string
-                type:
-                  enum:
-                  - fungible
-                  - nonfungible
-                  type: string
-              type: object
-      responses:
-        "200":
-          content:
-            application/json:
-              schema:
-                properties:
-                  config:
-                    additionalProperties: {}
-                    type: object
-                  connector:
-                    type: string
-                  created: {}
-                  id: {}
-                  key:
-                    type: string
-                  message: {}
-                  name:
-                    type: string
-                  namespace:
-                    type: string
-                  protocolId:
-                    type: string
-                  standard:
-                    type: string
-                  state:
-                    enum:
-                    - unknown
-                    - pending
-                    - confirmed
-                    type: string
-                  symbol:
-                    type: string
-                  tx:
-                    properties:
-                      id: {}
-                      type:
-                        type: string
-                    type: object
-                  type:
-                    enum:
-                    - fungible
-                    - nonfungible
-                    type: string
-                type: object
-          description: Success
-        "202":
-          content:
-            application/json:
-              schema:
-                properties:
-                  config:
-                    additionalProperties: {}
-                    type: object
-                  connector:
-                    type: string
-                  created: {}
-                  id: {}
-                  key:
-                    type: string
-                  message: {}
-                  name:
-                    type: string
-                  namespace:
-                    type: string
-                  protocolId:
-                    type: string
-                  standard:
-                    type: string
-                  state:
-                    enum:
-                    - unknown
-                    - pending
-                    - confirmed
-                    type: string
-                  symbol:
-                    type: string
-                  tx:
-                    properties:
-                      id: {}
-                      type:
-                        type: string
-                    type: object
-                  type:
-                    enum:
-                    - fungible
-                    - nonfungible
-                    type: string
-                type: object
-          description: Success
-        default:
-          description: ""
-  /namespaces/{ns}/tokens/pools/{nameOrId}:
-    get:
-      description: 'TODO: Description'
-      operationId: getTokenPoolByNameOrID
-      parameters:
-      - description: 'TODO: Description'
-        in: path
-        name: ns
-        required: true
-        schema:
-          example: default
-          type: string
-      - description: 'TODO: Description'
-        in: path
-        name: nameOrId
-        required: true
-        schema:
-          type: string
-      - description: Server-side request timeout (millseconds, or set a custom suffix
-          like 10s)
-        in: header
-        name: Request-Timeout
-        schema:
-          default: 120s
-          type: string
-      responses:
-        "200":
-          content:
-            application/json:
-              schema:
-                properties:
-                  config:
-                    additionalProperties: {}
-                    type: object
-                  connector:
-                    type: string
-                  created: {}
-                  id: {}
-                  key:
-                    type: string
-                  message: {}
-                  name:
-                    type: string
-                  namespace:
-                    type: string
-                  protocolId:
-                    type: string
-                  standard:
-                    type: string
-                  state:
-                    enum:
-                    - unknown
-                    - pending
-                    - confirmed
-                    type: string
-                  symbol:
-                    type: string
-                  tx:
-                    properties:
-                      id: {}
-                      type:
-                        type: string
-                    type: object
-                  type:
-                    enum:
-                    - fungible
-                    - nonfungible
-                    type: string
-                type: object
-          description: Success
-        default:
-          description: ""
-  /namespaces/{ns}/tokens/transfers:
-    get:
-      description: 'TODO: Description'
-      operationId: getTokenTransfers
-      parameters:
-      - description: 'TODO: Description'
-        in: path
-        name: ns
-        required: true
-        schema:
-          example: default
-          type: string
-      - description: 'TODO: Description'
-        in: query
-        name: fromOrTo
-        schema:
-          type: string
-      - description: Server-side request timeout (millseconds, or set a custom suffix
-          like 10s)
-        in: header
-        name: Request-Timeout
-        schema:
-          default: 120s
-          type: string
-      - description: 'Data filter field. Prefixes supported: > >= < <= @ ^ ! !@ !^'
-        in: query
-        name: amount
-        schema:
-          type: string
-      - description: 'Data filter field. Prefixes supported: > >= < <= @ ^ ! !@ !^'
-        in: query
-        name: blockchainevent
-        schema:
-          type: string
-      - description: 'Data filter field. Prefixes supported: > >= < <= @ ^ ! !@ !^'
-        in: query
-        name: connector
-        schema:
-          type: string
-      - description: 'Data filter field. Prefixes supported: > >= < <= @ ^ ! !@ !^'
-        in: query
-        name: created
-        schema:
-          type: string
-      - description: 'Data filter field. Prefixes supported: > >= < <= @ ^ ! !@ !^'
-        in: query
-        name: from
-        schema:
-          type: string
-      - description: 'Data filter field. Prefixes supported: > >= < <= @ ^ ! !@ !^'
-        in: query
-        name: key
-        schema:
-          type: string
-      - description: 'Data filter field. Prefixes supported: > >= < <= @ ^ ! !@ !^'
-        in: query
-        name: localid
-        schema:
-          type: string
-      - description: 'Data filter field. Prefixes supported: > >= < <= @ ^ ! !@ !^'
-        in: query
-        name: message
-        schema:
-          type: string
-      - description: 'Data filter field. Prefixes supported: > >= < <= @ ^ ! !@ !^'
-        in: query
-        name: messagehash
-        schema:
-          type: string
-      - description: 'Data filter field. Prefixes supported: > >= < <= @ ^ ! !@ !^'
-        in: query
-        name: namespace
-        schema:
-          type: string
-      - description: 'Data filter field. Prefixes supported: > >= < <= @ ^ ! !@ !^'
-        in: query
-        name: pool
-        schema:
-          type: string
-      - description: 'Data filter field. Prefixes supported: > >= < <= @ ^ ! !@ !^'
-        in: query
-        name: protocolid
-        schema:
-          type: string
-      - description: 'Data filter field. Prefixes supported: > >= < <= @ ^ ! !@ !^'
-        in: query
-        name: to
-        schema:
-          type: string
-      - description: 'Data filter field. Prefixes supported: > >= < <= @ ^ ! !@ !^'
-        in: query
-        name: tokenindex
-        schema:
-          type: string
-      - description: 'Data filter field. Prefixes supported: > >= < <= @ ^ ! !@ !^'
-        in: query
-        name: tx.id
-        schema:
-          type: string
-      - description: 'Data filter field. Prefixes supported: > >= < <= @ ^ ! !@ !^'
-        in: query
-        name: tx.type
-        schema:
-          type: string
-      - description: 'Data filter field. Prefixes supported: > >= < <= @ ^ ! !@ !^'
-        in: query
-        name: uri
-        schema:
-          type: string
-      - description: Sort field. For multi-field sort use comma separated values (or
-          multiple query values) with '-' prefix for descending
-        in: query
-        name: sort
-        schema:
-          type: string
-      - description: Ascending sort order (overrides all fields in a multi-field sort)
-        in: query
-        name: ascending
-        schema:
-          type: string
-      - description: Descending sort order (overrides all fields in a multi-field
-          sort)
-        in: query
-        name: descending
-        schema:
-          type: string
-      - description: 'The number of records to skip (max: 1,000). Unsuitable for bulk
-          operations'
-        in: query
-        name: skip
-        schema:
-          type: string
-      - description: 'The maximum number of records to return (max: 1,000)'
-        in: query
-        name: limit
-        schema:
-          example: "25"
-          type: string
-      - description: Return a total count as well as items (adds extra database processing)
-        in: query
-        name: count
-        schema:
-          type: string
-      responses:
-        "200":
-          content:
-            application/json:
-              schema:
-                properties:
-                  amount: {}
-                  blockchainEvent: {}
-                  connector:
-                    type: string
-                  created: {}
-                  from:
-                    type: string
-                  key:
-                    type: string
-                  localId: {}
-                  message: {}
-                  messageHash: {}
-                  namespace:
-                    type: string
-                  pool: {}
-                  protocolId:
-                    type: string
-                  to:
-                    type: string
-                  tokenIndex:
-                    type: string
-                  tx:
-                    properties:
-                      id: {}
-                      type:
-                        type: string
-                    type: object
-                  type:
-                    enum:
-                    - mint
-                    - burn
-                    - transfer
-                    type: string
-                  uri:
-                    type: string
-                type: object
-          description: Success
-        default:
-          description: ""
-    post:
-      description: 'TODO: Description'
-      operationId: postTokenTransfer
-      parameters:
-      - description: 'TODO: Description'
-        in: path
-        name: ns
-        required: true
-        schema:
-          example: default
-          type: string
-      - description: When true the HTTP request blocks until the message is confirmed
-        in: query
-        name: confirm
-        schema:
-          type: string
-      - description: Server-side request timeout (millseconds, or set a custom suffix
-          like 10s)
-        in: header
-        name: Request-Timeout
-        schema:
-          default: 120s
-          type: string
-      requestBody:
-        content:
-          application/json:
-            schema:
-              properties:
-                amount: {}
-                blockchainEvent: {}
-                connector:
-                  type: string
-                created: {}
-                from:
-                  type: string
-                key:
-                  type: string
-                localId: {}
-                message:
-                  properties:
-                    batch: {}
-                    confirmed: {}
-                    data:
-                      items:
-                        properties:
-                          hash: {}
-                          id: {}
-                        type: object
-                      type: array
-                    group:
-                      properties:
-                        ledger: {}
-                        members:
-                          items:
-                            properties:
-                              identity:
-                                type: string
-                              node:
-                                type: string
-                            type: object
-                          type: array
-                        name:
-                          type: string
-                      type: object
-                    hash: {}
-                    header:
-                      properties:
-                        author:
-                          type: string
-                        cid: {}
-                        created: {}
-                        datahash: {}
-                        group: {}
-                        id: {}
-                        key:
-                          type: string
-                        namespace:
-                          type: string
-                        tag:
-                          type: string
-                        topics:
-                          items:
-                            type: string
-                          type: array
-                        txtype:
-                          type: string
-                        type:
-                          enum:
-                          - definition
-                          - broadcast
-                          - private
-                          - groupinit
-                          - transfer_broadcast
-                          - transfer_private
-                          type: string
-                      type: object
-                    pins:
-                      items:
-                        type: string
-                      type: array
-                    state:
-                      enum:
-                      - staged
-                      - ready
-                      - pending
-                      - confirmed
-                      - rejected
-                      type: string
-                  type: object
-                messageHash: {}
-                namespace:
-                  type: string
-                pool:
-                  type: string
-                protocolId:
-                  type: string
-                to:
-                  type: string
-                tokenIndex:
-                  type: string
-                tx:
-                  properties:
-                    id: {}
-                    type:
-                      type: string
-                  type: object
-                type:
-                  enum:
-                  - mint
-                  - burn
-                  - transfer
-                  type: string
-                uri:
-                  type: string
-              type: object
-      responses:
-        "200":
-          content:
-            application/json:
-              schema:
-                properties:
-                  amount: {}
-                  blockchainEvent: {}
-                  connector:
-                    type: string
-                  created: {}
-                  from:
-                    type: string
-                  key:
-                    type: string
-                  localId: {}
-                  message: {}
-                  messageHash: {}
-                  namespace:
-                    type: string
-                  pool: {}
-                  protocolId:
-                    type: string
-                  to:
-                    type: string
-                  tokenIndex:
-                    type: string
-                  tx:
-                    properties:
-                      id: {}
-                      type:
-                        type: string
-                    type: object
-                  type:
-                    enum:
-                    - mint
-                    - burn
-                    - transfer
-                    type: string
-                  uri:
-                    type: string
-                type: object
-          description: Success
-        "202":
-          content:
-            application/json:
-              schema:
-                properties:
-                  amount: {}
-                  blockchainEvent: {}
-                  connector:
-                    type: string
-                  created: {}
-                  from:
-                    type: string
-                  key:
-                    type: string
-                  localId: {}
-                  message: {}
-                  messageHash: {}
-                  namespace:
-                    type: string
-                  pool: {}
-                  protocolId:
-                    type: string
-                  to:
-                    type: string
-                  tokenIndex:
-                    type: string
-                  tx:
-                    properties:
-                      id: {}
-                      type:
-                        type: string
                     type: object
                   type:
                     enum:
