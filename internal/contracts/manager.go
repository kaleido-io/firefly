--- conflicted
+++ resolved
@@ -485,44 +485,19 @@
 		}
 
 		if listener.Event == nil {
-<<<<<<< HEAD
 			if listener.EventPath == "" || listener.Interface == nil {
-				return i18n.NewError(ctx, i18n.MsgListenerNoEvent)
-=======
-			if listener.EventID == nil {
 				return i18n.NewError(ctx, coremsgs.MsgListenerNoEvent)
->>>>>>> e80d71eb
 			}
 			event, err := cm.database.GetFFIEvent(ctx, ns, listener.Interface.ID, listener.EventPath)
 			if err != nil {
 				return err
-<<<<<<< HEAD
 			} else if event == nil {
-				return i18n.NewError(ctx, i18n.MsgEventNotFound, listener.EventPath)
-=======
-			}
-			if event == nil || event.Namespace != listener.Namespace {
-				return i18n.NewError(ctx, coremsgs.MsgListenerEventNotFound, listener.Namespace, listener.EventID)
->>>>>>> e80d71eb
+				return i18n.NewError(ctx, coremsgs.MsgEventNotFound, listener.EventPath)
 			}
 			// Copy the event definition into the listener
 			listener.Event = &fftypes.FFISerializedEvent{
 				FFIEventDefinition: event.FFIEventDefinition,
 			}
-<<<<<<< HEAD
-=======
-		} else if listener.Event.Name != "" && listener.Interface != nil {
-			event, err := cm.database.GetFFIEvent(ctx, ns, listener.Interface.ID, listener.Event.Name)
-			if err != nil {
-				return err
-			}
-			if event == nil {
-				return i18n.NewError(ctx, coremsgs.MsgEventNotFound, listener.Event.Name)
-			}
-			listener.Event = &fftypes.FFISerializedEvent{
-				FFIEventDefinition: event.FFIEventDefinition,
-			}
->>>>>>> e80d71eb
 		}
 		return nil
 	})
