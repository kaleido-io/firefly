// Copyright © 2022 Kaleido, Inc.
//
// SPDX-License-Identifier: Apache-2.0
//
// Licensed under the Apache License, Version 2.0 (the "License");
// you may not use this file except in compliance with the License.
// You may obtain a copy of the License at
//
//     http://www.apache.org/licenses/LICENSE-2.0
//
// Unless required by applicable law or agreed to in writing, software
// distributed under the License is distributed on an "AS IS" BASIS,
// WITHOUT WARRANTIES OR CONDITIONS OF ANY KIND, either express or implied.
// See the License for the specific language governing permissions and
// limitations under the License.

package syncasync

import (
	"context"
	"encoding/json"
	"sync"
	"time"

	"github.com/hyperledger/firefly/internal/data"
	"github.com/hyperledger/firefly/internal/i18n"
	"github.com/hyperledger/firefly/internal/log"
	"github.com/hyperledger/firefly/internal/sysmessaging"
	"github.com/hyperledger/firefly/internal/txcommon"
	"github.com/hyperledger/firefly/pkg/database"
	"github.com/hyperledger/firefly/pkg/fftypes"
)

// Bridge translates synchronous (HTTP API) calls, into asynchronously sending a
// message and blocking until a correlating response is received, or we hit a timeout.
type Bridge interface {
	// Init is required as there's a bi-directional relationship between sysmessaging and syncasync bridge
	Init(sysevents sysmessaging.SystemEvents)

	// The following "WaitFor*" methods all wait for a particular type of event callback, and block until it is received.
	// To use them, invoke the appropriate method, and pass a "send" callback that is expected to trigger the relevant event.

	// WaitForReply waits for a reply to the message with the supplied ID
	WaitForReply(ctx context.Context, ns string, id *fftypes.UUID, send RequestSender) (*fftypes.MessageInOut, error)
	// WaitForMessage waits for a message with the supplied ID
	WaitForMessage(ctx context.Context, ns string, id *fftypes.UUID, send RequestSender) (*fftypes.Message, error)
	// WaitForTokenPool waits for a token pool with the supplied ID
	WaitForTokenPool(ctx context.Context, ns string, id *fftypes.UUID, send RequestSender) (*fftypes.TokenPool, error)
	// WaitForTokenTransfer waits for a token transfer with the supplied ID
	WaitForTokenTransfer(ctx context.Context, ns string, id *fftypes.UUID, send RequestSender) (*fftypes.TokenTransfer, error)
	// WaitForTokenTransfer waits for a token approval with the supplied ID
	WaitForTokenApproval(ctx context.Context, ns string, id *fftypes.UUID, send RequestSender) (*fftypes.TokenApproval, error)
}

type RequestSender func(ctx context.Context) error

type requestType int

const (
	messageConfirm requestType = iota
	messageReply
	tokenPoolConfirm
	tokenTransferConfirm
	tokenApproveConfirm
)

type inflightRequest struct {
	id        *fftypes.UUID
	startTime time.Time
	response  chan inflightResponse
	reqType   requestType
}

type inflightResponse struct {
	id   *fftypes.UUID
	data interface{}
	err  error
}

type inflightRequestMap map[string]map[fftypes.UUID]*inflightRequest

type syncAsyncBridge struct {
	ctx         context.Context
	database    database.Plugin
	data        data.Manager
	sysevents   sysmessaging.SystemEvents
	inflightMux sync.Mutex
	inflight    inflightRequestMap
}

func NewSyncAsyncBridge(ctx context.Context, di database.Plugin, dm data.Manager) Bridge {
	sa := &syncAsyncBridge{
		ctx:      log.WithLogField(ctx, "role", "sync-async-bridge"),
		database: di,
		data:     dm,
		inflight: make(inflightRequestMap),
	}
	return sa
}

func (sa *syncAsyncBridge) Init(sysevents sysmessaging.SystemEvents) {
	sa.sysevents = sysevents
}

func (sa *syncAsyncBridge) addInFlight(ns string, id *fftypes.UUID, reqType requestType) (*inflightRequest, error) {
	inflight := &inflightRequest{
		id:        id,
		startTime: time.Now(),
		response:  make(chan inflightResponse),
		reqType:   reqType,
	}
	sa.inflightMux.Lock()
	defer func() {
		sa.inflightMux.Unlock()
	}()

	inflightNS := sa.inflight[ns]
	if inflightNS == nil {
		err := sa.sysevents.AddSystemEventListener(ns, sa.eventCallback)
		if err != nil {
			return nil, err
		}
		inflightNS = make(map[fftypes.UUID]*inflightRequest)
		sa.inflight[ns] = inflightNS
	}
	inflightNS[*inflight.id] = inflight
	return inflight, nil
}

func (sa *syncAsyncBridge) getInFlight(ns string, reqType requestType, id *fftypes.UUID) *inflightRequest {
	inflightNS := sa.inflight[ns]
	if inflightNS != nil && id != nil {
		inflight := inflightNS[*id]
		if inflight != nil && inflight.reqType == reqType {
			return inflight
		}
	}
	return nil
}

func (sa *syncAsyncBridge) removeInFlight(ns string, id *fftypes.UUID) {
	sa.inflightMux.Lock()
	defer func() {
		sa.inflightMux.Unlock()
	}()
	inflightNS := sa.inflight[ns]
	if inflightNS != nil {
		delete(inflightNS, *id)
	}
}

func (inflight *inflightRequest) msInflight() float64 {
	dur := time.Since(inflight.startTime)
	return float64(dur) / float64(time.Millisecond)
}

func (sa *syncAsyncBridge) getMessageFromEvent(event *fftypes.EventDelivery) (msg *fftypes.Message, err error) {
	if msg, err = sa.database.GetMessageByID(sa.ctx, event.Reference); err != nil {
		return nil, err
	}
	if msg == nil {
		// This should not happen (but we need to move on)
		log.L(sa.ctx).Errorf("Unable to resolve message '%s' for %s event '%s'", event.Reference, event.Type, event.ID)
	}
	return msg, nil
}

func (sa *syncAsyncBridge) getPoolFromEvent(event *fftypes.EventDelivery) (pool *fftypes.TokenPool, err error) {
	if pool, err = sa.database.GetTokenPoolByID(sa.ctx, event.Reference); err != nil {
		return nil, err
	}
	if pool == nil {
		// This should not happen (but we need to move on)
		log.L(sa.ctx).Errorf("Unable to resolve token pool '%s' for %s event '%s'", event.Reference, event.Type, event.ID)
	}
	return pool, nil
}

func (sa *syncAsyncBridge) getPoolFromMessage(msg *fftypes.Message) (*fftypes.TokenPool, error) {
	if len(msg.Data) > 0 {
		data, err := sa.database.GetDataByID(sa.ctx, msg.Data[0].ID, true)
		if err != nil || data == nil {
			return nil, err
		}
		var pool fftypes.TokenPoolAnnouncement
		if err := json.Unmarshal(data.Value.Bytes(), &pool); err == nil {
			return pool.Pool, nil
		}
	}
	return nil, nil
}

func (sa *syncAsyncBridge) getTransferFromEvent(event *fftypes.EventDelivery) (transfer *fftypes.TokenTransfer, err error) {
	if transfer, err = sa.database.GetTokenTransfer(sa.ctx, event.Reference); err != nil {
		return nil, err
	}
	if transfer == nil {
		// This should not happen (but we need to move on)
		log.L(sa.ctx).Errorf("Unable to resolve token transfer '%s' for %s event '%s'", event.Reference, event.Type, event.ID)
	}
	return transfer, nil
}

func (sa *syncAsyncBridge) getApprovalFromEvent(event *fftypes.EventDelivery) (approval *fftypes.TokenApproval, err error) {
	if approval, err = sa.database.GetTokenApproval(sa.ctx, event.Reference); err != nil {
		return nil, err
	}

	if approval == nil {
		// This should not happen (but we need to move on)
		log.L(sa.ctx).Errorf("Unable to resolve token approval '%s' for %s event '%s'", event.Reference, event.Type, event.ID)
	}
	return approval, nil
}

func (sa *syncAsyncBridge) getOperationFromEvent(event *fftypes.EventDelivery) (op *fftypes.Operation, err error) {
	if op, err = sa.database.GetOperationByID(sa.ctx, event.Reference); err != nil {
		return nil, err
	}
	if op == nil {
		// This should not happen (but we need to move on)
		log.L(sa.ctx).Errorf("Unable to resolve operation '%s' for %s event '%s'", event.Reference, event.Type, event.ID)
	}
	return op, nil
}

func (sa *syncAsyncBridge) handleMessageConfirmedEvent(event *fftypes.EventDelivery) error {
	msg, err := sa.getMessageFromEvent(event)
	if err != nil || msg == nil {
		return err
	}
	// See if the CID marks this as a reply to an inflight message
	inflightReply := sa.getInFlight(event.Namespace, messageReply, msg.Header.CID)
	if inflightReply != nil {
		go sa.resolveReply(inflightReply, msg)
	}

	// See if this is a confirmation of the delivery of an inflight message
	inflight := sa.getInFlight(event.Namespace, messageConfirm, msg.Header.ID)
	if inflight != nil {
		go sa.resolveConfirmed(inflight, msg)
	}

	return nil
}

func (sa *syncAsyncBridge) handleMessageRejectedEvent(event *fftypes.EventDelivery) error {
	msg, err := sa.getMessageFromEvent(event)
	if err != nil || msg == nil {
		return err
	}
	// See if this is a rejection of an inflight message
	inflight := sa.getInFlight(event.Namespace, messageConfirm, msg.Header.ID)
	if inflight != nil {
		go sa.resolveRejected(inflight, msg.Header.ID)
	}
	// See if this is a rejection of an inflight token pool
	if msg.Header.Type == fftypes.MessageTypeDefinition && msg.Header.Tag == string(fftypes.SystemTagDefinePool) {
		if pool, err := sa.getPoolFromMessage(msg); err != nil {
			return err
		} else if pool != nil {
			inflight := sa.getInFlight(event.Namespace, tokenPoolConfirm, pool.ID)
			if inflight != nil {
				go sa.resolveRejectedTokenPool(inflight, pool.ID)
			}
		}
	}

	return nil
}

func (sa *syncAsyncBridge) handlePoolConfirmedEvent(event *fftypes.EventDelivery) error {
	pool, err := sa.getPoolFromEvent(event)
	if err != nil || pool == nil {
		return err
	}
	// See if this is a confirmation of an inflight token pool
	inflight := sa.getInFlight(event.Namespace, tokenPoolConfirm, pool.ID)
	if inflight != nil {
		go sa.resolveConfirmedTokenPool(inflight, pool)
	}

	return nil
}

func (sa *syncAsyncBridge) handleTransferConfirmedEvent(event *fftypes.EventDelivery) error {
	transfer, err := sa.getTransferFromEvent(event)
	if err != nil || transfer == nil {
		return err
	}
	// See if this is a confirmation of an inflight token transfer
	inflight := sa.getInFlight(event.Namespace, tokenTransferConfirm, transfer.LocalID)
	if inflight != nil {
		go sa.resolveConfirmedTokenTransfer(inflight, transfer)
	}

	return nil
}

func (sa *syncAsyncBridge) handleApprovalConfirmedEvent(event *fftypes.EventDelivery) error {
	approval, err := sa.getApprovalFromEvent(event)
	if err != nil || approval == nil {
		return err
	}

	// See if this is a confirmation of an inflight token approval
	inflight := sa.getInFlight(event.Namespace, tokenApproveConfirm, approval.LocalID)
	if inflight != nil {
		go sa.resolveConfirmedTokenApproval(inflight, approval)
	}

	return nil
}

func (sa *syncAsyncBridge) handleTransferOpFailedEvent(event *fftypes.EventDelivery) error {
	op, err := sa.getOperationFromEvent(event)
	if err != nil || op == nil {
		return err
	}
	// Extract the LocalID of the transfer
	var transfer fftypes.TokenTransfer
	if err := txcommon.RetrieveTokenTransferInputs(sa.ctx, op, &transfer); err != nil {
		log.L(sa.ctx).Warnf("Failed to extract token transfer inputs for operation '%s': %s", op.ID, err)
	}
	// See if this is a failure of an inflight token transfer operation
	inflight := sa.getInFlight(event.Namespace, tokenTransferConfirm, transfer.LocalID)
	if inflight != nil {
		go sa.resolveFailedTokenTransfer(inflight, transfer.LocalID)
	}

	return nil
}

func (sa *syncAsyncBridge) handleApprovalOpFailedEvent(event *fftypes.EventDelivery) error {
	op, err := sa.getOperationFromEvent(event)
	if err != nil || op == nil {
		return err
	}
	// Extract the LocalID of the transfer
	var approval fftypes.TokenApproval
	if err := txcommon.RetrieveTokenApprovalInputs(sa.ctx, op, &approval); err != nil {
		log.L(sa.ctx).Warnf("Failed to extract token approval inputs for operation '%s': %s", op.ID, err)
	}
	// See if this is a failure of an inflight token transfer operation
	inflight := sa.getInFlight(event.Namespace, tokenApproveConfirm, approval.LocalID)
	if inflight != nil {
		go sa.resolveFailedTokenTransfer(inflight, approval.LocalID)
	}

	return nil
}

func (sa *syncAsyncBridge) eventCallback(event *fftypes.EventDelivery) error {
	sa.inflightMux.Lock()
	defer sa.inflightMux.Unlock()

	inflightNS := sa.inflight[event.Namespace]
	if len(inflightNS) == 0 {
		// No need to do any expensive lookups/matching - this could not be a match
		return nil
	}

	switch event.Type {
	case fftypes.EventTypeMessageConfirmed:
		return sa.handleMessageConfirmedEvent(event)

	case fftypes.EventTypeMessageRejected:
		return sa.handleMessageRejectedEvent(event)

	case fftypes.EventTypePoolConfirmed:
		return sa.handlePoolConfirmedEvent(event)

	case fftypes.EventTypeTransferConfirmed:
		return sa.handleTransferConfirmedEvent(event)

	case fftypes.EventTypeApprovalConfirmed:
		return sa.handleApprovalConfirmedEvent(event)

	case fftypes.EventTypeTransferOpFailed:
<<<<<<< HEAD
		op, err := sa.getOperationFromEvent(event)
		if err != nil || op == nil {
			return err
		}
		// Extract the LocalID of the transfer
		transfer, err := txcommon.RetrieveTokenTransferInputs(sa.ctx, op)
		if err != nil || transfer.LocalID == nil {
			log.L(sa.ctx).Warnf("Failed to extract token transfer inputs for operation '%s': %s", op.ID, err)
		}
		// See if this is a failure of an inflight token transfer operation
		inflight := sa.getInFlight(event.Namespace, tokenTransferConfirm, transfer.LocalID)
		if inflight != nil {
			go sa.resolveFailedTokenTransfer(inflight, transfer.LocalID)
		}
=======
		return sa.handleTransferOpFailedEvent(event)

	case fftypes.EventTypeApprovalOpFailed:
		return sa.handleApprovalOpFailedEvent(event)
>>>>>>> 2f5b4a05
	}

	return nil
}

func (sa *syncAsyncBridge) resolveReply(inflight *inflightRequest, msg *fftypes.Message) {
	log.L(sa.ctx).Debugf("Resolving reply request '%s' with message '%s'", inflight.id, msg.Header.ID)

	response := &fftypes.MessageInOut{Message: *msg}
	data, _, err := sa.data.GetMessageData(sa.ctx, msg, true)
	if err != nil {
		log.L(sa.ctx).Errorf("Failed to read response data for message '%s' on request '%s': %s", msg.Header.ID, inflight.id, err)
		return
	}
	response.SetInlineData(data)
	inflight.response <- inflightResponse{id: msg.Header.ID, data: response}
}

func (sa *syncAsyncBridge) resolveConfirmed(inflight *inflightRequest, msg *fftypes.Message) {
	log.L(sa.ctx).Debugf("Resolving message confirmation request '%s' with ID '%s'", inflight.id, msg.Header.ID)
	inflight.response <- inflightResponse{id: msg.Header.ID, data: msg}
}

func (sa *syncAsyncBridge) resolveRejected(inflight *inflightRequest, msgID *fftypes.UUID) {
	err := i18n.NewError(sa.ctx, i18n.MsgRejected, msgID)
	log.L(sa.ctx).Errorf("Resolving message confirmation request '%s' with error: %s", inflight.id, err)
	inflight.response <- inflightResponse{err: err}
}

func (sa *syncAsyncBridge) resolveConfirmedTokenPool(inflight *inflightRequest, pool *fftypes.TokenPool) {
	log.L(sa.ctx).Debugf("Resolving token pool confirmation request '%s' with ID '%s'", inflight.id, pool.ID)
	inflight.response <- inflightResponse{id: pool.ID, data: pool}
}

func (sa *syncAsyncBridge) resolveRejectedTokenPool(inflight *inflightRequest, poolID *fftypes.UUID) {
	err := i18n.NewError(sa.ctx, i18n.MsgTokenPoolRejected, poolID)
	log.L(sa.ctx).Errorf("Resolving token pool confirmation request '%s' with error '%s'", inflight.id, err)
	inflight.response <- inflightResponse{err: err}
}

func (sa *syncAsyncBridge) resolveConfirmedTokenTransfer(inflight *inflightRequest, transfer *fftypes.TokenTransfer) {
	log.L(sa.ctx).Debugf("Resolving token transfer confirmation request '%s' with ID '%s'", inflight.id, transfer.LocalID)
	inflight.response <- inflightResponse{id: transfer.LocalID, data: transfer}
}

func (sa *syncAsyncBridge) resolveConfirmedTokenApproval(inflight *inflightRequest, approval *fftypes.TokenApproval) {
	log.L(sa.ctx).Debugf("Resolving token approval confirmation request '%s' with ID '%s'", inflight.id, approval.LocalID)
	inflight.response <- inflightResponse{id: approval.LocalID, data: approval}
}

func (sa *syncAsyncBridge) resolveFailedTokenTransfer(inflight *inflightRequest, transferID *fftypes.UUID) {
	err := i18n.NewError(sa.ctx, i18n.MsgTokenTransferFailed, transferID)
	log.L(sa.ctx).Debugf("Resolving token transfer confirmation request '%s' with error '%s'", inflight.id, err)
	inflight.response <- inflightResponse{err: err}
}

func (sa *syncAsyncBridge) sendAndWait(ctx context.Context, ns string, id *fftypes.UUID, reqType requestType, send RequestSender) (interface{}, error) {
	inflight, err := sa.addInFlight(ns, id, reqType)
	if err != nil {
		return nil, err
	}
	log.L(sa.ctx).Infof("Inflight request '%s' added", inflight.id)
	var replyID *fftypes.UUID
	defer func() {
		sa.removeInFlight(ns, inflight.id)
		if replyID != nil {
			log.L(sa.ctx).Infof("Inflight request '%s' resolved with reply '%s' after %.2fms", inflight.id, replyID, inflight.msInflight())
		} else {
			log.L(sa.ctx).Infof("Inflight request '%s' resolved with timeout after %.2fms", inflight.id, inflight.msInflight())
		}
	}()

	err = send(ctx)
	if err != nil {
		return nil, err
	}

	select {
	case <-ctx.Done():
		return nil, i18n.NewError(ctx, i18n.MsgRequestTimeout, inflight.id, inflight.msInflight())
	case reply := <-inflight.response:
		replyID = reply.id
		return reply.data, reply.err
	}
}

func (sa *syncAsyncBridge) WaitForReply(ctx context.Context, ns string, id *fftypes.UUID, send RequestSender) (*fftypes.MessageInOut, error) {
	reply, err := sa.sendAndWait(ctx, ns, id, messageReply, send)
	if err != nil {
		return nil, err
	}
	return reply.(*fftypes.MessageInOut), err
}

func (sa *syncAsyncBridge) WaitForMessage(ctx context.Context, ns string, id *fftypes.UUID, send RequestSender) (*fftypes.Message, error) {
	reply, err := sa.sendAndWait(ctx, ns, id, messageConfirm, send)
	if err != nil {
		return nil, err
	}
	return reply.(*fftypes.Message), err
}

func (sa *syncAsyncBridge) WaitForTokenPool(ctx context.Context, ns string, id *fftypes.UUID, send RequestSender) (*fftypes.TokenPool, error) {
	reply, err := sa.sendAndWait(ctx, ns, id, tokenPoolConfirm, send)
	if err != nil {
		return nil, err
	}
	return reply.(*fftypes.TokenPool), err
}

func (sa *syncAsyncBridge) WaitForTokenTransfer(ctx context.Context, ns string, id *fftypes.UUID, send RequestSender) (*fftypes.TokenTransfer, error) {
	reply, err := sa.sendAndWait(ctx, ns, id, tokenTransferConfirm, send)
	if err != nil {
		return nil, err
	}
	return reply.(*fftypes.TokenTransfer), err
}

func (sa *syncAsyncBridge) WaitForTokenApproval(ctx context.Context, ns string, id *fftypes.UUID, send RequestSender) (*fftypes.TokenApproval, error) {
	reply, err := sa.sendAndWait(ctx, ns, id, tokenApproveConfirm, send)
	if err != nil {
		return nil, err
	}
	return reply.(*fftypes.TokenApproval), err
}<|MERGE_RESOLUTION|>--- conflicted
+++ resolved
@@ -318,8 +318,8 @@
 		return err
 	}
 	// Extract the LocalID of the transfer
-	var transfer fftypes.TokenTransfer
-	if err := txcommon.RetrieveTokenTransferInputs(sa.ctx, op, &transfer); err != nil {
+	transfer, err := txcommon.RetrieveTokenTransferInputs(sa.ctx, op)
+	if err != nil || transfer.LocalID == nil {
 		log.L(sa.ctx).Warnf("Failed to extract token transfer inputs for operation '%s': %s", op.ID, err)
 	}
 	// See if this is a failure of an inflight token transfer operation
@@ -337,8 +337,8 @@
 		return err
 	}
 	// Extract the LocalID of the transfer
-	var approval fftypes.TokenApproval
-	if err := txcommon.RetrieveTokenApprovalInputs(sa.ctx, op, &approval); err != nil {
+	approval, err := txcommon.RetrieveTokenApprovalInputs(sa.ctx, op)
+	if err != nil || approval.LocalID == nil {
 		log.L(sa.ctx).Warnf("Failed to extract token approval inputs for operation '%s': %s", op.ID, err)
 	}
 	// See if this is a failure of an inflight token transfer operation
@@ -377,27 +377,10 @@
 		return sa.handleApprovalConfirmedEvent(event)
 
 	case fftypes.EventTypeTransferOpFailed:
-<<<<<<< HEAD
-		op, err := sa.getOperationFromEvent(event)
-		if err != nil || op == nil {
-			return err
-		}
-		// Extract the LocalID of the transfer
-		transfer, err := txcommon.RetrieveTokenTransferInputs(sa.ctx, op)
-		if err != nil || transfer.LocalID == nil {
-			log.L(sa.ctx).Warnf("Failed to extract token transfer inputs for operation '%s': %s", op.ID, err)
-		}
-		// See if this is a failure of an inflight token transfer operation
-		inflight := sa.getInFlight(event.Namespace, tokenTransferConfirm, transfer.LocalID)
-		if inflight != nil {
-			go sa.resolveFailedTokenTransfer(inflight, transfer.LocalID)
-		}
-=======
 		return sa.handleTransferOpFailedEvent(event)
 
 	case fftypes.EventTypeApprovalOpFailed:
 		return sa.handleApprovalOpFailedEvent(event)
->>>>>>> 2f5b4a05
 	}
 
 	return nil
