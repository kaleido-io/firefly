--- conflicted
+++ resolved
@@ -365,30 +365,7 @@
 		return sa.handleMessageConfirmedEvent(event)
 
 	case fftypes.EventTypeMessageRejected:
-<<<<<<< HEAD
-		msg, err := sa.getMessageFromEvent(event)
-		if err != nil || msg == nil {
-			return err
-		}
-		// See if this is a rejection of an inflight message
-		inflight := sa.getInFlight(event.Namespace, messageConfirm, msg.Header.ID)
-		if inflight != nil {
-			go sa.resolveRejected(inflight, msg.Header.ID)
-		}
-		// See if this is a rejection of an inflight token pool
-		if msg.Header.Type == fftypes.MessageTypeDefinition && msg.Header.Tag == fftypes.SystemTagDefinePool {
-			if pool, err := sa.getPoolFromMessage(msg); err != nil {
-				return err
-			} else if pool != nil {
-				inflight := sa.getInFlight(event.Namespace, tokenPoolConfirm, pool.ID)
-				if inflight != nil {
-					go sa.resolveRejectedTokenPool(inflight, pool.ID)
-				}
-			}
-		}
-=======
 		return sa.handleMessageRejectedEvent(event)
->>>>>>> 50da615d
 
 	case fftypes.EventTypePoolConfirmed:
 		return sa.handlePoolConfirmedEvent(event)
