--- conflicted
+++ resolved
@@ -98,11 +98,6 @@
 	}
 	defer s.rollbackTx(ctx, tx, autoCommit)
 
-<<<<<<< HEAD
-	existing := false
-	if allowExisting {
-		// Do a select within the transaction to determine if the UUID already exists
-=======
 	datatype := data.Datatype
 	if datatype == nil {
 		datatype = &fftypes.DatatypeRef{}
@@ -128,7 +123,6 @@
 
 	if !optimized {
 		// Do a select within the transaction to detemine if the UUID already exists
->>>>>>> c7140b0f
 		dataRows, _, err := s.queryTx(ctx, tx,
 			sq.Select("hash").
 				From("data").
