--- conflicted
+++ resolved
@@ -147,14 +147,9 @@
 	return ci, nil
 }
 
-<<<<<<< HEAD
-func (s *SQLCommon) GetFFIMethods(ctx context.Context, filter database.Filter) (methods []*fftypes.FFIMethod, res *database.FilterResult, err error) {
-	query, fop, fi, err := s.filterSelect(ctx, "", sq.Select(ffiMethodsColumns...).From(ffimethodsTable), filter, ffiMethodFilterFieldMap, []interface{}{"sequence"})
-=======
-func (s *SQLCommon) GetFFIMethods(ctx context.Context, namespace string, filter database.Filter) (methods []*core.FFIMethod, res *database.FilterResult, err error) {
+func (s *SQLCommon) GetFFIMethods(ctx context.Context, namespace string, filter database.Filter) (methods []*fftypes.FFIMethod, res *database.FilterResult, err error) {
 	query, fop, fi, err := s.filterSelect(ctx, "", sq.Select(ffiMethodsColumns...).From(ffimethodsTable),
 		filter, ffiMethodFilterFieldMap, []interface{}{"sequence"}, sq.Eq{"namespace": namespace})
->>>>>>> e182588e
 	if err != nil {
 		return nil, nil, err
 	}
@@ -177,11 +172,6 @@
 
 }
 
-<<<<<<< HEAD
 func (s *SQLCommon) GetFFIMethod(ctx context.Context, ns string, interfaceID *fftypes.UUID, pathName string) (*fftypes.FFIMethod, error) {
-	return s.getFFIMethodPred(ctx, ns+":"+pathName, sq.And{sq.Eq{"namespace": ns}, sq.Eq{"interface_id": interfaceID}, sq.Eq{"pathname": pathName}})
-=======
-func (s *SQLCommon) GetFFIMethod(ctx context.Context, ns string, interfaceID *fftypes.UUID, pathName string) (*core.FFIMethod, error) {
 	return s.getFFIMethodPred(ctx, ns+":"+pathName, sq.Eq{"namespace": ns, "interface_id": interfaceID, "pathname": pathName})
->>>>>>> e182588e
 }