--- conflicted
+++ resolved
@@ -206,9 +206,6 @@
 	MsgFailedToDecodeCertificate   = ffm("FF10286", "Failed to decode certificate: %s", 500)
 	MsgInvalidMessageType          = ffm("FF10287", "Invalid message type - allowed types are %s", 400)
 	MsgNoUUID                      = ffm("FF10288", "Field '%s' must not be a UUID", 400)
-<<<<<<< HEAD
-	MsgWSClosed                    = ffm("FF10289", "Websocket closed")
-=======
 	MsgFetchDataDesc               = ffm("FF10289", "Fetch the data and include it in the messages returned", 400)
->>>>>>> 28670086
+	MsgWSClosed                    = ffm("FF10290", "Websocket closed")
 )