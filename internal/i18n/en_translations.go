// Copyright © 2022 Kaleido, Inc.
//
// SPDX-License-Identifier: Apache-2.0
//
// Licensed under the Apache License, Version 2.0 (the "License");
// you may not use this file except in compliance with the License.
// You may obtain a copy of the License at
//
//     http://www.apache.org/licenses/LICENSE-2.0
//
// Unless required by applicable law or agreed to in writing, software
// distributed under the License is distributed on an "AS IS" BASIS,
// WITHOUT WARRANTIES OR CONDITIONS OF ANY KIND, either express or implied.
// See the License for the specific language governing permissions and
// limitations under the License.

package i18n

//revive:disable
var (
	MsgConfigFailed                 = ffm("FF10101", "Failed to read config")
	MsgTBD                          = ffm("FF10102", "TODO: Description")
	MsgJSONDecodeFailed             = ffm("FF10103", "Failed to decode input JSON")
	MsgAPIServerStartFailed         = ffm("FF10104", "Unable to start listener on %s: %s")
	MsgTLSConfigFailed              = ffm("FF10105", "Failed to initialize TLS configuration")
	MsgInvalidCAFile                = ffm("FF10106", "Invalid CA certificates file")
	MsgResponseMarshalError         = ffm("FF10107", "Failed to serialize response data", 400)
	MsgWebsocketClientError         = ffm("FF10108", "Error received from WebSocket client: %s")
	Msg404NotFound                  = ffm("FF10109", "Not found", 404)
	MsgUnknownBlockchainPlugin      = ffm("FF10110", "Unknown blockchain plugin: %s")
	MsgEthconnectRESTErr            = ffm("FF10111", "Error from ethconnect: %s")
	MsgDBInitFailed                 = ffm("FF10112", "Database initialization failed")
	MsgDBQueryBuildFailed           = ffm("FF10113", "Database query builder failed")
	MsgDBBeginFailed                = ffm("FF10114", "Database begin transaction failed")
	MsgDBQueryFailed                = ffm("FF10115", "Database query failed")
	MsgDBInsertFailed               = ffm("FF10116", "Database insert failed")
	MsgDBUpdateFailed               = ffm("FF10117", "Database update failed")
	MsgDBDeleteFailed               = ffm("FF10118", "Database delete failed")
	MsgDBCommitFailed               = ffm("FF10119", "Database commit failed")
	MsgDBMissingJoin                = ffm("FF10120", "Database missing expected join entry in table '%s' for id '%s'")
	MsgDBReadErr                    = ffm("FF10121", "Database resultset read error from table '%s'")
	MsgUnknownDatabasePlugin        = ffm("FF10122", "Unknown database plugin '%s'")
	MsgNullDataReferenceID          = ffm("FF10123", "Data id is null in message data reference %d")
	MsgDupDataReferenceID           = ffm("FF10124", "Duplicate data ID in message '%s'")
	MsgScanFailed                   = ffm("FF10125", "Failed to restore type '%T' into '%T'")
	MsgUnregisteredBatchType        = ffm("FF10126", "Unregistered batch type '%s'")
	MsgBatchDispatchTimeout         = ffm("FF10127", "Timed out dispatching work to batch")
	MsgInitializationNilDepError    = ffm("FF10128", "Initialization error due to unmet dependency")
	MsgNilResponseNon204            = ffm("FF10129", "No output from API call")
	MsgInvalidContentType           = ffm("FF10130", "Invalid content type", 415)
	MsgInvalidName                  = ffm("FF10131", "Field '%s' must be 1-64 characters, including alphanumerics (a-zA-Z0-9), dot (.), dash (-) and underscore (_), and must start/end in an alphanumeric", 400)
	MsgUnknownFieldValue            = ffm("FF10132", "Unknown %s '%v'", 400)
	MsgDataNotFound                 = ffm("FF10133", "Data not found for message %s", 400)
	MsgUnknownPublicStoragePlugin   = ffm("FF10134", "Unknown Public Storage plugin '%s'")
	MsgIPFSHashDecodeFailed         = ffm("FF10135", "Failed to decode IPFS hash into 32byte value '%s'")
	MsgIPFSRESTErr                  = ffm("FF10136", "Error from IPFS: %s")
	MsgSerializationFailed          = ffm("FF10137", "Serialization failed")
	MsgMissingPluginConfig          = ffm("FF10138", "Missing configuration '%s' for %s")
	MsgMissingDataHashIndex         = ffm("FF10139", "Missing data hash for index '%d' in message", 400)
	MsgMissingRequiredField         = ffm("FF10140", "Field '%s' is required", 400)
	MsgInvalidEthAddress            = ffm("FF10141", "Supplied ethereum address is invalid", 400)
	MsgInvalidUUID                  = ffm("FF10142", "Invalid UUID supplied", 400)
	Msg404NoResult                  = ffm("FF10143", "No result found", 404)
	MsgNilDataReferenceSealFail     = ffm("FF10144", "Invalid message: nil data reference at index %d", 400)
	MsgDupDataReferenceSealFail     = ffm("FF10145", "Invalid message: duplicate data reference at index %d", 400)
	MsgVerifyFailedInvalidHashes    = ffm("FF10146", "Invalid message: hashes do not match Hash=%s Expected=%s DataHash=%s DataHashExpected=%s", 400)
	MsgVerifyFailedNilHashes        = ffm("FF10147", "Invalid message: nil hashes", 400)
	MsgInvalidFilterField           = ffm("FF10148", "Unknown filter '%s'", 400)
	MsgInvalidValueForFilterField   = ffm("FF10149", "Unable to parse value for filter '%s'", 400)
	MsgUnsupportedSQLOpInFilter     = ffm("FF10150", "No SQL mapping implemented for filter operator '%s'", 400)
	MsgJSONObjectParseFailed        = ffm("FF10151", "Failed to parse '%s' as JSON")
	MsgFilterParamDesc              = ffm("FF10152", "Data filter field. Prefixes supported: > >= < <= @ ^ ! !@ !^")
	MsgSuccessResponse              = ffm("FF10153", "Success")
	MsgFilterSortDesc               = ffm("FF10154", "Sort field. For multi-field sort use comma separated values (or multiple query values) with '-' prefix for descending")
	MsgFilterDescendingDesc         = ffm("FF10155", "Descending sort order (overrides all fields in a multi-field sort)")
	MsgFilterSkipDesc               = ffm("FF10156", "The number of records to skip (max: %d). Unsuitable for bulk operations")
	MsgFilterLimitDesc              = ffm("FF10157", "The maximum number of records to return (max: %d)")
	MsgContextCanceled              = ffm("FF10158", "Context cancelled")
	MsgWSSendTimedOut               = ffm("FF10159", "Websocket send timed out")
	MsgWSClosing                    = ffm("FF10160", "Websocket closing")
	MsgWSConnectFailed              = ffm("FF10161", "Websocket connect failed")
	MsgInvalidURL                   = ffm("FF10162", "Invalid URL: '%s'")
	MsgDBMigrationFailed            = ffm("FF10163", "Database migration failed")
	MsgHashMismatch                 = ffm("FF10164", "Hash mismatch")
	MsgTimeParseFail                = ffm("FF10165", "Cannot parse time as RFC3339, Unix, or UnixNano: '%s'", 400)
	MsgDefaultNamespaceNotFound     = ffm("FF10166", "namespaces.default '%s' must be included in the namespaces.predefined configuration")
	MsgDurationParseFail            = ffm("FF10167", "Unable to parse '%s' as duration string, or millisecond number", 400)
	MsgEventTypesParseFail          = ffm("FF10168", "Unable to parse list of event types", 400)
	MsgUnknownEventType             = ffm("FF10169", "Unknown event type '%s'", 400)
	MsgIDMismatch                   = ffm("FF10170", "ID mismatch")
	MsgRegexpCompileFailed          = ffm("FF10171", "Unable to compile '%s' regexp '%s'")
	MsgUnknownEventTransportPlugin  = ffm("FF10172", "Unknown event transport plugin: %s")
	MsgWSConnectionNotActive        = ffm("FF10173", "Websocket connection '%s' no longer active")
	MsgWSSubAlreadyInFlight         = ffm("FF10174", "Websocket subscription '%s' already has a message in flight")
	MsgWSMsgSubNotMatched           = ffm("FF10175", "Acknowledgment does not match an inflight event + subscription")
	MsgWSClientSentInvalidData      = ffm("FF10176", "Invalid data")
	MsgWSClientUnknownAction        = ffm("FF10177", "Unknown action '%s'")
	MsgWSInvalidStartAction         = ffm("FF10178", "A start action must set namespace and either a name or ephemeral=true")
	MsgWSAutoAckChanged             = ffm("FF10179", "The autoack option must be set consistently on all start requests")
	MsgWSAutoAckEnabled             = ffm("FF10180", "The autoack option is enabled on this connection")
	MsgConnSubscriptionNotStarted   = ffm("FF10181", "Subscription %v is not started on connection")
	MsgDispatcherClosing            = ffm("FF10182", "Event dispatcher closing")
	MsgMaxFilterSkip                = ffm("FF10183", "You have reached the maximum pagination limit for this query (%d)")
	MsgMaxFilterLimit               = ffm("FF10184", "Your query exceeds the maximum filter limit (%d)")
	MsgAPIServerStaticFail          = ffm("FF10185", "An error occurred loading static content", 500)
	MsgEventListenerClosing         = ffm("FF10186", "Event listener closing")
	MsgNamespaceNotExist            = ffm("FF10187", "Namespace does not exist")
	MsgFieldTooLong                 = ffm("FF10188", "Field '%s' maximum length is %d", 400)
	MsgInvalidSubscription          = ffm("FF10189", "Invalid subscription", 400)
	MsgMismatchedTransport          = ffm("FF10190", "Connection ID '%s' appears not to be unique between transport '%s' and '%s'", 400)
	MsgInvalidFirstEvent            = ffm("FF10191", "Invalid firstEvent definition - must be 'newest','oldest' or a sequence number", 400)
	MsgNumberMustBeGreaterEqual     = ffm("FF10192", "Number must be greater than or equal to %d", 400)
	MsgAlreadyExists                = ffm("FF10193", "A %s with name '%s:%s' already exists", 409)
	MsgJSONValidatorBadRef          = ffm("FF10194", "Cannot use JSON validator for data with type '%s' and validator reference '%v'", 400)
	MsgDatatypeNotFound             = ffm("FF10195", "Datatype '%v' not found", 400)
	MsgSchemaLoadFailed             = ffm("FF10196", "Datatype '%s' schema invalid", 400)
	MsgDataCannotBeValidated        = ffm("FF10197", "Data cannot be validated", 400)
	MsgJSONDataInvalidPerSchema     = ffm("FF10198", "Data does not conform to the JSON schema of datatype '%s': %s", 400)
	MsgDataValueIsNull              = ffm("FF10199", "Data value is null", 400)
	MsgUnknownValidatorType         = ffm("FF10200", "Unknown validator type: '%s'", 400)
	MsgDataInvalidHash              = ffm("FF10201", "Invalid data: hashes do not match Hash=%s Expected=%s", 400)
	MsgSystemNSDescription          = ffm("FF10202", "FireFly system namespace")
	MsgNilID                        = ffm("FF10203", "ID is nil")
	MsgDataReferenceUnresolvable    = ffm("FF10204", "Data reference %d cannot be resolved", 400)
	MsgDataMissing                  = ffm("FF10205", "Data entry %d has neither 'id' to refer to existing data, or 'value' to include in-line JSON data", 400)
	MsgAuthorInvalid                = ffm("FF10206", "Invalid author specified", 400)
	MsgNoTransaction                = ffm("FF10207", "Message does not have a transaction", 404)
	MsgBatchNotSet                  = ffm("FF10208", "Message does not have an assigned batch", 404)
	MsgBatchNotFound                = ffm("FF10209", "Batch '%s' not found for message", 500)
	MsgBatchTXNotSet                = ffm("FF10210", "Batch '%s' does not have an assigned transaction", 404)
	MsgOwnerMissing                 = ffm("FF10211", "Owner missing", 400)
	MsgUnknownIdentityPlugin        = ffm("FF10212", "Unknown Identity plugin '%s'")
	MsgUnknownDataExchangePlugin    = ffm("FF10213", "Unknown Data Exchange plugin '%s'")
	MsgParentIdentityNotFound       = ffm("FF10214", "Identity '%s' not found in identity chain for %s '%s'")
	MsgInvalidSigningIdentity       = ffm("FF10215", "Invalid signing identity")
	MsgNodeAndOrgIDMustBeSet        = ffm("FF10216", "node.name, org.name and org.identity must be configured first", 409)
	MsgBlobStreamingFailed          = ffm("FF10217", "Blob streaming terminated with error", 500)
	MsgMultiPartFormReadError       = ffm("FF10218", "Error reading multi-part form input", 400)
	MsgGroupMustHaveMembers         = ffm("FF10219", "Group must have at least one member", 400)
	MsgEmptyMemberIdentity          = ffm("FF10220", "Identity is blank in member %d")
	MsgEmptyMemberNode              = ffm("FF10221", "Node is blank in member %d")
	MsgDuplicateMember              = ffm("FF10222", "Member %d is a duplicate org+node combination: %s", 400)
	MsgNodeNotFound                 = ffm("FF10224", "Node with name or identity '%s' not found", 400)
	MsgLocalNodeResolveFailed       = ffm("FF10225", "Unable to find local node to add to group. Check the status API to confirm the node is registered", 500)
	MsgGroupNotFound                = ffm("FF10226", "Group '%s' not found", 404)
	MsgTooManyItems                 = ffm("FF10227", "Maximum number of %s items is %d (supplied=%d)", 400)
	MsgDuplicateArrayEntry          = ffm("FF10228", "Duplicate %s at index %d: '%s'", 400)
	MsgDXRESTErr                    = ffm("FF10229", "Error from data exchange: %s")
	MsgGroupInvalidHash             = ffm("FF10230", "Invalid group: hashes do not match Hash=%s Expected=%s", 400)
	MsgInvalidHex                   = ffm("FF10231", "Invalid hex supplied", 400)
	MsgInvalidWrongLenB32           = ffm("FF10232", "Byte length must be 32 (64 hex characters)", 400)
	MsgNodeNotFoundInOrg            = ffm("FF10233", "Unable to find any nodes owned by org '%s', or parent orgs", 400)
	MsgFilterAscendingDesc          = ffm("FF10234", "Ascending sort order (overrides all fields in a multi-field sort)")
	MsgPreInitCheckFailed           = ffm("FF10235", "Pre-initialization has not yet been completed. Add config records with the admin API complete initialization and reset the node")
	MsgFieldsAfterFile              = ffm("FF10236", "Additional form field sent after file in multi-part form (ignored): '%s'", 400)
	MsgDXBadResponse                = ffm("FF10237", "Unexpected '%s' in data exchange response: %s")
	MsgDXBadHash                    = ffm("FF10238", "Unexpected hash returned from data exchange upload. Hash=%s Expected=%s")
	MsgBlobNotFound                 = ffm("FF10239", "No blob has been uploaded or confirmed received, with hash=%s", 404)
	MsgDownloadBlobFailed           = ffm("FF10240", "Error download blob with reference '%s' from local data exchange")
	MsgDataDoesNotHaveBlob          = ffm("FF10241", "Data does not have a blob attachment", 404)
	MsgWebhookURLEmpty              = ffm("FF10242", "Webhook subscription option 'url' cannot be empty", 400)
	MsgWebhookInvalidStringMap      = ffm("FF10243", "Webhook subscription option '%s' must be map of string values. %s=%T", 400)
	MsgWebsocketsNoData             = ffm("FF10244", "Websockets subscriptions do not support streaming the full data payload, just the references (withData must be false)", 400)
	MsgWebhooksWithData             = ffm("FF10245", "Webhook subscriptions require the full data payload (withData must be true)", 400)
	MsgWebhooksOptURL               = ffm("FF10246", "Webhook url to invoke. Can be relative if a base URL is set in the webhook plugin config")
	MsgWebhooksOptMethod            = ffm("FF10247", "Webhook method to invoke. Default=POST")
	MsgWebhooksOptJSON              = ffm("FF10248", "Whether to assume the response body is JSON, regardless of the returned Content-Type")
	MsgWebhooksOptReply             = ffm("FF10249", "Whether to automatically send a reply event, using the body returned by the webhook")
	MsgWebhooksOptHeaders           = ffm("FF10250", "Static headers to set on the webhook request")
	MsgWebhooksOptQuery             = ffm("FF10251", "Static query params to set on the webhook request")
	MsgWebhooksOptInput             = ffm("FF10252", "A set of options to extract data from the first JSON input data in the incoming message. Only applies if withData=true")
	MsgWebhooksOptInputQuery        = ffm("FF10253", "A top-level property of the first data input, to use for query parameters")
	MsgWebhooksOptInputHeaders      = ffm("FF10254", "A top-level property of the first data input, to use for headers")
	MsgWebhooksOptInputBody         = ffm("FF10255", "A top-level property of the first data input, to use for the request body. Default is the whole first body")
	MsgWebhooksOptFastAck           = ffm("FF10256", "When true the event will be acknowledged before the webhook is invoked, allowing parallel invocations")
	MsgWebhooksReplyBadJSON         = ffm("FF10257", "Failed to process reply from webhook as JSON")
	MsgWebhooksOptReplyTag          = ffm("FF10258", "The tag to set on the reply message")
	MsgWebhooksOptReplyTx           = ffm("FF10259", "The transaction type to set on the reply message")
	MsgRequestTimeout               = ffm("FF10260", "The request with id '%s' timed out after %.2fms", 408)
	MsgRequestReplyTagRequired      = ffm("FF10261", "For request messages 'header.tag' must be set on the request message to route it to a suitable responder", 400)
	MsgRequestCannotHaveCID         = ffm("FF10262", "For request messages 'header.cid' must be unset", 400)
	MsgRequestTimeoutDesc           = ffm("FF10263", "Server-side request timeout (millseconds, or set a custom suffix like 10s)")
	MsgWebhooksOptInputPath         = ffm("FF10264", "A top-level property of the first data input, to use for a path to append with escaping to the webhook path")
	MsgWebhooksOptInputReplyTx      = ffm("FF10265", "A top-level property of the first data input, to use to dynamically set whether to pin the response (so the requester can choose)")
	MsgSystemTransportInternal      = ffm("FF10266", "You cannot create subscriptions on the system events transport")
	MsgFilterCountNotSupported      = ffm("FF10267", "This query does not support generating a count of all results")
	MsgFilterCountDesc              = ffm("FF10268", "Return a total count as well as items (adds extra database processing)")
	MsgRejected                     = ffm("FF10269", "Message with ID '%s' was rejected. Please check the FireFly logs for more information")
	MsgConfirmQueryParam            = ffm("FF10270", "When true the HTTP request blocks until the message is confirmed")
	MsgRequestMustBePrivate         = ffm("FF10271", "For request messages you must specify a group of private recipients", 400)
	MsgUnknownTokensPlugin          = ffm("FF10272", "Unknown tokens plugin '%s'", 400)
	MsgMissingTokensPluginConfig    = ffm("FF10273", "Invalid tokens configuration - name and connector are required", 400)
	MsgTokensRESTErr                = ffm("FF10274", "Error from tokens service: %s")
	MsgTokenPoolDuplicate           = ffm("FF10275", "Duplicate token pool")
	MsgTokenPoolRejected            = ffm("FF10276", "Token pool with ID '%s' was rejected. Please check the FireFly logs for more information")
	MsgIdentityNotFoundByString     = ffm("FF10277", "Identity could not be resolved via DID '%s'")
	MsgAuthorOrgNotFoundByName      = ffm("FF10278", "Author organization could not be resolved via name '%s'")
	MsgAuthorOrgSigningKeyMismatch  = ffm("FF10279", "Author organization '%s' is not associated with signing key '%s'")
	MsgCannotTransferToSelf         = ffm("FF10280", "From and to addresses must be different", 400)
	MsgLocalOrgLookupFailed         = ffm("FF10281", "Unable resolve the local org '%s' by the configured signing key on the node. Please confirm the org is registered with key '%s'", 500)
	MsgBigIntTooLarge               = ffm("FF10282", "Byte length of serialized integer is too large %d (max=%d)")
	MsgBigIntParseFailed            = ffm("FF10283", "Failed to parse JSON value '%s' into BigInt")
	MsgFabconnectRESTErr            = ffm("FF10284", "Error from fabconnect: %s")
	MsgInvalidIdentity              = ffm("FF10285", "Supplied Fabric signer identity is invalid", 400)
	MsgFailedToDecodeCertificate    = ffm("FF10286", "Failed to decode certificate: %s", 500)
	MsgInvalidMessageType           = ffm("FF10287", "Invalid message type - allowed types are %s", 400)
	MsgNoUUID                       = ffm("FF10288", "Field '%s' must not be a UUID", 400)
	MsgFetchDataDesc                = ffm("FF10289", "Fetch the data and include it in the messages returned", 400)
	MsgWSClosed                     = ffm("FF10290", "Websocket closed")
	MsgTokenTransferFailed          = ffm("FF10291", "Token transfer with ID '%s' failed. Please check the FireFly logs for more information")
	MsgFieldNotSpecified            = ffm("FF10292", "Field '%s' must be specified", 400)
	MsgTokenPoolNotConfirmed        = ffm("FF10293", "Token pool is not yet confirmed")
	MsgHistogramStartTimeParam      = ffm("FF10294", "Start time of the data to be fetched")
	MsgHistogramEndTimeParam        = ffm("FF10295", "End time of the data to be fetched")
	MsgHistogramBucketsParam        = ffm("FF10296", "Number of buckets between start time and end time")
	MsgHistogramCollectionParam     = ffm("FF10297", "Collection to fetch")
	MsgInvalidNumberOfIntervals     = ffm("FF10298", "Number of time intervals must be between %d and %d", 400)
	MsgInvalidChartNumberParam      = ffm("FF10299", "Invalid %s. Must be a number.", 400)
	MsgHistogramInvalidTimes        = ffm("FF10300", "Start time must be before end time", 400)
	MsgUnsupportedCollection        = ffm("FF10301", "%s collection is not supported", 400)
	MsgContractInterfaceExists      = ffm("FF10302", "A contract interface already exists in the namespace: '%s' with name: '%s' and version: '%s'", 409)
	MsgContractInterfaceNotFound    = ffm("FF10303", "Contract interface %s not found", 404)
	MsgContractMissingInputArgument = ffm("FF10304", "Missing required input argument '%s'", 400)
	MsgContractWrongInputType       = ffm("FF10305", "Input '%v' is of type '%v' not expected type of '%v'", 400)
	MsgContractMissingInputField    = ffm("FF10306", "Expected object of type '%v' to contain field named '%v' but it was missing", 400)
	MsgContractMapInputType         = ffm("FF10307", "Unable to map input type '%v' to known FireFly type - was expecting '%v'", 400)
	MsgContractByteDecode           = ffm("FF10308", "Unable to decode field '%v' as bytes", 400)
	MsgContractInternalType         = ffm("FF10309", "Input '%v' of type '%v' is not compatible blockchain internalType of '%v'", 400)
	MsgContractLocationInvalid      = ffm("FF10310", "Failed to validate contract location: %v", 400)
	MsgContractParamInvalid         = ffm("FF10311", "Failed to validate contract param: %v", 400)
	MsgContractListenerExists       = ffm("FF10312", "A contract listener already exists in the namespace: '%s' with name: '%s'", 409)
	MsgContractMethodNotSet         = ffm("FF10313", "Method not specified on invoke contract request", 400)
	MsgContractNoMethodSignature    = ffm("FF10314", "Method signature is required if interfaceID is absent", 400)
	MsgContractMethodResolveError   = ffm("FF10315", "Unable to resolve contract method: %s", 400)
	MsgContractLocationExists       = ffm("FF10316", "The contract location cannot be changed after it is created", 400)
	MsgListenerNoEvent              = ffm("FF10317", "An event name and interface reference, or in-line event definition must be supplied when creating a blockchain listener", 400)
	MsgListenerEventNotFound        = ffm("FF10318", "No event was found in namespace '%s' with id '%s'", 400)
	MsgEventNameMustBeSet           = ffm("FF10319", "Event name must be set", 400)
	MsgMethodNameMustBeSet          = ffm("FF10320", "Method name must be set", 400)
	MsgContractEventResolveError    = ffm("FF10321", "Unable to resolve contract event", 400)
	MsgQueryOpUnsupportedMod        = ffm("FF10322", "Operation '%s' on '%s' does not support modifiers", 400)
	MsgDXBadSize                    = ffm("FF10323", "Unexpected size returned from data exchange upload. Size=%d Expected=%d")
	MsgBlobMismatchSealingData      = ffm("FF10324", "Blob mismatch when sealing data")
	MsgFieldTypeNoStringMatching    = ffm("FF10325", "Field '%s' of type '%s' does not support partial or case-insensitive string matching", 400)
	MsgFieldMatchNoNull             = ffm("FF10326", "Comparison operator for field '%s' cannot accept a null value", 400)
	MsgTooLargeBroadcast            = ffm("FF10327", "Message size %.2fkb is too large for the max broadcast batch size of %.2fkb", 400)
	MsgTooLargePrivate              = ffm("FF10328", "Message size %.2fkb is too large for the max private message size of %.2fkb", 400)
	MsgManifestMismatch             = ffm("FF10329", "Manifest mismatch overriding '%s' status as failure: '%s'", 400)
	MsgWSHeartbeatTimeout           = ffm("FF10330", "Websocket heartbeat timed out after %.2fms", 500)
	MsgFFIValidationFail            = ffm("FF10331", "Field '%s' does not validate against the provided schema", 400)
	MsgFFISchemaParseFail           = ffm("FF10332", "Failed to parse schema for param '%s'", 400)
	MsgFFISchemaCompileFail         = ffm("FF10333", "Failed compile schema for param '%s'", 400)
	MsgPluginInitializationFailed   = ffm("FF10334", "Plugin initialization error", 500)
	MsgSafeCharsOnly                = ffm("FF10335", "Field '%s' must include only alphanumerics (a-zA-Z0-9), dot (.), dash (-) and underscore (_)", 400)
	MsgUnknownTransactionType       = ffm("FF10336", "Unknown transaction type '%s'", 400)
	MsgGoTemplateCompileFailed      = ffm("FF10337", "Go template compilation for '%s' failed: %s", 500)
	MsgGoTemplateExecuteFailed      = ffm("FF10338", "Go template execution for '%s' failed: %s", 500)
	MsgAddressResolveFailed         = ffm("FF10339", "Failed to resolve signing key string '%s': %s", 500)
	MsgAddressResolveBadStatus      = ffm("FF10340", "Failed to resolve signing key string '%s' [%d]: %s", 500)
	MsgAddressResolveBadResData     = ffm("FF10341", "Failed to resolve signing key string '%s' - invalid address returned '%s': %s", 500)
	MsgDXNotInitialized             = ffm("FF10342", "Data exchange is initializing")
	MsgInvalidTXTypeForMessage      = ffm("FF10343", "Invalid transaction type for sending a message: %s", 400)
	MsgGroupRequired                = ffm("FF10344", "Group must be set", 400)
	MsgDBLockFailed                 = ffm("FF10345", "Database lock failed")
	MsgFFIGenerationFailed          = ffm("FF10346", "Error generating smart contract interface: %s", 400)
	MsgFFIGenerationUnsupported     = ffm("FF10347", "Smart contract interface generation is not supported by this blockchain plugin", 400)
	MsgBlobHashMismatch             = ffm("FF10348", "Blob hash mismatch sent=%s received=%s", 400)
<<<<<<< HEAD
	MsgEventNotFound                = ffm("FF10349", "Event with name '%s' not found", 400)
=======
	MsgDIDResolverUnknown           = ffm("FF10349", "DID resolver unknown for DID: %s", 400)
	MsgIdentityNotOrg               = ffm("FF10350", "Identity '%s' with DID '%s' is not an organization", 400)
	MsgIdentityNotNode              = ffm("FF10351", "Identity '%s' with DID '%s' is not a node", 400)
	MsgBlockchainKeyNotSet          = ffm("FF10352", "No blockchain key specified", 400)
	MsgNoVerifierForIdentity        = ffm("FF10353", "No %s verifier registered for identity %s", 400)
	MsgNodeMissingBlockchainKey     = ffm("FF10354", "No organization signing key configured on node", 400)
	MsgAuthorRegistrationMismatch   = ffm("FF10355", "Verifier '%s' cannot be used for signing with author '%s'. Verifier registered to '%s'", 400)
	MsgAuthorMissingForKey          = ffm("FF10356", "Key '%s' has not been registered by any identity, and a separate 'author' was not supplied", 404)
	MsgAuthorIncorrectForRootReg    = ffm("FF10357", "Author namespace '%s' and DID '%s' combination invalid for root organization registration", 400)
	MsgKeyIdentityMissing           = ffm("FF10358", "Identity owner of key '%s' not found", 500)
	MsgCustomIdentitySystemNS       = ffm("FF10359", "Custom identities cannot be defined in the '%s' namespace", 400)
	MsgNilParentIdentity            = ffm("FF10360", "Identity of type '%s' must have a valid parent", 400)
	MsgSystemIdentityCustomNS       = ffm("FF10361", "System identities must be defined in the '%s' namespace", 400)
	MsgUnknownIdentityType          = ffm("FF10362", "Unknown identity type: %s", 400)
	MsgInvalidDIDForType            = ffm("FF10363", "Invalid FireFly DID '%s' for type='%s' namespace='%s' name='%s'", 400)
	MsgIdentityChainLoop            = ffm("FF10364", "Loop detected on identity %s in chain for %s (%s)", 400)
	MsgInvalidIdentityParentType    = ffm("FF10365", "Parent %s (%s) of type %s is invalid for child %s (%s) of type", 400)
	MsgParentIdentityMissingClaim   = ffm("FF10366", "Parent %s (%s) is invalid (missing claim)", 400)
	MsgDXInfoMissingID              = ffm("FF10367", "Data exchange endpoint info missing 'id' field", 500)
	MsgNilOrNullObject              = ffm("FF10368", "Object is null")
	MsgTokenApprovalFailed          = ffm("FF10369", "Token approval with ID '%s' failed. Please check the FireFly logs for more information")
>>>>>>> 25d58004
)<|MERGE_RESOLUTION|>--- conflicted
+++ resolved
@@ -265,9 +265,6 @@
 	MsgFFIGenerationFailed          = ffm("FF10346", "Error generating smart contract interface: %s", 400)
 	MsgFFIGenerationUnsupported     = ffm("FF10347", "Smart contract interface generation is not supported by this blockchain plugin", 400)
 	MsgBlobHashMismatch             = ffm("FF10348", "Blob hash mismatch sent=%s received=%s", 400)
-<<<<<<< HEAD
-	MsgEventNotFound                = ffm("FF10349", "Event with name '%s' not found", 400)
-=======
 	MsgDIDResolverUnknown           = ffm("FF10349", "DID resolver unknown for DID: %s", 400)
 	MsgIdentityNotOrg               = ffm("FF10350", "Identity '%s' with DID '%s' is not an organization", 400)
 	MsgIdentityNotNode              = ffm("FF10351", "Identity '%s' with DID '%s' is not a node", 400)
@@ -289,5 +286,5 @@
 	MsgDXInfoMissingID              = ffm("FF10367", "Data exchange endpoint info missing 'id' field", 500)
 	MsgNilOrNullObject              = ffm("FF10368", "Object is null")
 	MsgTokenApprovalFailed          = ffm("FF10369", "Token approval with ID '%s' failed. Please check the FireFly logs for more information")
->>>>>>> 25d58004
+	MsgEventNotFound                = ffm("FF10370", "Event with name '%s' not found", 400)
 )