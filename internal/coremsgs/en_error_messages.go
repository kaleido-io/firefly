--- conflicted
+++ resolved
@@ -233,11 +233,8 @@
 	MsgRouteDescriptionMissing      = ffe("FF10384", "API route description missing for route '%s'")
 	MsgInvalidOutputOption          = ffe("FF10385", "invalid output option '%s'")
 	MsgInvalidPluginConfiguration   = ffe("FF10386", "Invalid %s plugin configuration - name and type are required")
-<<<<<<< HEAD
-	MsgInvalidFireFlyContractIndex  = ffe("FF10387", "No configuration found for FireFly contract at %s")
-	MsgCannotReuseFireFlyContract   = ffe("FF10388", "Cannot reuse previously-terminated FireFly contract at %s")
-	MsgUnrecognizedOperatorAction   = ffe("FF10389", "Unrecognized operator action: %s", 400)
-=======
 	MsgReferenceMarkdownMissing     = ffe("FF10387", "Reference markdown file missing: '%s'")
->>>>>>> a425fdec
+	MsgInvalidFireFlyContractIndex  = ffe("FF10388", "No configuration found for FireFly contract at %s")
+	MsgCannotReuseFireFlyContract   = ffe("FF10389", "Cannot reuse previously-terminated FireFly contract at %s")
+	MsgUnrecognizedOperatorAction   = ffe("FF10390", "Unrecognized operator action: %s", 400)
 )