// Copyright © 2022 Kaleido, Inc.
//
// SPDX-License-Identifier: Apache-2.0
//
// Licensed under the Apache License, Version 2.0 (the "License");
// you may not use this file except in compliance with the License.
// You may obtain a copy of the License at
//
//     http://www.apache.org/licenses/LICENSE-2.0
//
// Unless required by applicable law or agreed to in writing, software
// distributed under the License is distributed on an "AS IS" BASIS,
// WITHOUT WARRANTIES OR CONDITIONS OF ANY KIND, either express or implied.
// See the License for the specific language governing permissions and
// limitations under the License.

package websockets

import (
	"context"
	"encoding/json"
	"io/ioutil"
	"net/http"
	"sync"

	"github.com/gorilla/websocket"
	"github.com/hyperledger/firefly/internal/coremsgs"
	"github.com/hyperledger/firefly/pkg/fftypes"
	"github.com/hyperledger/firefly/pkg/i18n"
	"github.com/hyperledger/firefly/pkg/log"
)

type websocketStartedSub struct {
	ephemeral bool
	name      string
	namespace string
}

type websocketConnection struct {
<<<<<<< HEAD
	ctx                context.Context
	ws                 *WebSockets
	wsConn             *websocket.Conn
	cancelCtx          func()
	connID             string
	sendMessages       chan interface{}
	senderDone         chan struct{}
	receiverDone       chan struct{}
	autoAck            bool
	started            []*websocketStartedSub
	inflight           []*fftypes.EventDeliveryResponse
	mux                sync.Mutex
	closed             bool
	changeEventMatcher *regexp.Regexp
	remoteAddr         string
	userAgent          string
=======
	ctx          context.Context
	ws           *WebSockets
	wsConn       *websocket.Conn
	cancelCtx    func()
	connID       string
	sendMessages chan interface{}
	senderDone   chan struct{}
	receiverDone chan struct{}
	autoAck      bool
	started      []*websocketStartedSub
	inflight     []*fftypes.EventDeliveryResponse
	mux          sync.Mutex
	closed       bool
>>>>>>> 9e451ef8
}

func newConnection(pCtx context.Context, ws *WebSockets, wsConn *websocket.Conn, req *http.Request) *websocketConnection {
	connID := fftypes.NewUUID().String()
	ctx := log.WithLogField(pCtx, "websocket", connID)
	ctx, cancelCtx := context.WithCancel(ctx)
	wc := &websocketConnection{
		ctx:          ctx,
		ws:           ws,
		wsConn:       wsConn,
		cancelCtx:    cancelCtx,
		connID:       connID,
		sendMessages: make(chan interface{}),
		senderDone:   make(chan struct{}),
		receiverDone: make(chan struct{}),
		remoteAddr:   req.RemoteAddr,
		userAgent:    req.UserAgent(),
	}
	go wc.sendLoop()
	go wc.receiveLoop()
	return wc
}

// processAutoStart gives a helper to specify query parameters to auto-start your subscription
func (wc *websocketConnection) processAutoStart(req *http.Request) {
	query := req.URL.Query()
	ephemeral, hasEphemeral := req.URL.Query()["ephemeral"]
	isEphemeral := hasEphemeral && (len(ephemeral) == 0 || ephemeral[0] != "false")
	_, hasName := query["name"]
	autoAck, hasAutoack := req.URL.Query()["autoack"]
	isAutoack := hasAutoack && (len(autoAck) == 0 || autoAck[0] != "false")
	if hasEphemeral || hasName {
		filter := fftypes.NewSubscriptionFilterFromQuery(query)
		err := wc.handleStart(&fftypes.WSClientActionStartPayload{
			AutoAck:   &isAutoack,
			Ephemeral: isEphemeral,
			Namespace: query.Get("namespace"),
			Name:      query.Get("name"),
			Filter:    filter,
		})
		if err != nil {
			wc.protocolError(err)
		}
	}
}

func (wc *websocketConnection) sendLoop() {
	l := log.L(wc.ctx)
	defer close(wc.senderDone)
	defer wc.close()
	for {
		select {
		case msg := <-wc.sendMessages:
			l.Tracef("Sending: %+v", msg)
			writer, err := wc.wsConn.NextWriter(websocket.TextMessage)
			if err == nil {
				err = json.NewEncoder(writer).Encode(msg)
				_ = writer.Close()
			}
			if err != nil {
				l.Errorf("Write failed on socket: %s", err)
				return
			}
		case <-wc.receiverDone:
			l.Debugf("Sender closing - receiver completed")
			return
		case <-wc.ctx.Done():
			l.Debugf("Sender closing - context cancelled")
			return
		}
	}
}

func (wc *websocketConnection) receiveLoop() {
	l := log.L(wc.ctx)
	defer close(wc.receiverDone)
	for {
		var msgData []byte
		var msgHeader fftypes.WSClientActionBase
		_, reader, err := wc.wsConn.NextReader()
		if err == nil {
			msgData, err = ioutil.ReadAll(reader)
			if err == nil {
				err = json.Unmarshal(msgData, &msgHeader)
				if err != nil {
					// We can notify the client on this one, before we bail
					wc.protocolError(i18n.WrapError(wc.ctx, err, coremsgs.MsgWSClientSentInvalidData))
				}
			}
		}
		if err != nil {
			l.Errorf("Read failed: %s", err)
			return
		}
		l.Tracef("Received: %s", string(msgData))
		switch msgHeader.Type {
		case fftypes.WSClientActionStart:
			var msg fftypes.WSClientActionStartPayload
			err = json.Unmarshal(msgData, &msg)
			if err == nil {
				err = wc.handleStart(&msg)
			}
		case fftypes.WSClientActionAck:
			var msg fftypes.WSClientActionAckPayload
			err = json.Unmarshal(msgData, &msg)
			if err == nil {
				err = wc.handleAck(&msg)
			}
		default:
			err = i18n.NewError(wc.ctx, coremsgs.MsgWSClientUnknownAction, msgHeader.Type)
		}
		if err != nil {
			wc.protocolError(i18n.WrapError(wc.ctx, err, coremsgs.MsgWSClientSentInvalidData))
			l.Errorf("Invalid request sent on socket: %s", err)
			return
		}
	}
}

func (wc *websocketConnection) dispatch(event *fftypes.EventDelivery) error {
	inflight := &fftypes.EventDeliveryResponse{
		ID:           event.ID,
		Subscription: event.Subscription,
	}

	var autoAck bool
	wc.mux.Lock()
	autoAck = wc.autoAck
	if !autoAck {
		wc.inflight = append(wc.inflight, inflight)
	}
	wc.mux.Unlock()

	err := wc.send(event)
	if err != nil {
		return err
	}

	if autoAck {
		wc.ws.ack(wc.connID, inflight)
	}

	return nil
}

func (wc *websocketConnection) protocolError(err error) {
	log.L(wc.ctx).Errorf("Sending protocol error to client: %s", err)
	sendErr := wc.send(&fftypes.WSProtocolErrorPayload{
		Type:  fftypes.WSProtocolErrorEventType,
		Error: err.Error(),
	})
	if sendErr != nil {
		log.L(wc.ctx).Errorf("Failed to send protocol error: %s", sendErr)
	}
}

func (wc *websocketConnection) send(msg interface{}) error {
	if wc.closed {
		return i18n.NewError(wc.ctx, coremsgs.MsgWSClosed)
	}
	select {
	case wc.sendMessages <- msg:
		return nil
	case <-wc.ctx.Done():
		return i18n.NewError(wc.ctx, i18n.MsgWSClosing)
	}
}

func (wc *websocketConnection) handleStart(start *fftypes.WSClientActionStartPayload) (err error) {
	wc.mux.Lock()
	if start.AutoAck != nil {
		if *start.AutoAck != wc.autoAck && len(wc.started) > 0 {
			wc.mux.Unlock()
			return i18n.NewError(wc.ctx, coremsgs.MsgWSAutoAckChanged)
		}
		wc.autoAck = *start.AutoAck
	}
	wc.started = append(wc.started, &websocketStartedSub{
		ephemeral: start.Ephemeral,
		namespace: start.Namespace,
		name:      start.Name,
	})
	wc.mux.Unlock()
	return wc.ws.start(wc, start)
}

func (wc *websocketConnection) durableSubMatcher(sr fftypes.SubscriptionRef) bool {
	wc.mux.Lock()
	defer wc.mux.Unlock()
	for _, startedSub := range wc.started {
		if !startedSub.ephemeral && startedSub.namespace == sr.Namespace && startedSub.name == sr.Name {
			return true
		}
	}
	return false
}

func (wc *websocketConnection) checkAck(ack *fftypes.WSClientActionAckPayload) (*fftypes.EventDeliveryResponse, error) {
	l := log.L(wc.ctx)
	var inflight *fftypes.EventDeliveryResponse
	wc.mux.Lock()
	defer wc.mux.Unlock()

	if wc.autoAck {
		return nil, i18n.NewError(wc.ctx, coremsgs.MsgWSAutoAckEnabled)
	}

	if ack.ID != nil {
		newInflight := make([]*fftypes.EventDeliveryResponse, 0, len(wc.inflight))
		for _, candidate := range wc.inflight {
			var match bool
			if *candidate.ID == *ack.ID {
				if ack.Subscription != nil {
					// A subscription has been explicitly specified, so it must match
					if (ack.Subscription.ID != nil && *ack.Subscription.ID == *candidate.Subscription.ID) ||
						(ack.Subscription.Name == candidate.Subscription.Name && ack.Subscription.Namespace == candidate.Subscription.Namespace) {
						match = true
					}
				} else {
					// If there's more than one started subscription, that's a problem
					if len(wc.started) != 1 {
						l.Errorf("No subscription specified on ack, and there is not exactly one started subscription")
						return nil, i18n.NewError(wc.ctx, coremsgs.MsgWSMsgSubNotMatched)
					}
					match = true
				}
			}
			// Remove from the inflight list
			if match {
				inflight = candidate
			} else {
				newInflight = append(newInflight, candidate)
			}
		}
		wc.inflight = newInflight
	} else {
		// Just ack the front of the queue
		if len(wc.inflight) == 0 {
			l.Errorf("Ack received, but no messages in flight")
		} else {
			inflight = wc.inflight[0]
			wc.inflight = wc.inflight[1:]
		}
	}
	if inflight == nil {
		return nil, i18n.NewError(wc.ctx, coremsgs.MsgWSMsgSubNotMatched)
	}
	return inflight, nil
}

func (wc *websocketConnection) handleAck(ack *fftypes.WSClientActionAckPayload) error {
	// Perform a locked set of check
	inflight, err := wc.checkAck(ack)
	if err != nil {
		return err
	}

	// Deliver the ack to the core, now we're unlocked
	wc.ws.ack(wc.connID, inflight)
	return nil
}

func (wc *websocketConnection) close() {
	var didClosed bool
	wc.mux.Lock()
	if !wc.closed {
		didClosed = true
		wc.closed = true
		_ = wc.wsConn.Close()
		wc.cancelCtx()
	}
	wc.mux.Unlock()
	// Drop lock before callback
	if didClosed {
		wc.ws.connClosed(wc.connID)
	}
}

func (wc *websocketConnection) waitClose() {
	<-wc.senderDone
	<-wc.receiverDone
}<|MERGE_RESOLUTION|>--- conflicted
+++ resolved
@@ -37,24 +37,6 @@
 }
 
 type websocketConnection struct {
-<<<<<<< HEAD
-	ctx                context.Context
-	ws                 *WebSockets
-	wsConn             *websocket.Conn
-	cancelCtx          func()
-	connID             string
-	sendMessages       chan interface{}
-	senderDone         chan struct{}
-	receiverDone       chan struct{}
-	autoAck            bool
-	started            []*websocketStartedSub
-	inflight           []*fftypes.EventDeliveryResponse
-	mux                sync.Mutex
-	closed             bool
-	changeEventMatcher *regexp.Regexp
-	remoteAddr         string
-	userAgent          string
-=======
 	ctx          context.Context
 	ws           *WebSockets
 	wsConn       *websocket.Conn
@@ -68,7 +50,8 @@
 	inflight     []*fftypes.EventDeliveryResponse
 	mux          sync.Mutex
 	closed       bool
->>>>>>> 9e451ef8
+	remoteAddr   string
+	userAgent    string
 }
 
 func newConnection(pCtx context.Context, ws *WebSockets, wsConn *websocket.Conn, req *http.Request) *websocketConnection {
