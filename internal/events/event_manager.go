// Copyright © 2022 Kaleido, Inc.
//
// SPDX-License-Identifier: Apache-2.0
//
// Licensed under the Apache License, Version 2.0 (the "License");
// you may not use this file except in compliance with the License.
// You may obtain a copy of the License at
//
//     http://www.apache.org/licenses/LICENSE-2.0
//
// Unless required by applicable law or agreed to in writing, software
// distributed under the License is distributed on an "AS IS" BASIS,
// WITHOUT WARRANTIES OR CONDITIONS OF ANY KIND, either express or implied.
// See the License for the specific language governing permissions and
// limitations under the License.

package events

import (
	"bytes"
	"context"
	"encoding/json"
	"strconv"

	"github.com/hyperledger/firefly/internal/assets"
	"github.com/hyperledger/firefly/internal/broadcast"
	"github.com/hyperledger/firefly/internal/config"
	"github.com/hyperledger/firefly/internal/data"
	"github.com/hyperledger/firefly/internal/definitions"
	"github.com/hyperledger/firefly/internal/events/eifactory"
	"github.com/hyperledger/firefly/internal/events/system"
	"github.com/hyperledger/firefly/internal/i18n"
	"github.com/hyperledger/firefly/internal/identity"
	"github.com/hyperledger/firefly/internal/log"
	"github.com/hyperledger/firefly/internal/metrics"
	"github.com/hyperledger/firefly/internal/privatemessaging"
	"github.com/hyperledger/firefly/internal/retry"
	"github.com/hyperledger/firefly/internal/sysmessaging"
	"github.com/hyperledger/firefly/internal/txcommon"
	"github.com/hyperledger/firefly/pkg/blockchain"
	"github.com/hyperledger/firefly/pkg/database"
	"github.com/hyperledger/firefly/pkg/dataexchange"
	"github.com/hyperledger/firefly/pkg/fftypes"
	"github.com/hyperledger/firefly/pkg/sharedstorage"
	"github.com/hyperledger/firefly/pkg/tokens"
)

type EventManager interface {
	NewPins() chan<- int64
	NewEvents() chan<- int64
	NewSubscriptions() chan<- *fftypes.UUID
	SubscriptionUpdates() chan<- *fftypes.UUID
	DeletedSubscriptions() chan<- *fftypes.UUID
	ChangeEvents() chan<- *fftypes.ChangeEvent
	DeleteDurableSubscription(ctx context.Context, subDef *fftypes.Subscription) (err error)
	CreateUpdateDurableSubscription(ctx context.Context, subDef *fftypes.Subscription, mustNew bool) (err error)
	Start() error
	WaitStop()

	// Bound blockchain callbacks
	OperationUpdate(plugin fftypes.Named, operationID *fftypes.UUID, txState blockchain.TransactionStatus, blockchainTXID, errorMessage string, opOutput fftypes.JSONObject) error
	BatchPinComplete(bi blockchain.Plugin, batch *blockchain.BatchPin, signingKey *fftypes.VerifierRef) error
	BlockchainEvent(event *blockchain.EventWithSubscription) error

	// Bound dataexchange callbacks
	TransferResult(dx dataexchange.Plugin, trackingID string, status fftypes.OpStatus, update fftypes.TransportStatusUpdate) error
	BLOBReceived(dx dataexchange.Plugin, peerID string, hash fftypes.Bytes32, size int64, payloadRef string) error
	MessageReceived(dx dataexchange.Plugin, peerID string, data []byte) (manifest string, err error)

	// Bound token callbacks
	TokenPoolCreated(ti tokens.Plugin, pool *tokens.TokenPool) error
	TokensTransferred(ti tokens.Plugin, transfer *tokens.TokenTransfer) error
	TokensApproved(ti tokens.Plugin, approval *tokens.TokenApproval) error

	// Internal events
	sysmessaging.SystemEvents
}

type eventManager struct {
	ctx                  context.Context
	ni                   sysmessaging.LocalNodeInfo
	sharedstorage        sharedstorage.Plugin
	database             database.Plugin
	txHelper             txcommon.Helper
	identity             identity.Manager
	definitions          definitions.DefinitionHandlers
	data                 data.Manager
	subManager           *subscriptionManager
	retry                retry.Retry
	aggregator           *aggregator
	broadcast            broadcast.Manager
	messaging            privatemessaging.Manager
	assets               assets.Manager
	newEventNotifier     *eventNotifier
	newPinNotifier       *eventNotifier
	opCorrelationRetries int
	defaultTransport     string
	internalEvents       *system.Events
	metrics              metrics.Manager
}

<<<<<<< HEAD
func NewEventManager(ctx context.Context, ni sysmessaging.LocalNodeInfo, pi sharedstorage.Plugin, di database.Plugin, im identity.Manager, dh definitions.DefinitionHandlers, dm data.Manager, bm broadcast.Manager, pm privatemessaging.Manager, am assets.Manager, mm metrics.Manager) (EventManager, error) {
	if ni == nil || pi == nil || di == nil || im == nil || dh == nil || dm == nil || bm == nil || pm == nil || am == nil {
=======
func NewEventManager(ctx context.Context, ni sysmessaging.LocalNodeInfo, pi publicstorage.Plugin, di database.Plugin, bi blockchain.Plugin, im identity.Manager, dh definitions.DefinitionHandlers, dm data.Manager, bm broadcast.Manager, pm privatemessaging.Manager, am assets.Manager, mm metrics.Manager) (EventManager, error) {
	if ni == nil || pi == nil || di == nil || bi == nil || im == nil || dh == nil || dm == nil || bm == nil || pm == nil || am == nil {
>>>>>>> 4179f5df
		return nil, i18n.NewError(ctx, i18n.MsgInitializationNilDepError)
	}
	newPinNotifier := newEventNotifier(ctx, "pins")
	newEventNotifier := newEventNotifier(ctx, "events")
	em := &eventManager{
		ctx:           log.WithLogField(ctx, "role", "event-manager"),
		ni:            ni,
		sharedstorage: pi,
		database:      di,
		txHelper:      txcommon.NewTransactionHelper(di),
		identity:      im,
		definitions:   dh,
		data:          dm,
		broadcast:     bm,
		messaging:     pm,
		assets:        am,
		retry: retry.Retry{
			InitialDelay: config.GetDuration(config.EventAggregatorRetryInitDelay),
			MaximumDelay: config.GetDuration(config.EventAggregatorRetryMaxDelay),
			Factor:       config.GetFloat64(config.EventAggregatorRetryFactor),
		},
		defaultTransport:     config.GetString(config.EventTransportsDefault),
		opCorrelationRetries: config.GetInt(config.EventAggregatorOpCorrelationRetries),
		newEventNotifier:     newEventNotifier,
		newPinNotifier:       newPinNotifier,
		aggregator:           newAggregator(ctx, di, bi, dh, im, dm, newPinNotifier, mm),
		metrics:              mm,
	}
	ie, _ := eifactory.GetPlugin(ctx, system.SystemEventsTransport)
	em.internalEvents = ie.(*system.Events)

	var err error
	if em.subManager, err = newSubscriptionManager(ctx, di, dm, newEventNotifier, dh); err != nil {
		return nil, err
	}

	return em, nil
}

func (em *eventManager) Start() (err error) {
	err = em.subManager.start()
	if err == nil {
		em.aggregator.start()
	}
	return err
}

func (em *eventManager) NewEvents() chan<- int64 {
	return em.newEventNotifier.newEvents
}

func (em *eventManager) NewPins() chan<- int64 {
	return em.newPinNotifier.newEvents
}

func (em *eventManager) NewSubscriptions() chan<- *fftypes.UUID {
	return em.subManager.newOrUpdatedSubscriptions
}

func (em *eventManager) SubscriptionUpdates() chan<- *fftypes.UUID {
	return em.subManager.newOrUpdatedSubscriptions
}

func (em *eventManager) DeletedSubscriptions() chan<- *fftypes.UUID {
	return em.subManager.deletedSubscriptions
}

func (em *eventManager) ChangeEvents() chan<- *fftypes.ChangeEvent {
	return em.subManager.cel.changeEvents
}

func (em *eventManager) WaitStop() {
	em.subManager.close()
	<-em.aggregator.eventPoller.closed
}

func (em *eventManager) CreateUpdateDurableSubscription(ctx context.Context, subDef *fftypes.Subscription, mustNew bool) (err error) {
	if subDef.Namespace == "" || subDef.Name == "" || subDef.ID == nil {
		return i18n.NewError(ctx, i18n.MsgInvalidSubscription)
	}

	if subDef.Transport == "" {
		subDef.Transport = em.defaultTransport
	}

	// Check it can be parsed before inserting (the submanager will check again when processing the creation, so we discard the result)
	if _, err = em.subManager.parseSubscriptionDef(ctx, subDef); err != nil {
		return err
	}

	// Do a check first for existence, to give a nice 409 if we find one
	existing, _ := em.database.GetSubscriptionByName(ctx, subDef.Namespace, subDef.Name)
	if existing != nil {
		if mustNew {
			return i18n.NewError(ctx, i18n.MsgAlreadyExists, "subscription", subDef.Namespace, subDef.Name)
		}
		// Copy over the generated fields, so we can do a compare
		subDef.Created = existing.Created
		subDef.ID = existing.ID
		subDef.Updated = fftypes.Now()
		subDef.Options.FirstEvent = existing.Options.FirstEvent // we do not reset the sub position
		existing.Updated = subDef.Updated
		def1, _ := json.Marshal(existing)
		def2, _ := json.Marshal(subDef)
		if bytes.Equal(def1, def2) {
			log.L(ctx).Infof("Subscription already exists, and is identical")
			return nil
		}
	} else {
		// We lock in the starting sequence at creation time, rather than when the first dispatcher
		// starts, as that's a more obvious behavior for users
		sequence, err := calcFirstOffset(ctx, em.database, subDef.Options.FirstEvent)
		if err != nil {
			return err
		}
		lockedInFirstEvent := fftypes.SubOptsFirstEvent(strconv.FormatInt(sequence, 10))
		subDef.Options.FirstEvent = &lockedInFirstEvent
	}

	// The event in the database for the creation of the susbscription, will asynchronously update the submanager
	return em.database.UpsertSubscription(ctx, subDef, !mustNew)
}

func (em *eventManager) DeleteDurableSubscription(ctx context.Context, subDef *fftypes.Subscription) (err error) {
	// The event in the database for the deletion of the susbscription, will asynchronously update the submanager
	return em.database.DeleteSubscriptionByID(ctx, subDef.ID)
}

func (em *eventManager) AddSystemEventListener(ns string, el system.EventListener) error {
	return em.internalEvents.AddListener(ns, el)
}<|MERGE_RESOLUTION|>--- conflicted
+++ resolved
@@ -99,13 +99,8 @@
 	metrics              metrics.Manager
 }
 
-<<<<<<< HEAD
-func NewEventManager(ctx context.Context, ni sysmessaging.LocalNodeInfo, pi sharedstorage.Plugin, di database.Plugin, im identity.Manager, dh definitions.DefinitionHandlers, dm data.Manager, bm broadcast.Manager, pm privatemessaging.Manager, am assets.Manager, mm metrics.Manager) (EventManager, error) {
-	if ni == nil || pi == nil || di == nil || im == nil || dh == nil || dm == nil || bm == nil || pm == nil || am == nil {
-=======
-func NewEventManager(ctx context.Context, ni sysmessaging.LocalNodeInfo, pi publicstorage.Plugin, di database.Plugin, bi blockchain.Plugin, im identity.Manager, dh definitions.DefinitionHandlers, dm data.Manager, bm broadcast.Manager, pm privatemessaging.Manager, am assets.Manager, mm metrics.Manager) (EventManager, error) {
-	if ni == nil || pi == nil || di == nil || bi == nil || im == nil || dh == nil || dm == nil || bm == nil || pm == nil || am == nil {
->>>>>>> 4179f5df
+func NewEventManager(ctx context.Context, ni sysmessaging.LocalNodeInfo, si sharedstorage.Plugin, di database.Plugin, bi blockchain.Plugin, im identity.Manager, dh definitions.DefinitionHandlers, dm data.Manager, bm broadcast.Manager, pm privatemessaging.Manager, am assets.Manager, mm metrics.Manager) (EventManager, error) {
+	if ni == nil || si == nil || di == nil || bi == nil || im == nil || dh == nil || dm == nil || bm == nil || pm == nil || am == nil {
 		return nil, i18n.NewError(ctx, i18n.MsgInitializationNilDepError)
 	}
 	newPinNotifier := newEventNotifier(ctx, "pins")
@@ -113,7 +108,7 @@
 	em := &eventManager{
 		ctx:           log.WithLogField(ctx, "role", "event-manager"),
 		ni:            ni,
-		sharedstorage: pi,
+		sharedstorage: si,
 		database:      di,
 		txHelper:      txcommon.NewTransactionHelper(di),
 		identity:      im,
