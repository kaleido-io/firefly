// Copyright © 2022 Kaleido, Inc.
//
// SPDX-License-Identifier: Apache-2.0
//
// Licensed under the Apache License, Version 2.0 (the "License");
// you may not use this file except in compliance with the License.
// You may obtain a copy of the License at
//
//     http://www.apache.org/licenses/LICENSE-2.0
//
// Unless required by applicable law or agreed to in writing, software
// distributed under the License is distributed on an "AS IS" BASIS,
// WITHOUT WARRANTIES OR CONDITIONS OF ANY KIND, either express or implied.
// See the License for the specific language governing permissions and
// limitations under the License.

package events

import (
	"context"

	"github.com/hyperledger/firefly/internal/log"
	"github.com/hyperledger/firefly/internal/txcommon"
	"github.com/hyperledger/firefly/pkg/fftypes"
)

func (em *eventManager) operationUpdateCtx(ctx context.Context, operationID *fftypes.UUID, txState fftypes.OpStatus, blockchainTXID, errorMessage string, opOutput fftypes.JSONObject) error {
	op, err := em.database.GetOperationByID(ctx, operationID)
	if err != nil || op == nil {
		log.L(ctx).Warnf("Operation update '%s' ignored, as it was not submitted by this node", operationID)
		return nil
	}

	if err := em.database.ResolveOperation(ctx, op.ID, txState, errorMessage, opOutput); err != nil {
		return err
	}

	// Special handling for OpTypeTokenTransfer, which writes an event when it fails
	if op.Type == fftypes.OpTypeTokenTransfer && txState == fftypes.OpStatusFailed {
		event := fftypes.NewEvent(fftypes.EventTypeTransferOpFailed, op.Namespace, op.ID, op.Transaction)
<<<<<<< HEAD
		if em.metrics.IsMetricsEnabled() {
			tokenTransfer, err := txcommon.RetrieveTokenTransferInputs(ctx, op)
			if err != nil || tokenTransfer.LocalID == nil || tokenTransfer.Type == "" {
				log.L(ctx).Warnf("Could not determine token transfer type: %s", err)
			}
			em.metrics.TransferConfirmed(tokenTransfer)
=======
		var tokenTransfer fftypes.TokenTransfer
		err = txcommon.RetrieveTokenTransferInputs(ctx, op, &tokenTransfer)
		if err != nil {
			log.L(em.ctx).Warnf("Could not determine token transfer: %s", err)
		} else {
			event.Correlator = tokenTransfer.LocalID
			if em.metrics.IsMetricsEnabled() {
				em.metrics.TransferConfirmed(&tokenTransfer)
			}
>>>>>>> 408262ad
		}
		if err := em.database.InsertEvent(ctx, event); err != nil {
			return err
		}
	}

	// Special handling for OpTypeTokenApproval, which writes an event when it fails
	if op.Type == fftypes.OpTypeTokenApproval && txState == fftypes.OpStatusFailed {
		event := fftypes.NewEvent(fftypes.EventTypeApprovalOpFailed, op.Namespace, op.ID, op.Transaction)
		var tokenApproval fftypes.TokenApproval
		err = txcommon.RetrieveTokenApprovalInputs(ctx, op, &tokenApproval)
		if err != nil {
			log.L(em.ctx).Warnf("Could not determine token retrieval: %s", err)
		} else {
			event.Correlator = tokenApproval.LocalID
		}
		if err := em.database.InsertEvent(ctx, event); err != nil {
			return err
		}
	}

	return em.txHelper.AddBlockchainTX(ctx, op.Transaction, blockchainTXID)
}

func (em *eventManager) OperationUpdate(plugin fftypes.Named, operationID *fftypes.UUID, txState fftypes.OpStatus, blockchainTXID, errorMessage string, opOutput fftypes.JSONObject) error {
	return em.database.RunAsGroup(em.ctx, func(ctx context.Context) error {
		return em.operationUpdateCtx(ctx, operationID, txState, blockchainTXID, errorMessage, opOutput)
	})
}<|MERGE_RESOLUTION|>--- conflicted
+++ resolved
@@ -38,24 +38,14 @@
 	// Special handling for OpTypeTokenTransfer, which writes an event when it fails
 	if op.Type == fftypes.OpTypeTokenTransfer && txState == fftypes.OpStatusFailed {
 		event := fftypes.NewEvent(fftypes.EventTypeTransferOpFailed, op.Namespace, op.ID, op.Transaction)
-<<<<<<< HEAD
-		if em.metrics.IsMetricsEnabled() {
-			tokenTransfer, err := txcommon.RetrieveTokenTransferInputs(ctx, op)
-			if err != nil || tokenTransfer.LocalID == nil || tokenTransfer.Type == "" {
-				log.L(ctx).Warnf("Could not determine token transfer type: %s", err)
-			}
-			em.metrics.TransferConfirmed(tokenTransfer)
-=======
-		var tokenTransfer fftypes.TokenTransfer
-		err = txcommon.RetrieveTokenTransferInputs(ctx, op, &tokenTransfer)
-		if err != nil {
-			log.L(em.ctx).Warnf("Could not determine token transfer: %s", err)
+		tokenTransfer, err := txcommon.RetrieveTokenTransferInputs(ctx, op)
+		if err != nil || tokenTransfer.LocalID == nil || tokenTransfer.Type == "" {
+			log.L(em.ctx).Warnf("Could not parse token transfer: %s", err)
 		} else {
 			event.Correlator = tokenTransfer.LocalID
 			if em.metrics.IsMetricsEnabled() {
-				em.metrics.TransferConfirmed(&tokenTransfer)
+				em.metrics.TransferConfirmed(tokenTransfer)
 			}
->>>>>>> 408262ad
 		}
 		if err := em.database.InsertEvent(ctx, event); err != nil {
 			return err
@@ -65,10 +55,9 @@
 	// Special handling for OpTypeTokenApproval, which writes an event when it fails
 	if op.Type == fftypes.OpTypeTokenApproval && txState == fftypes.OpStatusFailed {
 		event := fftypes.NewEvent(fftypes.EventTypeApprovalOpFailed, op.Namespace, op.ID, op.Transaction)
-		var tokenApproval fftypes.TokenApproval
-		err = txcommon.RetrieveTokenApprovalInputs(ctx, op, &tokenApproval)
-		if err != nil {
-			log.L(em.ctx).Warnf("Could not determine token retrieval: %s", err)
+		tokenApproval, err := txcommon.RetrieveTokenApprovalInputs(ctx, op)
+		if err != nil || tokenApproval.LocalID == nil {
+			log.L(em.ctx).Warnf("Could not parse token approval: %s", err)
 		} else {
 			event.Correlator = tokenApproval.LocalID
 		}
