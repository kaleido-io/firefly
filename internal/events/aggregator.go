// Copyright © 2021 Kaleido, Inc.
//
// SPDX-License-Identifier: Apache-2.0
//
// Licensed under the Apache License, Version 2.0 (the "License");
// you may not use this file except in compliance with the License.
// You may obtain a copy of the License at
//
//     http://www.apache.org/licenses/LICENSE-2.0
//
// Unless required by applicable law or agreed to in writing, software
// distributed under the License is distributed on an "AS IS" BASIS,
// WITHOUT WARRANTIES OR CONDITIONS OF ANY KIND, either express or implied.
// See the License for the specific language governing permissions and
// limitations under the License.

package events

import (
	"context"
	"crypto/sha256"
	"database/sql/driver"
	"encoding/binary"

	"github.com/hyperledger/firefly/internal/config"
	"github.com/hyperledger/firefly/internal/data"
	"github.com/hyperledger/firefly/internal/definitions"
	"github.com/hyperledger/firefly/internal/log"
	"github.com/hyperledger/firefly/internal/retry"
	"github.com/hyperledger/firefly/pkg/database"
	"github.com/hyperledger/firefly/pkg/fftypes"
)

const (
	aggregatorOffsetName = "ff_aggregator"
)

type aggregator struct {
	ctx             context.Context
	database        database.Plugin
	definitions     definitions.DefinitionHandlers
	data            data.Manager
	eventPoller     *eventPoller
	newPins         chan int64
	offchainBatches chan *fftypes.UUID
	queuedRewinds   chan *fftypes.UUID
	retry           *retry.Retry
}

func newAggregator(ctx context.Context, di database.Plugin, sh definitions.DefinitionHandlers, dm data.Manager, en *eventNotifier) *aggregator {
	batchSize := config.GetInt(config.EventAggregatorBatchSize)
	ag := &aggregator{
		ctx:             log.WithLogField(ctx, "role", "aggregator"),
		database:        di,
		definitions:     sh,
		data:            dm,
		newPins:         make(chan int64),
		offchainBatches: make(chan *fftypes.UUID, 1), // hops to queuedRewinds with a shouldertab on the event poller
		queuedRewinds:   make(chan *fftypes.UUID, batchSize),
	}
	firstEvent := fftypes.SubOptsFirstEvent(config.GetString(config.EventAggregatorFirstEvent))
	ag.eventPoller = newEventPoller(ctx, di, en, &eventPollerConf{
		eventBatchSize:             batchSize,
		eventBatchTimeout:          config.GetDuration(config.EventAggregatorBatchTimeout),
		eventPollTimeout:           config.GetDuration(config.EventAggregatorPollTimeout),
		startupOffsetRetryAttempts: config.GetInt(config.OrchestratorStartupAttempts),
		retry: retry.Retry{
			InitialDelay: config.GetDuration(config.EventAggregatorRetryInitDelay),
			MaximumDelay: config.GetDuration(config.EventAggregatorRetryMaxDelay),
			Factor:       config.GetFloat64(config.EventAggregatorRetryFactor),
		},
		firstEvent:       &firstEvent,
		namespace:        fftypes.SystemNamespace,
		offsetType:       fftypes.OffsetTypeAggregator,
		offsetName:       aggregatorOffsetName,
		newEventsHandler: ag.processPinsDBGroup,
		getItems:         ag.getPins,
		queryFactory:     database.PinQueryFactory,
		addCriteria: func(af database.AndFilter) database.AndFilter {
			return af.Condition(af.Builder().Eq("dispatched", false))
		},
		maybeRewind: ag.rewindOffchainBatches,
	})
	ag.retry = &ag.eventPoller.conf.retry
	return ag
}

func (ag *aggregator) start() {
	go ag.offchainListener()
	ag.eventPoller.start()
}

func (ag *aggregator) offchainListener() {
	for {
		select {
		case uuid := <-ag.offchainBatches:
			ag.queuedRewinds <- uuid
			ag.eventPoller.shoulderTap()
		case <-ag.ctx.Done():
			return
		}
	}
}

func (ag *aggregator) rewindOffchainBatches() (rewind bool, offset int64) {
	// Retry idefinitely for database errors (until the context closes)
	_ = ag.retry.Do(ag.ctx, "check for off-chain batch deliveries", func(attempt int) (retry bool, err error) {
		var batchIDs []driver.Value
		draining := true
		for draining {
			select {
			case batchID := <-ag.queuedRewinds:
				batchIDs = append(batchIDs, batchID)
			default:
				draining = false
			}
		}
		if len(batchIDs) > 0 {
			fb := database.PinQueryFactory.NewFilter(ag.ctx)
			filter := fb.And(
				fb.Eq("dispatched", false),
				fb.In("batch", batchIDs),
			).Sort("sequence").Limit(1) // only need the one oldest sequence
			sequences, _, err := ag.database.GetPins(ag.ctx, filter)
			if err != nil {
				return true, err
			}
			if len(sequences) > 0 {
				rewind = true
				offset = sequences[0].Sequence - 1
				log.L(ag.ctx).Debugf("Rewinding for off-chain data arrival. New local pin sequence %d", offset)
			}
		}
		return false, nil
	})
	return rewind, offset
}

func (ag *aggregator) processPinsDBGroup(items []fftypes.LocallySequenced) (repoll bool, err error) {
	pins := make([]*fftypes.Pin, len(items))
	for i, item := range items {
		pins[i] = item.(*fftypes.Pin)
	}
	err = ag.database.RunAsGroup(ag.ctx, func(ctx context.Context) (err error) {
		err = ag.processPins(ctx, pins)
		return err
	})
	return false, err
}

func (ag *aggregator) getPins(ctx context.Context, filter database.Filter) ([]fftypes.LocallySequenced, error) {
	pins, _, err := ag.database.GetPins(ctx, filter)
	ls := make([]fftypes.LocallySequenced, len(pins))
	for i, p := range pins {
		ls[i] = p
	}
	return ls, err
}

func (ag *aggregator) processPins(ctx context.Context, pins []*fftypes.Pin) (err error) {
	l := log.L(ctx)

	// Keep a batch cache for this list of pins
	var batch *fftypes.Batch
	// As messages can have multiple topics, we need to avoid processing the message twice in the same poll loop.
	// We must check all the contexts in the message, and mark them dispatched together.
	dupMsgCheck := make(map[fftypes.UUID]bool)
	for _, pin := range pins {
		l.Debugf("Aggregating pin %.10d batch=%s hash=%s masked=%t", pin.Sequence, pin.Batch, pin.Hash, pin.Masked)

		if batch == nil || *batch.ID != *pin.Batch {
			batch, err = ag.database.GetBatchByID(ctx, pin.Batch)
			if err != nil {
				return err
			}
			if batch == nil {
				l.Debugf("Batch %s not available - pin %s is parked", pin.Batch, pin.Hash)
				continue
			}
		}

		// Extract the message from the batch - where the index is of a topic within a message
		var msg *fftypes.Message
		var i int64 = -1
		for iM := 0; i < pin.Index && iM < len(batch.Payload.Messages); iM++ {
			msg = batch.Payload.Messages[iM]
			for iT := 0; i < pin.Index && iT < len(msg.Header.Topics); iT++ {
				i++
			}
		}

		if i < pin.Index {
			l.Errorf("Batch %s does not have message-topic index %d - pin %s is invalid", pin.Batch, pin.Index, pin.Hash)
			continue
		}
		l.Tracef("Batch %s message %d: %+v", batch.ID, pin.Index, msg)
		if msg == nil || msg.Header.ID == nil {
			l.Errorf("null message entry %d in batch '%s'", pin.Index, batch.ID)
			continue
		}
		if dupMsgCheck[*msg.Header.ID] {
			continue
		}
		dupMsgCheck[*msg.Header.ID] = true

		// Attempt to process the message (only returns errors for database persistence issues)
		if err = ag.processMessage(ctx, batch, pin.Masked, pin.Sequence, msg); err != nil {
			return err
		}
	}

	err = ag.eventPoller.commitOffset(ctx, pins[len(pins)-1].Sequence)
	return err
}

func (ag *aggregator) calcHash(topic string, groupID *fftypes.Bytes32, identity string, nonce int64) *fftypes.Bytes32 {
	h := sha256.New()
	h.Write([]byte(topic))
	h.Write((*groupID)[:])
	h.Write([]byte(identity))
	nonceBytes := make([]byte, 8)
	binary.BigEndian.PutUint64(nonceBytes, uint64(nonce))
	h.Write(nonceBytes)
	return fftypes.HashResult(h)
}

func (ag *aggregator) processMessage(ctx context.Context, batch *fftypes.Batch, masked bool, pinnedSequence int64, msg *fftypes.Message) (err error) {
	l := log.L(ctx)

	// Check if it's ready to be processed
	nextPins := make([]*fftypes.NextPin, len(msg.Pins))
	if masked {
		// Private messages have one or more masked "pin" hashes that allow us to work
		// out if it's the next message in the sequence, given the previous messages
		if msg.Header.Group == nil || len(msg.Pins) == 0 || len(msg.Header.Topics) != len(msg.Pins) {
			log.L(ctx).Errorf("Message '%s' in batch '%s' has invalid pin data pins=%v topics=%v", msg.Header.ID, batch.ID, msg.Pins, msg.Header.Topics)
			return nil
		}
		for i, pinStr := range msg.Pins {
			var pin fftypes.Bytes32
			err := pin.UnmarshalText([]byte(pinStr))
			if err != nil {
				log.L(ctx).Errorf("Message '%s' in batch '%s' has invalid pin at index %d: '%s'", msg.Header.ID, batch.ID, i, pinStr)
				return nil
			}
			nextPin, err := ag.checkMaskedContextReady(ctx, msg, msg.Header.Topics[i], pinnedSequence, &pin)
			if err != nil || nextPin == nil {
				return err
			}
			nextPins[i] = nextPin
		}
	} else {
		// We just need to check there's no earlier sequences with the same unmasked context
		unmaskedContexts := make([]driver.Value, len(msg.Header.Topics))
		for i, topic := range msg.Header.Topics {
			h := sha256.New()
			h.Write([]byte(topic))
			unmaskedContexts[i] = fftypes.HashResult(h)
		}
		fb := database.PinQueryFactory.NewFilter(ctx)
		filter := fb.And(
			fb.Eq("dispatched", false),
			fb.In("hash", unmaskedContexts),
			fb.Lt("sequence", pinnedSequence),
		)
		earlier, _, err := ag.database.GetPins(ctx, filter)
		if err != nil {
			return err
		}
		if len(earlier) > 0 {
			l.Debugf("Message %s pinned at sequence %d blocked by earlier context %s at sequence %d", msg.Header.ID, pinnedSequence, earlier[0].Hash, earlier[0].Sequence)
			return nil
		}
	}

	dispatched, err := ag.attemptMessageDispatch(ctx, msg)
	if err != nil || !dispatched {
		return err
	}

	// Move the nextPin forwards to the next sequence for this sender, on all
	// topics associated with the message
	if masked {
		for i, nextPin := range nextPins {
			nextPin.Nonce++
			nextPin.Hash = ag.calcHash(msg.Header.Topics[i], msg.Header.Group, nextPin.Identity, nextPin.Nonce)
			if err = ag.database.UpdateNextPin(ctx, nextPin.Sequence, database.NextPinQueryFactory.NewUpdate(ctx).
				Set("nonce", nextPin.Nonce).
				Set("hash", nextPin.Hash),
			); err != nil {
				return err
			}
		}
	}

	// Mark the pin dispatched
	return ag.database.SetPinDispatched(ctx, pinnedSequence)
}

func (ag *aggregator) checkMaskedContextReady(ctx context.Context, msg *fftypes.Message, topic string, pinnedSequence int64, pin *fftypes.Bytes32) (*fftypes.NextPin, error) {
	l := log.L(ctx)

	// For masked pins, we can only process if:
	// - it is the next sequence on this context for one of the members of the group
	// - there are no undispatched messages on this context earlier in the stream
	h := sha256.New()
	h.Write([]byte(topic))
	h.Write((*msg.Header.Group)[:])
	contextUnmasked := fftypes.HashResult(h)
	filter := database.NextPinQueryFactory.NewFilter(ctx).Eq("context", contextUnmasked)
	nextPins, _, err := ag.database.GetNextPins(ctx, filter)
	if err != nil {
		return nil, err
	}
	l.Debugf("Group=%s Topic='%s' Sequence=%d Pin=%s NextPins=%v", msg.Header.Group, topic, pinnedSequence, pin, nextPins)

	if len(nextPins) == 0 {
		// If this is the first time we've seen the context, then this message is read as long as it is
		// the first (nonce=0) message on the context, for one of the members, and there aren't any earlier
		// messages that are nonce=0.
		return ag.attemptContextInit(ctx, msg, topic, pinnedSequence, contextUnmasked, pin)
	}

	// This message must be the next hash for the author
	var nextPin *fftypes.NextPin
	for _, np := range nextPins {
		if *np.Hash == *pin {
			nextPin = np
			break
		}
	}
	if nextPin == nil || nextPin.Identity != msg.Header.Author {
		l.Warnf("Mismatched nexthash or author group=%s topic=%s context=%s pin=%s nextHash=%+v", msg.Header.Group, topic, contextUnmasked, pin, nextPin)
		return nil, nil
	}
	return nextPin, nil
}

func (ag *aggregator) attemptContextInit(ctx context.Context, msg *fftypes.Message, topic string, pinnedSequence int64, contextUnmasked, pin *fftypes.Bytes32) (*fftypes.NextPin, error) {
	l := log.L(ctx)

	// It might be the system topic/context initializing the group
	group, err := ag.definitions.ResolveInitGroup(ctx, msg)
	if err != nil || group == nil {
		return nil, err
	}

	// Find the list of zerohashes for this context, and match this pin to one of them
	zeroHashes := make([]driver.Value, len(group.Members))
	var nextPin *fftypes.NextPin
	nextPins := make([]*fftypes.NextPin, len(group.Members))
	for i, member := range group.Members {
		zeroHash := ag.calcHash(topic, msg.Header.Group, member.Identity, 0)
		np := &fftypes.NextPin{
			Context:  contextUnmasked,
			Identity: member.Identity,
			Hash:     zeroHash,
			Nonce:    0,
		}
		if *pin == *zeroHash {
			if member.Identity != msg.Header.Author {
				l.Warnf("Author mismatch for zerohash on context: group=%s topic=%s context=%s pin=%s", msg.Header.Group, topic, contextUnmasked, pin)
				return nil, nil
			}
			nextPin = np
		}
		zeroHashes[i] = zeroHash
		nextPins[i] = np
	}
	l.Debugf("Group=%s topic=%s context=%s zeroHashes=%v", msg.Header.Group, topic, contextUnmasked, zeroHashes)
	if nextPin == nil {
		l.Warnf("No match for zerohash on context: group=%s topic=%s context=%s pin=%s", msg.Header.Group, topic, contextUnmasked, pin)
		return nil, nil
	}

	// Check none of the other zerohashes exist before us in the stream
	fb := database.PinQueryFactory.NewFilter(ctx)
	filter := fb.And(
		fb.Eq("dispatched", false),
		fb.In("hash", zeroHashes),
		fb.Lt("sequence", pinnedSequence),
	)
	earlier, _, err := ag.database.GetPins(ctx, filter)
	if err != nil {
		return nil, err
	}
	if len(earlier) > 0 {
		l.Debugf("Group=%s topic=%s context=%s earlier=%v", msg.Header.Group, topic, contextUnmasked, earlier)
		return nil, nil
	}

	// We're good to be the first message on this context.
	// Initialize the nextpins on this context - this is safe to do even if we don't actually dispatch the message
	for _, np := range nextPins {
		if err = ag.database.InsertNextPin(ctx, np); err != nil {
			return nil, err
		}
	}
	return nextPin, err
}

func (ag *aggregator) attemptMessageDispatch(ctx context.Context, msg *fftypes.Message) (bool, error) {

	// If we don't find all the data, then we don't dispatch
	data, foundAll, err := ag.data.GetMessageData(ctx, msg, true)
	if err != nil || !foundAll {
		return false, err
	}

	// Verify we have all the blobs for the data
	if resolved, err := ag.resolveBlobs(ctx, data); err != nil || !resolved {
		return false, err
	}

	// For transfers, verify the transfer has come through
	if msg.Header.Type == fftypes.MessageTypeTransferBroadcast || msg.Header.Type == fftypes.MessageTypeTransferPrivate {
		fb := database.TokenTransferQueryFactory.NewFilter(ctx)
		filter := fb.And(
			fb.Eq("message", msg.Header.ID),
		)
		if transfers, _, err := ag.database.GetTokenTransfers(ctx, filter); err != nil || len(transfers) == 0 {
			log.L(ctx).Debugf("Transfer for message %s not yet available", msg.Header.ID)
			return false, err
		} else if !msg.Hash.Equals(transfers[0].MessageHash) {
			log.L(ctx).Errorf("Message hash %s does not match hash recorded in transfer: %s", msg.Hash, transfers[0].MessageHash)
			return false, nil
		}
	}

	// We're going to dispatch it at this point, but we need to validate the data first
	valid := true
	eventType := fftypes.EventTypeMessageConfirmed
	switch {
	case msg.Header.Type == fftypes.MessageTypeDefinition:
		// We handle system events in-line on the aggregator, as it would be confusing for apps to be
		// dispatched subsequent events before we have processed the system events they depend on.
<<<<<<< HEAD
		if valid, err = ag.definitions.HandleDefinitionBroadcast(ctx, msg, data); err != nil {
			// Should only return errors that are retryable
=======
		var action syshandlers.SystemBroadcastAction
		action, err = ag.syshandlers.HandleSystemBroadcast(ctx, msg, data)
		if action == syshandlers.ActionRetry || action == syshandlers.ActionWait {
>>>>>>> 29fe427b
			return false, err
		}
		valid = action == syshandlers.ActionConfirm

	case msg.Header.Type == fftypes.MessageTypeGroupInit:
		// Already handled as part of resolving the context - do nothing.

	case len(msg.Data) > 0:
		valid, err = ag.data.ValidateAll(ctx, data)
		if err != nil {
			return false, err
		}
	}

	// This message is now confirmed
	state := fftypes.MessageStateConfirmed
	if !valid {
		state = fftypes.MessageStateRejected
	}
	setConfirmed := database.MessageQueryFactory.NewUpdate(ctx).
		Set("confirmed", fftypes.Now()). // the timestamp of the aggregator provides ordering
		Set("state", state)              // mark if the message was confirmed or rejected
	err = ag.database.UpdateMessage(ctx, msg.Header.ID, setConfirmed)
	if err != nil {
		return false, err
	}
	if !valid {
		// An message with invalid (but complete) data is still considered dispatched.
		// However, we drive a different event to the applications.
		eventType = fftypes.EventTypeMessageRejected
	}

	// Generate the appropriate event
	event := fftypes.NewEvent(eventType, msg.Header.Namespace, msg.Header.ID)
	if err = ag.database.InsertEvent(ctx, event); err != nil {
		return false, err
	}
	log.L(ctx).Infof("Emitting %s for message %s:%s", eventType, msg.Header.Namespace, msg.Header.ID)

	return true, nil
}

// resolveBlobs ensures that the blobs for all the attachments in the data array, have been received into the
// local data exchange blob store. Either because of a private transfer, or by downloading them from the public storage
func (ag *aggregator) resolveBlobs(ctx context.Context, data []*fftypes.Data) (resolved bool, err error) {
	l := log.L(ctx)

	for _, d := range data {
		if d.Blob == nil || d.Blob.Hash == nil {
			continue
		}

		// See if we already have the data
		blob, err := ag.database.GetBlobMatchingHash(ctx, d.Blob.Hash)
		if err != nil {
			return false, err
		}
		if blob != nil {
			l.Debugf("Blob '%s' found in local DX with ref '%s'", blob.Hash, blob.PayloadRef)
			continue
		}

		// If there's a public reference, download it from there and stream it into the blob store
		// We double check the hash on the way, to ensure the streaming from A->B worked ok.
		if d.Blob.Public != "" {
			blob, err = ag.data.CopyBlobPStoDX(ctx, d)
			if err != nil {
				return false, err
			}
			if blob != nil {
				l.Debugf("Blob '%s' downloaded from public storage to local DX with ref '%s'", blob.Hash, blob.PayloadRef)
				continue
			}
		}

		// If we've reached here, the data isn't available yet.
		// This isn't an error, we just need to wait for it to arrive.
		l.Debugf("Blob '%s' not available", d.Blob.Hash)
		return false, nil

	}

	return true, nil

}<|MERGE_RESOLUTION|>--- conflicted
+++ resolved
@@ -434,17 +434,12 @@
 	case msg.Header.Type == fftypes.MessageTypeDefinition:
 		// We handle system events in-line on the aggregator, as it would be confusing for apps to be
 		// dispatched subsequent events before we have processed the system events they depend on.
-<<<<<<< HEAD
-		if valid, err = ag.definitions.HandleDefinitionBroadcast(ctx, msg, data); err != nil {
-			// Should only return errors that are retryable
-=======
-		var action syshandlers.SystemBroadcastAction
-		action, err = ag.syshandlers.HandleSystemBroadcast(ctx, msg, data)
-		if action == syshandlers.ActionRetry || action == syshandlers.ActionWait {
->>>>>>> 29fe427b
+		var action definitions.SystemBroadcastAction
+		action, err = ag.definitions.HandleSystemBroadcast(ctx, msg, data)
+		if action == definitions.ActionRetry || action == definitions.ActionWait {
 			return false, err
 		}
-		valid = action == syshandlers.ActionConfirm
+		valid = action == definitions.ActionConfirm
 
 	case msg.Header.Type == fftypes.MessageTypeGroupInit:
 		// Already handled as part of resolving the context - do nothing.
