--- conflicted
+++ resolved
@@ -70,13 +70,8 @@
 	if _, err := em.txHelper.PersistTransaction(ctx, pool.TX.ID, pool.TX.Type, blockchainID); err != nil {
 		return err
 	}
-<<<<<<< HEAD
 	pool.Active = true
-	if err := em.database.UpsertTokenPool(ctx, pool); err != nil {
-=======
-	pool.State = core.TokenPoolStateConfirmed
 	if err := em.database.UpsertTokenPool(ctx, pool, database.UpsertOptimizationExisting); err != nil {
->>>>>>> 56b8d2f0
 		return err
 	}
 	log.L(ctx).Infof("Token pool confirmed, id=%s", pool.ID)
