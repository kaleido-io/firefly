// Copyright © 2024 Kaleido, Inc.
//
// SPDX-License-Identifier: Apache-2.0
//
// Licensed under the Apache License, Version 2.0 (the "License");
// you may not use this file except in compliance with the License.
// You may obtain a copy of the License at
//
//     http://www.apache.org/licenses/LICENSE-2.0
//
// Unless required by applicable law or agreed to in writing, software
// distributed under the License is distributed on an "AS IS" BASIS,
// WITHOUT WARRANTIES OR CONDITIONS OF ANY KIND, either express or implied.
// See the License for the specific language governing permissions and
// limitations under the License.

package events

import (
	"context"
	"database/sql/driver"
<<<<<<< HEAD
=======
	"errors"
>>>>>>> 5adbdfc7

	"github.com/hyperledger/firefly-common/pkg/ffapi"
	"github.com/hyperledger/firefly-common/pkg/fftypes"
	"github.com/hyperledger/firefly-common/pkg/log"
	"github.com/hyperledger/firefly/pkg/core"
	"github.com/hyperledger/firefly/pkg/database"
)

type messageAndData struct {
	message *core.Message
	data    core.DataArray
}

// persistBatch performs very simple validation on each message/data element (hashes) and either persists
// or discards them. Errors are returned only in the case of database failures, which should be retried.
func (em *eventManager) persistBatch(ctx context.Context, batch *core.Batch) (persistedBatch *core.BatchPersisted, valid bool, err error) {
	l := log.L(ctx)

	if batch.ID == nil || batch.Payload.TX.ID == nil || batch.Hash == nil {
		l.Errorf("Invalid batch. Missing ID (%v), transaction ID (%s) or hash (%s)", batch.ID, batch.Payload.TX.ID, batch.Hash)
		return nil, false, nil // This is not retryable. skip this batch
	}

	if len(batch.Payload.Messages) == 0 {
		l.Errorf("Invalid batch '%s'. No messages in batch.", batch.ID)
		return nil, false, nil // This is not retryable. skip this batch
	}

	switch batch.Payload.TX.Type {
	case core.TransactionTypeBatchPin,
		core.TransactionTypeUnpinned,
		core.TransactionTypeContractInvokePin:
	default:
		l.Errorf("Invalid batch '%s'. Invalid transaction type: %s", batch.ID, batch.Payload.TX.Type)
		return nil, false, nil // This is not retryable. skip this batch
	}

	// Set confirmed on the batch (the messages should not be confirmed at this point - that's the aggregator's job)
	persistedBatch, manifest := batch.Confirmed()
	manifestHash := fftypes.HashString(persistedBatch.Manifest.String())

	// Verify the hash calculation.
	if !manifestHash.Equals(batch.Hash) {
		// To cope with existing batches written by v0.13 and older environments, we have to do a more expensive
		// hashing of the whole payload before we reject.
		if batch.Payload.Hash().Equals(batch.Hash) {
			l.Infof("Persisting migrated batch '%s'. Hash is a payload hash: %s", batch.ID, batch.Hash)
		} else {
			l.Errorf("Invalid batch '%s'. Hash does not match payload. Found=%s Expected=%s", batch.ID, manifestHash, batch.Hash)
			return nil, false, nil // This is not retryable. skip this batch
		}
	}

	// Insert the batch
	existing, err := em.database.InsertOrGetBatch(ctx, persistedBatch)
	if err != nil {
		l.Errorf("Failed to insert batch '%s': %s", batch.ID, err)
		return nil, false, err // a persistence failure here is considered retryable (so returned)
	}

	valid, err = em.validateAndPersistBatchContent(ctx, batch)
	if err != nil || !valid {
		return nil, valid, err
	}

	if existing != nil {
		l.Infof("Skipped insert of batch '%s' (already exists)", batch.ID)
		return existing, true, nil
	}
	em.aggregator.cacheBatch(em.aggregator.getBatchCacheKey(persistedBatch.ID, persistedBatch.Hash), persistedBatch, manifest)
	return persistedBatch, true, err
}

func (em *eventManager) validateAndPersistBatchContent(ctx context.Context, batch *core.Batch) (valid bool, err error) {

	// Insert the data entries
	dataByID := make(map[fftypes.UUID]*core.Data)
	for i, data := range batch.Payload.Data {
		if valid = em.validateBatchData(ctx, batch, i, data); !valid {
			return false, nil
		}
		if valid, err = em.checkAndInitiateBlobDownloads(ctx, batch, i, data); !valid || err != nil {
			return false, err
		}
		data.Namespace = em.namespace.Name
		dataByID[*data.ID] = data
	}

	// Insert the message entries
	for i, msg := range batch.Payload.Messages {
		if valid = em.validateBatchMessage(ctx, batch, i, msg); !valid {
			return false, nil
		}
	}

	// We require that the batch contains exactly the set of data that is in the messages - no more or less.
	// While this means an edge case inefficiency of re-transmission of data when sent in multiple messages,
	// that is outweighed by the efficiency it allows in the insertion logic in the majority case.
	matchedData := make(map[fftypes.UUID]bool)
	matchedMsgs := make([]*messageAndData, len(batch.Payload.Messages))
	for iMsg, msg := range batch.Payload.Messages {
		msgData := make(core.DataArray, len(msg.Data))
		for di, dataRef := range msg.Data {
			msgData[di] = dataByID[*dataRef.ID]
			if msgData[di] == nil || !msgData[di].Hash.Equals(dataRef.Hash) {
				log.L(ctx).Errorf("Message '%s' in batch '%s' - data not in-line in batch id='%s' hash='%s'", msg.Header.ID, batch.ID, dataRef.ID, dataRef.Hash)
				return false, nil
			}
			matchedData[*dataRef.ID] = true
		}
		matchedMsgs[iMsg] = &messageAndData{
			message: msg,
			data:    msgData,
		}
	}
	if len(matchedData) != len(dataByID) {
		log.L(ctx).Errorf("Batch '%s' contains %d unique data, but %d are referenced from messages", batch.ID, len(dataByID), len(matchedData))
		return false, nil
	}

	return em.persistBatchContent(ctx, batch, matchedMsgs)
}

func (em *eventManager) validateBatchData(ctx context.Context, batch *core.Batch, i int, data *core.Data) bool {

	l := log.L(ctx)
	l.Tracef("Batch '%s' data %d: %+v", batch.ID, i, data)

	if data == nil {
		l.Errorf("null data entry %d in batch '%s'", i, batch.ID)
		return false
	}

	hash, err := data.CalcHash(ctx)
	if err != nil {
		log.L(ctx).Errorf("Invalid data entry %d in batch '%s': %s", i, batch.ID, err)
		return false
	}
	if data.Hash == nil || *data.Hash != *hash {
		log.L(ctx).Errorf("Invalid data entry %d in batch '%s': Hash=%v Expected=%v", i, batch.ID, data.Hash, hash)
		return false
	}

	return true
}

func (em *eventManager) checkAndInitiateBlobDownloads(ctx context.Context, batch *core.Batch, i int, data *core.Data) (bool, error) {

	if data.Blob != nil && batch.Type == core.BatchTypeBroadcast {
		// Need to check if we need to initiate a download
		fb := database.BlobQueryFactory.NewFilter(ctx)
		blobs, _, err := em.database.GetBlobs(ctx, em.namespace.Name, fb.And(fb.Eq("data_id", data.ID), fb.Eq("hash", data.Blob.Hash)))
		if err != nil {
			return false, err
		}
		if len(blobs) == 0 || blobs[0] == nil {
			if data.Blob.Public == "" {
				log.L(ctx).Errorf("Invalid data entry %d id=%s in batch '%s' - missing public blob reference", i, data.ID, batch.ID)
				return false, nil
			}
			if err = em.sharedDownload.InitiateDownloadBlob(ctx, batch.Payload.TX.ID, data.ID, data.Blob.Public, false /* batch processing does not currently use idempotency keys */); err != nil {
				return false, err
			}
		}

	}

	return true, nil
}

func (em *eventManager) validateBatchMessage(ctx context.Context, batch *core.Batch, i int, msg *core.Message) bool {

	l := log.L(ctx)
	if msg == nil {
		l.Errorf("null message entry %d in batch '%s'", i, batch.ID)
		return false
	}

	if msg.Header.Author != batch.Author || msg.Header.Key != batch.Key {
		log.L(ctx).Errorf("Mismatched key/author '%s'/'%s' on message entry %d in batch '%s'", msg.Header.Key, msg.Header.Author, i, batch.ID)
		return false
	}
	msg.LocalNamespace = em.namespace.Name
	msg.BatchID = batch.ID
	msg.TransactionID = batch.Payload.TX.ID

	l.Tracef("Batch '%s' message %d: %+v", batch.ID, i, msg)

	err := msg.Verify(ctx)
	if err != nil {
		l.Errorf("Invalid message entry %d in batch '%s': %s", i, batch.ID, err)
		return false
	}
	// Set the state to pending, for the insertion stage
	msg.State = core.MessageStatePending
	// Remove any idempotency key
	msg.IdempotencyKey = ""

	return true
}

func (em *eventManager) sentByUs(ctx context.Context, batch *core.Batch) bool {
	localNode, err := em.identity.GetLocalNode(ctx)
	if localNode == nil || err != nil {
		// This is from a node that hasn't yet completed registration, so we can't optimize
		return false
	} else if batch.Node.Equals(localNode.ID) {
		// We sent the batch, so we should already have all the messages and data locally
		return true
	}
	// We didn't send the batch, so all the data should be new - optimize the DB operations for that
	return false
}

func (em *eventManager) verifyAlreadyStored(ctx context.Context, batch *core.Batch) (valid bool, err error) {
	for _, msg := range batch.Payload.Messages {
		msgLocal, _, _, err := em.data.GetMessageWithDataCached(ctx, msg.Header.ID)
		if err != nil {
			return false, err
		}
		if msgLocal == nil {
			log.L(ctx).Errorf("Message entry %s in batch sent by this node, was not found", msg.Header.ID)
			return false, nil
		}
		if !msgLocal.Hash.Equals(msg.Hash) {
			log.L(ctx).Errorf("Message entry %s hash mismatch with already stored. Local=%s BatchMsg=%s", msg.Header.ID, msgLocal.Hash, msg.Hash)
			return false, nil
		}
	}
	return true, nil
}

func (em *eventManager) persistBatchContent(ctx context.Context, batch *core.Batch, matchedMsgs []*messageAndData) (valid bool, err error) {

	// We want to insert the messages and data in the most efficient way we can.
	// If we are sure we wrote the batch, then we do a cached lookup of each in turn - which is efficient
	// because all of those should be in the cache as we wrote them recently.
	if em.sentByUs(ctx, batch) {
		log.L(ctx).Debugf("Batch %s sent by us", batch.ID)
		allStored, err := em.verifyAlreadyStored(ctx, batch)
		if err != nil {
			return false, err
		}
		if allStored {
			return true, nil
		}
		// Fall through otherwise
		log.L(ctx).Warnf("Batch %s was sent by our UUID, but the content was not already stored. Assuming node has been reset", batch.ID)
	}

	// Otherwise try a one-shot insert of all the data, on the basis it's likely unique
	err = em.database.InsertDataArray(ctx, batch.Payload.Data)
	if err != nil {
		log.L(ctx).Debugf("Batch data insert optimization failed for batch '%s': %s", batch.ID, err)
		// Fall back to individual upserts
		for i, data := range batch.Payload.Data {
			if err := em.database.UpsertData(ctx, data, database.UpsertOptimizationExisting); err != nil {
				if errors.Is(err, database.HashMismatch) {
					log.L(ctx).Errorf("Invalid data entry %d in batch '%s'. Hash mismatch with existing record with same UUID '%s' Hash=%s", i, batch.ID, data.ID, data.Hash)
					return false, nil
				}
				log.L(ctx).Errorf("Failed to insert data entry %d in batch '%s': %s", i, batch.ID, err)
				return false, err
			}
		}
	}

	// Then the same one-shot insert of all the messages, on the basis they are likely unique (even if
	// one of the data elements wasn't unique). Likely reasons for exceptions here are idempotent replay,
	// or a root broadcast where "em.sentByUs" returned false, but we actually sent it.
	err = em.database.InsertMessages(ctx, batch.Payload.Messages, func() {
		// If all is well, update the cache when the runAsGroup closes out.
		// It isn't safe to do this before the messages themselves are safely in the database, because the aggregator
		// might wake up and notice the cache before we're written the messages. Meaning we'll clash and override the
		// confirmed updates with un-confirmed batch messages.
		for _, mm := range matchedMsgs {
			em.data.UpdateMessageCache(mm.message, mm.data)
		}
	})
	if err != nil {
		log.L(ctx).Debugf("Batch message insert optimization failed for batch '%s': %s", batch.ID, err)

		// Messages are immutable in their contents, and it's entirely possible we're being sent
		// messages we've already been sent in a previous batch, and subsequently modified th
		// state of (they've been confirmed etc.).
		// So we find a list of those that aren't in the DB and so and insert just those.
		var foundIDs []*core.IDAndSequence
		foundIDs, err = em.database.GetMessageIDs(ctx, batch.Namespace, messageIDFilter(ctx, batch.Payload.Messages))
		if err == nil {
			remainingInserts := make([]*core.Message, 0, len(batch.Payload.Messages))
			for _, m := range batch.Payload.Messages {
				isFound := false
				for _, foundID := range foundIDs {
					if foundID.ID.Equals(m.Header.ID) {
						isFound = true
						log.L(ctx).Warnf("Message %s in batch '%s' is a duplicate", m.Header.ID, batch.ID)
						break
					}
<<<<<<< HEAD
				}
				if !isFound {
					remainingInserts = append(remainingInserts, m)
				}
=======
				}
				if !isFound {
					remainingInserts = append(remainingInserts, m)
				}
>>>>>>> 5adbdfc7
			}
			if len(remainingInserts) > 0 {
				// Only the remaining ones get updates
				err = em.database.InsertMessages(ctx, batch.Payload.Messages, func() {
					for _, mm := range matchedMsgs {
						for _, m := range remainingInserts {
							if mm.message.Header.ID.Equals(m.Header.ID) {
								em.data.UpdateMessageCache(mm.message, mm.data)
							}
						}
					}
				})
			}
		}
		// If we have an error at this point, we cannot insert (must not be a duplicate)
		if err != nil {
			log.L(ctx).Errorf("Failed to insert messages: %s", err)
			return false, err // a persistence failure here is considered retryable (so returned)
		}
	}

	return true, nil
}

func messageIDFilter(ctx context.Context, msgs []*core.Message) ffapi.Filter {
	fb := database.MessageQueryFactory.NewFilter(ctx)
	ids := make([]driver.Value, len(msgs))
	for i, msg := range msgs {
		ids[i] = msg.Header.ID
	}
	return fb.In("id", ids)
}<|MERGE_RESOLUTION|>--- conflicted
+++ resolved
@@ -19,10 +19,7 @@
 import (
 	"context"
 	"database/sql/driver"
-<<<<<<< HEAD
-=======
 	"errors"
->>>>>>> 5adbdfc7
 
 	"github.com/hyperledger/firefly-common/pkg/ffapi"
 	"github.com/hyperledger/firefly-common/pkg/fftypes"
@@ -321,17 +318,10 @@
 						log.L(ctx).Warnf("Message %s in batch '%s' is a duplicate", m.Header.ID, batch.ID)
 						break
 					}
-<<<<<<< HEAD
 				}
 				if !isFound {
 					remainingInserts = append(remainingInserts, m)
 				}
-=======
-				}
-				if !isFound {
-					remainingInserts = append(remainingInserts, m)
-				}
->>>>>>> 5adbdfc7
 			}
 			if len(remainingInserts) > 0 {
 				// Only the remaining ones get updates
