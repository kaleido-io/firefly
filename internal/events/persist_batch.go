--- conflicted
+++ resolved
@@ -34,11 +34,7 @@
 		l.Errorf("Invalid batch '%s'. Author '%s' cound not be resolved: %s", batch.ID, batch.Author, err)
 		return false, nil // This is not retryable. skip this batch
 	}
-<<<<<<< HEAD
-	if !strings.Contains(id.OnChain, author) {
-=======
 	if !strings.Contains(author, id.OnChain) {
->>>>>>> c038a47b
 		l.Errorf("Invalid batch '%s'. Author '%s' does not match transaction submitter '%s'", batch.ID, id.OnChain, author)
 		return false, nil // This is not retryable. skip this batch
 	}
