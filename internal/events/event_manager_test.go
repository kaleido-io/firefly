// Copyright © 2021 Kaleido, Inc.
//
// SPDX-License-Identifier: Apache-2.0
//
// Licensed under the Apache License, Version 2.0 (the "License");
// you may not use this file except in compliance with the License.
// You may obtain a copy of the License at
//
//     http://www.apache.org/licenses/LICENSE-2.0
//
// Unless required by applicable law or agreed to in writing, software
// distributed under the License is distributed on an "AS IS" BASIS,
// WITHOUT WARRANTIES OR CONDITIONS OF ANY KIND, either express or implied.
// See the License for the specific language governing permissions and
// limitations under the License.

package events

import (
	"context"
	"fmt"
	"testing"
	"time"

	"github.com/hyperledger/firefly-common/pkg/config"
	"github.com/hyperledger/firefly-common/pkg/fftypes"
	"github.com/hyperledger/firefly/internal/cache"
	"github.com/hyperledger/firefly/internal/coreconfig"
	"github.com/hyperledger/firefly/internal/events/system"
	"github.com/hyperledger/firefly/internal/txcommon"
	"github.com/hyperledger/firefly/mocks/assetmocks"
	"github.com/hyperledger/firefly/mocks/blockchainmocks"
	"github.com/hyperledger/firefly/mocks/broadcastmocks"
	"github.com/hyperledger/firefly/mocks/cachemocks"
	"github.com/hyperledger/firefly/mocks/databasemocks"
	"github.com/hyperledger/firefly/mocks/datamocks"
	"github.com/hyperledger/firefly/mocks/definitionsmocks"
	"github.com/hyperledger/firefly/mocks/eventsmocks"
	"github.com/hyperledger/firefly/mocks/identitymanagermocks"
	"github.com/hyperledger/firefly/mocks/metricsmocks"
	"github.com/hyperledger/firefly/mocks/multipartymocks"
	"github.com/hyperledger/firefly/mocks/operationmocks"
	"github.com/hyperledger/firefly/mocks/privatemessagingmocks"
	"github.com/hyperledger/firefly/mocks/shareddownloadmocks"
	"github.com/hyperledger/firefly/mocks/txcommonmocks"
	"github.com/hyperledger/firefly/pkg/core"
	"github.com/hyperledger/firefly/pkg/database"
	"github.com/hyperledger/firefly/pkg/events"
	"github.com/sirupsen/logrus"
	"github.com/stretchr/testify/assert"
	"github.com/stretchr/testify/mock"
)

var testNodeID = fftypes.NewUUID()
var testNode = &core.Identity{
	IdentityBase: core.IdentityBase{
		ID: testNodeID,
	},
}

type testEventManager struct {
	eventManager

	cancel func()
	mdi    *databasemocks.Plugin
	mbi    *blockchainmocks.Plugin
	mim    *identitymanagermocks.Manager
	met    *eventsmocks.Plugin
	mdm    *datamocks.Manager
	msh    *definitionsmocks.Handler
	mds    *definitionsmocks.Sender
	mbm    *broadcastmocks.Manager
	mpm    *privatemessagingmocks.Manager
	mam    *assetmocks.Manager
	msd    *shareddownloadmocks.Manager
	mmi    *metricsmocks.Manager
	mom    *operationmocks.Manager
	mev    *eventsmocks.Plugin
	mmp    *multipartymocks.Manager
	mth    *txcommonmocks.Helper
}

func (tem *testEventManager) cleanup(t *testing.T) {
	tem.cancel()
	tem.mdi.AssertExpectations(t)
	tem.mbi.AssertExpectations(t)
	tem.mim.AssertExpectations(t)
	tem.met.AssertExpectations(t)
	tem.mdm.AssertExpectations(t)
	tem.msh.AssertExpectations(t)
	tem.mds.AssertExpectations(t)
	tem.mbm.AssertExpectations(t)
	tem.mpm.AssertExpectations(t)
	tem.mam.AssertExpectations(t)
	tem.msd.AssertExpectations(t)
	tem.mmi.AssertExpectations(t)
	tem.mom.AssertExpectations(t)
	tem.mev.AssertExpectations(t)
	tem.mmp.AssertExpectations(t)
	tem.mth.AssertExpectations(t)
}

func newTestEventManager(t *testing.T) *testEventManager {
	return newTestEventManagerCommon(t, false, false)
}

func newTestEventManagerWithMetrics(t *testing.T) *testEventManager {
	return newTestEventManagerCommon(t, true, false)
}

func newTestEventManagerWithDBConcurrency(t *testing.T) *testEventManager {
	return newTestEventManagerCommon(t, false, true)
}

func newTestEventManagerCommon(t *testing.T, metrics, dbconcurrency bool) *testEventManager {
	coreconfig.Reset()
	config.Set(coreconfig.BlobReceiverWorkerCount, 1)
	config.Set(coreconfig.BlobReceiverWorkerBatchTimeout, "1s")
	logrus.SetLevel(logrus.DebugLevel)
	ctx, cancel := context.WithCancel(context.Background())
	mdi := &databasemocks.Plugin{}
	mbi := &blockchainmocks.Plugin{}
	mim := &identitymanagermocks.Manager{}
	met := &eventsmocks.Plugin{}
	mdm := &datamocks.Manager{}
	msh := &definitionsmocks.Handler{}
	mds := &definitionsmocks.Sender{}
	mbm := &broadcastmocks.Manager{}
	mpm := &privatemessagingmocks.Manager{}
	mam := &assetmocks.Manager{}
	msd := &shareddownloadmocks.Manager{}
	mmi := &metricsmocks.Manager{}
	cmi := &cachemocks.Manager{}
	cmi.On("GetCache", mock.Anything).Return(cache.NewUmanagedCache(ctx, 100, 5*time.Minute), nil)
	mom := &operationmocks.Manager{}
	mev := &eventsmocks.Plugin{}
	events := map[string]events.Plugin{"websockets": mev}
	mmp := &multipartymocks.Manager{}
<<<<<<< HEAD
	txHelper, _ := txcommon.NewTransactionHelper(ctx, "ns1", mdi, mdm, cmi)
	mmi.On("IsMetricsEnabled").Return(metrics)
=======
	txHelper := &txcommonmocks.Helper{}
	mmi.On("IsMetricsEnabled").Return(metrics).Maybe()
>>>>>>> ce4ebc34
	if metrics {
		mmi.On("TransferConfirmed", mock.Anything).Maybe()
	}
	met.On("Name").Return("ut").Maybe()
	mbi.On("VerifierType").Return(core.VerifierTypeEthAddress).Maybe()
	mdi.On("Capabilities").Return(&database.Capabilities{Concurrency: dbconcurrency}).Maybe()
	mev.On("SetHandler", "ns1", mock.Anything).Return(nil).Maybe()
	mev.On("ValidateOptions", mock.Anything).Return(nil).Maybe()
	ns := &core.Namespace{Name: "ns1", NetworkName: "ns1"}
<<<<<<< HEAD
	emi, err := NewEventManager(ctx, ns, mdi, mbi, mim, msh, mdm, mds, mbm, mpm, mam, mdd, mmi, mom, txHelper, events, mmp, cmi)
=======
	emi, err := NewEventManager(ctx, ns, mdi, mbi, mim, msh, mdm, mds, mbm, mpm, mam, msd, mmi, mom, txHelper, events, mmp)
>>>>>>> ce4ebc34
	em := emi.(*eventManager)
	mockRunAsGroupPassthrough(mdi)
	assert.NoError(t, err)
	return &testEventManager{
		eventManager: *em,
		cancel:       cancel,
		mdi:          mdi,
		mbi:          mbi,
		mim:          mim,
		met:          met,
		mdm:          mdm,
		msh:          msh,
		mds:          mds,
		mbm:          mbm,
		mpm:          mpm,
		mam:          mam,
		msd:          msd,
		mmi:          mmi,
		mom:          mom,
		mev:          mev,
		mmp:          mmp,
		mth:          txHelper,
	}
}

func mockRunAsGroupPassthrough(mdi *databasemocks.Plugin) {
	rag := mdi.On("RunAsGroup", mock.Anything, mock.Anything).Maybe()
	rag.RunFn = func(a mock.Arguments) {
		fn := a[1].(func(context.Context) error)
		rag.ReturnArguments = mock.Arguments{fn(a[0].(context.Context))}
	}
}

func TestStartStop(t *testing.T) {
	em := newTestEventManager(t)
	defer em.cleanup(t)
	em.mdi.On("GetOffset", mock.Anything, core.OffsetTypeAggregator, aggregatorOffsetName).Return(&core.Offset{
		Type:    core.OffsetTypeAggregator,
		Name:    aggregatorOffsetName,
		Current: 12345,
		RowID:   333333,
	}, nil)
	em.mdi.On("GetPins", mock.Anything, "ns1", mock.Anything).Return([]*core.Pin{}, nil, nil)
	em.mdi.On("GetSubscriptions", mock.Anything, mock.Anything, mock.Anything).Return([]*core.Subscription{}, nil, nil)
	assert.NoError(t, em.Start())
	em.NewEvents() <- 12345
	em.NewPins() <- 12345
	em.cancel()
	em.WaitStop()
}

func TestStartStopBadDependencies(t *testing.T) {
	_, err := NewEventManager(context.Background(), &core.Namespace{}, nil, nil, nil, nil, nil, nil, nil, nil, nil, nil, nil, nil, nil, nil, nil, nil)
	assert.Regexp(t, "FF10128", err)

}

func TestStartStopEventListenerFail(t *testing.T) {
	config.Set(coreconfig.EventTransportsEnabled, []string{"wrongun"})
	defer coreconfig.Reset()
	mdi := &databasemocks.Plugin{}
	mbi := &blockchainmocks.Plugin{}
	mim := &identitymanagermocks.Manager{}
	mdm := &datamocks.Manager{}
	msh := &definitionsmocks.Handler{}
	mds := &definitionsmocks.Sender{}
	mbm := &broadcastmocks.Manager{}
	mpm := &privatemessagingmocks.Manager{}
	mam := &assetmocks.Manager{}
	msd := &shareddownloadmocks.Manager{}
	mm := &metricsmocks.Manager{}
	mom := &operationmocks.Manager{}
	mev := &eventsmocks.Plugin{}
	events := map[string]events.Plugin{"websockets": mev}
	mmp := &multipartymocks.Manager{}
	ctx := context.Background()
	cmi := &cachemocks.Manager{}
	cmi.On("GetCache", mock.Anything).Return(cache.NewUmanagedCache(ctx, 100, 5*time.Minute), nil)
	txHelper, _ := txcommon.NewTransactionHelper(ctx, "ns1", mdi, mdm, cache.NewCacheManager(ctx))
	mdi.On("Capabilities").Return(&database.Capabilities{Concurrency: false})
	mbi.On("VerifierType").Return(core.VerifierTypeEthAddress)
	mev.On("SetHandler", "ns1", mock.Anything).Return(fmt.Errorf("pop"))
	ns := &core.Namespace{Name: "ns1", NetworkName: "ns1"}
	_, err := NewEventManager(context.Background(), ns, mdi, mbi, mim, msh, mdm, mds, mbm, mpm, mam, msd, mm, mom, txHelper, events, mmp, cmi)
	assert.EqualError(t, err, "pop")
}

func TestEmitSubscriptionEventsNoops(t *testing.T) {
	em := newTestEventManager(t)
	defer em.cleanup(t)
	em.mdi.On("GetOffset", mock.Anything, core.OffsetTypeAggregator, aggregatorOffsetName).Return(&core.Offset{
		Type:    core.OffsetTypeAggregator,
		Name:    aggregatorOffsetName,
		Current: 12345,
		RowID:   333333,
	}, nil)
	em.mdi.On("GetPins", mock.Anything, "ns1", mock.Anything).Return([]*core.Pin{}, nil, nil).Maybe()
	em.mdi.On("GetSubscriptions", mock.Anything, mock.Anything, mock.Anything).Return([]*core.Subscription{}, nil, nil)

	getSubCallReady := make(chan bool, 1)
	getSubCalled := make(chan bool)
	getSub := em.mdi.On("GetSubscriptionByID", mock.Anything, "ns1", mock.Anything).Return(nil, nil)
	getSub.RunFn = func(a mock.Arguments) {
		<-getSubCallReady
		getSubCalled <- true
	}

	delOffsetCalled := make(chan bool)
	delOffsetMock := em.mdi.On("DeleteOffset", mock.Anything, mock.Anything, mock.Anything).Return(nil)
	delOffsetMock.RunFn = func(a mock.Arguments) {
		delOffsetCalled <- true
	}

	assert.NoError(t, em.Start())

	// Wait until the gets occur for these events, which will return nil
	getSubCallReady <- true
	em.NewSubscriptions() <- fftypes.NewUUID()
	em.SubscriptionUpdates() <- fftypes.NewUUID()
	<-getSubCalled

	em.DeletedSubscriptions() <- fftypes.NewUUID()
	close(getSubCallReady)
	<-delOffsetCalled
}

func TestCreateDurableSubscriptionBadSub(t *testing.T) {
	em := newTestEventManager(t)
	defer em.cleanup(t)
	err := em.CreateUpdateDurableSubscription(em.ctx, &core.Subscription{}, false)
	assert.Regexp(t, "FF10189", err)
}

func TestCreateDurableSubscriptionDupName(t *testing.T) {
	em := newTestEventManager(t)
	defer em.cleanup(t)
	sub := &core.Subscription{
		SubscriptionRef: core.SubscriptionRef{
			ID:        fftypes.NewUUID(),
			Namespace: "ns1",
			Name:      "sub1",
		},
	}
	em.mdi.On("GetSubscriptionByName", mock.Anything, "ns1", "sub1").Return(sub, nil)
	err := em.CreateUpdateDurableSubscription(em.ctx, sub, true)
	assert.Regexp(t, "FF10193", err)
}

func TestCreateDurableSubscriptionDefaultSubCannotParse(t *testing.T) {
	em := newTestEventManager(t)
	defer em.cleanup(t)
	sub := &core.Subscription{
		SubscriptionRef: core.SubscriptionRef{
			ID:        fftypes.NewUUID(),
			Namespace: "ns1",
			Name:      "sub1",
		},
		Filter: core.SubscriptionFilter{
			Events: "![[[[[",
		},
	}
	err := em.CreateUpdateDurableSubscription(em.ctx, sub, true)
	assert.Regexp(t, "FF10171", err)
}

func TestCreateDurableSubscriptionBadFirstEvent(t *testing.T) {
	em := newTestEventManager(t)
	defer em.cleanup(t)
	wrongFirstEvent := core.SubOptsFirstEvent("lobster")
	sub := &core.Subscription{
		SubscriptionRef: core.SubscriptionRef{
			ID:        fftypes.NewUUID(),
			Namespace: "ns1",
			Name:      "sub1",
		},
		Options: core.SubscriptionOptions{
			SubscriptionCoreOptions: core.SubscriptionCoreOptions{
				FirstEvent: &wrongFirstEvent,
			},
		},
	}
	em.mdi.On("GetSubscriptionByName", mock.Anything, "ns1", "sub1").Return(nil, nil)
	err := em.CreateUpdateDurableSubscription(em.ctx, sub, true)
	assert.Regexp(t, "FF10191", err)
}

func TestCreateDurableSubscriptionNegativeFirstEvent(t *testing.T) {
	em := newTestEventManager(t)
	defer em.cleanup(t)
	wrongFirstEvent := core.SubOptsFirstEvent("-12345")
	sub := &core.Subscription{
		SubscriptionRef: core.SubscriptionRef{
			ID:        fftypes.NewUUID(),
			Namespace: "ns1",
			Name:      "sub1",
		},
		Options: core.SubscriptionOptions{
			SubscriptionCoreOptions: core.SubscriptionCoreOptions{
				FirstEvent: &wrongFirstEvent,
			},
		},
	}
	em.mdi.On("GetSubscriptionByName", mock.Anything, "ns1", "sub1").Return(nil, nil)
	err := em.CreateUpdateDurableSubscription(em.ctx, sub, true)
	assert.Regexp(t, "FF10192", err)
}

func TestCreateDurableSubscriptionGetHighestSequenceFailure(t *testing.T) {
	em := newTestEventManager(t)
	defer em.cleanup(t)
	sub := &core.Subscription{
		SubscriptionRef: core.SubscriptionRef{
			ID:        fftypes.NewUUID(),
			Namespace: "ns1",
			Name:      "sub1",
		},
	}
	em.mdi.On("GetSubscriptionByName", mock.Anything, "ns1", "sub1").Return(nil, nil)
	em.mdi.On("GetEvents", mock.Anything, mock.Anything, mock.Anything).Return(nil, nil, fmt.Errorf("pop"))
	err := em.CreateUpdateDurableSubscription(em.ctx, sub, true)
	assert.EqualError(t, err, "pop")
}

func TestCreateDurableSubscriptionOk(t *testing.T) {
	em := newTestEventManager(t)
	defer em.cleanup(t)
	sub := &core.Subscription{
		SubscriptionRef: core.SubscriptionRef{
			ID:        fftypes.NewUUID(),
			Namespace: "ns1",
			Name:      "sub1",
		},
	}
	em.mdi.On("GetSubscriptionByName", mock.Anything, "ns1", "sub1").Return(nil, nil)
	em.mdi.On("GetEvents", mock.Anything, "ns1", mock.Anything).Return([]*core.Event{
		{Sequence: 12345},
	}, nil, nil)
	em.mdi.On("UpsertSubscription", mock.Anything, mock.Anything, false).Return(nil)
	err := em.CreateUpdateDurableSubscription(em.ctx, sub, true)
	assert.NoError(t, err)
	// Check genreated fields
	assert.NotNil(t, sub.ID)
	assert.Equal(t, "websockets", sub.Transport)
	assert.Equal(t, "12345", string(*sub.Options.FirstEvent))
}

func TestUpdateDurableSubscriptionOk(t *testing.T) {
	em := newTestEventManager(t)
	defer em.cleanup(t)
	sub := &core.Subscription{
		SubscriptionRef: core.SubscriptionRef{
			ID:        fftypes.NewUUID(),
			Namespace: "ns1",
			Name:      "sub1",
		},
	}
	var firstEvent core.SubOptsFirstEvent = "12345"
	em.mdi.On("GetSubscriptionByName", mock.Anything, "ns1", "sub1").Return(&core.Subscription{
		SubscriptionRef: core.SubscriptionRef{
			ID: fftypes.NewUUID(),
		},
		Options: core.SubscriptionOptions{
			SubscriptionCoreOptions: core.SubscriptionCoreOptions{
				FirstEvent: &firstEvent,
			},
		},
	}, nil) // return non-matching existing
	em.mdi.On("UpsertSubscription", mock.Anything, mock.Anything, true).Return(nil)
	err := em.CreateUpdateDurableSubscription(em.ctx, sub, false)
	assert.NoError(t, err)
	// Check genreated fields
	assert.NotNil(t, sub.ID)
	assert.Equal(t, "websockets", sub.Transport)
	assert.Equal(t, "12345", string(*sub.Options.FirstEvent))
}

func TestUpdateDurableSubscriptionNoOp(t *testing.T) {
	em := newTestEventManager(t)
	defer em.cleanup(t)
	no := false
	sub := &core.Subscription{
		SubscriptionRef: core.SubscriptionRef{
			ID:        fftypes.NewUUID(),
			Namespace: "ns1",
			Name:      "sub1",
		},
		Transport: "websockets",
		Options: core.SubscriptionOptions{
			SubscriptionCoreOptions: core.SubscriptionCoreOptions{
				WithData: &no,
			},
		},
	}
	var subExisting = *sub
	subExisting.Created = fftypes.Now()
	subExisting.Updated = fftypes.Now()
	subExisting.ID = fftypes.NewUUID()
	em.mdi.On("GetSubscriptionByName", mock.Anything, "ns1", "sub1").Return(&subExisting, nil) // return non-matching existing
	err := em.CreateUpdateDurableSubscription(em.ctx, sub, false)
	assert.NoError(t, err)
}

func TestCreateDeleteDurableSubscriptionOk(t *testing.T) {
	em := newTestEventManager(t)
	defer em.cleanup(t)
	subId := fftypes.NewUUID()
	sub := &core.Subscription{SubscriptionRef: core.SubscriptionRef{ID: subId, Namespace: "ns1"}}
	em.mdi.On("DeleteSubscriptionByID", mock.Anything, "ns1", subId).Return(nil)
	err := em.DeleteDurableSubscription(em.ctx, sub)
	assert.NoError(t, err)
}

func TestAddInternalListener(t *testing.T) {
	em := newTestEventManager(t)
	defer em.cleanup(t)
	ie := &system.Events{}
	cbs := &eventsmocks.Callbacks{}

	cbs.On("RegisterConnection", mock.Anything, mock.Anything).Return(nil)
	cbs.On("EphemeralSubscription", mock.Anything, "ns1", mock.Anything, mock.Anything).Return(nil)

	conf := config.RootSection("ut.events")
	ie.InitConfig(conf)
	ie.Init(em.ctx, conf)
	ie.SetHandler("ns1", cbs)
	em.internalEvents = ie
	err := em.AddSystemEventListener("ns1", func(event *core.EventDelivery) error { return nil })
	assert.NoError(t, err)

	cbs.AssertExpectations(t)
}

func TestGetPlugins(t *testing.T) {
	em := newTestEventManager(t)
	defer em.cleanup(t)

	expectedPlugins := []*core.NamespaceStatusPlugin{
		{
			PluginType: "websockets",
		},
	}

	assert.ElementsMatch(t, em.GetPlugins(), expectedPlugins)
}<|MERGE_RESOLUTION|>--- conflicted
+++ resolved
@@ -136,13 +136,8 @@
 	mev := &eventsmocks.Plugin{}
 	events := map[string]events.Plugin{"websockets": mev}
 	mmp := &multipartymocks.Manager{}
-<<<<<<< HEAD
-	txHelper, _ := txcommon.NewTransactionHelper(ctx, "ns1", mdi, mdm, cmi)
-	mmi.On("IsMetricsEnabled").Return(metrics)
-=======
 	txHelper := &txcommonmocks.Helper{}
 	mmi.On("IsMetricsEnabled").Return(metrics).Maybe()
->>>>>>> ce4ebc34
 	if metrics {
 		mmi.On("TransferConfirmed", mock.Anything).Maybe()
 	}
@@ -152,11 +147,7 @@
 	mev.On("SetHandler", "ns1", mock.Anything).Return(nil).Maybe()
 	mev.On("ValidateOptions", mock.Anything).Return(nil).Maybe()
 	ns := &core.Namespace{Name: "ns1", NetworkName: "ns1"}
-<<<<<<< HEAD
-	emi, err := NewEventManager(ctx, ns, mdi, mbi, mim, msh, mdm, mds, mbm, mpm, mam, mdd, mmi, mom, txHelper, events, mmp, cmi)
-=======
-	emi, err := NewEventManager(ctx, ns, mdi, mbi, mim, msh, mdm, mds, mbm, mpm, mam, msd, mmi, mom, txHelper, events, mmp)
->>>>>>> ce4ebc34
+	emi, err := NewEventManager(ctx, ns, mdi, mbi, mim, msh, mdm, mds, mbm, mpm, mam, msd, mmi, mom, txHelper, events, mmp, cmi)
 	em := emi.(*eventManager)
 	mockRunAsGroupPassthrough(mdi)
 	assert.NoError(t, err)
