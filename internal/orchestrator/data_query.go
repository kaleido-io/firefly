--- conflicted
+++ resolved
@@ -27,30 +27,6 @@
 	"github.com/hyperledger/firefly/pkg/database"
 )
 
-<<<<<<< HEAD
-func (or *orchestrator) verifyNamespaceSyntax(ctx context.Context, ns string) error {
-	return fftypes.ValidateFFNameField(ctx, ns, "namespace")
-}
-
-func (or *orchestrator) checkNamespace(ctx context.Context, requiredNS, objectNS string) error {
-	if objectNS != requiredNS {
-		log.L(ctx).Warnf("Object queried by ID in wrong namespace. Required=%s Found=%s", requiredNS, objectNS)
-		return i18n.NewError(ctx, coremsgs.Msg404NotFound)
-	}
-	return nil
-}
-
-func (or *orchestrator) verifyIDAndNamespace(ctx context.Context, ns, id string) (*fftypes.UUID, error) {
-	u, err := fftypes.ParseUUID(ctx, id)
-	if err != nil {
-		return nil, err
-	}
-	err = or.verifyNamespaceSyntax(ctx, ns)
-	return u, err
-}
-
-=======
->>>>>>> 7975b39a
 func (or *orchestrator) GetNamespace(ctx context.Context, ns string) (*core.Namespace, error) {
 	return or.database().GetNamespace(ctx, ns)
 }
@@ -136,16 +112,8 @@
 	return or.database().GetDatatypeByID(ctx, or.namespace, u)
 }
 
-<<<<<<< HEAD
-func (or *orchestrator) GetDatatypeByName(ctx context.Context, ns, name, version string) (*core.Datatype, error) {
-	if err := fftypes.ValidateFFNameField(ctx, ns, "namespace"); err != nil {
-		return nil, err
-	}
+func (or *orchestrator) GetDatatypeByName(ctx context.Context, name, version string) (*core.Datatype, error) {
 	if err := fftypes.ValidateFFNameFieldNoUUID(ctx, name, "name"); err != nil {
-=======
-func (or *orchestrator) GetDatatypeByName(ctx context.Context, name, version string) (*core.Datatype, error) {
-	if err := core.ValidateFFNameFieldNoUUID(ctx, name, "name"); err != nil {
->>>>>>> 7975b39a
 		return nil, err
 	}
 	return or.database().GetDatatypeByName(ctx, or.namespace, name, version)
