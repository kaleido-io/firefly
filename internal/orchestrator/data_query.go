--- conflicted
+++ resolved
@@ -308,10 +308,10 @@
 	return or.database.GetBlockchainEvents(ctx, filter)
 }
 
-<<<<<<< HEAD
 func (or *orchestrator) GetPins(ctx context.Context, filter database.AndFilter) ([]*fftypes.Pin, *database.FilterResult, error) {
 	return or.database.GetPins(ctx, filter)
-=======
+}
+
 func (or *orchestrator) GetEventsWithReferences(ctx context.Context, ns string, filter database.AndFilter) ([]*fftypes.EnrichedEvent, *database.FilterResult, error) {
 	filter = or.scopeNS(ns, filter)
 	events, fr, err := or.database.GetEvents(ctx, filter)
@@ -328,5 +328,4 @@
 		enriched[i] = enrichedEvent
 	}
 	return enriched, fr, err
->>>>>>> 401f596b
 }