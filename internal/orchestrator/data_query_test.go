--- conflicted
+++ resolved
@@ -570,19 +570,14 @@
 
 func TestGetOperationIDBadID(t *testing.T) {
 	or := newTestOrchestrator()
-<<<<<<< HEAD
 	_, err := or.GetOperationByID(context.Background(), "")
-	assert.Regexp(t, "FF10142", err)
+	assert.Regexp(t, "FF00138", err)
 }
 
 func TestGetOperationIDNamespacedBadID(t *testing.T) {
 	or := newTestOrchestrator()
 	_, err := or.GetOperationByIDNamespaced(context.Background(), "", "")
-	assert.Regexp(t, "FF10142", err)
-=======
-	_, err := or.GetOperationByID(context.Background(), "", "")
-	assert.Regexp(t, "FF00138", err)
->>>>>>> 1c688c23
+	assert.Regexp(t, "FF00138", err)
 }
 
 func TestGetEventByID(t *testing.T) {
@@ -745,7 +740,7 @@
 func TestGetBlockchainEventByIDBadID(t *testing.T) {
 	or := newTestOrchestrator()
 	_, err := or.GetBlockchainEventByID(context.Background(), "ns1", "")
-	assert.Regexp(t, "FF10142", err)
+	assert.Regexp(t, "FF00138", err)
 }
 
 func TestGetBlockchainEvents(t *testing.T) {
