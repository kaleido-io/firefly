--- conflicted
+++ resolved
@@ -68,13 +68,7 @@
 	if err := json.Unmarshal([]byte(s), &transfer); err != nil {
 		return nil, i18n.WrapError(ctx, err, i18n.MsgJSONObjectParseFailed, s)
 	}
-<<<<<<< HEAD
 	return &transfer, nil
-=======
-	// The LocalID is the only thing that needs to be read back out when processing an event
-	// (everything else should be unpacked from the event)
-	transfer.LocalID = t.LocalID
-	return nil
 }
 
 func AddTokenApprovalInputs(op *fftypes.Operation, approval *fftypes.TokenApproval) (err error) {
@@ -85,18 +79,11 @@
 	return err
 }
 
-func RetrieveTokenApprovalInputs(ctx context.Context, op *fftypes.Operation, approval *fftypes.TokenApproval) (err error) {
-	var a fftypes.TokenApproval
+func RetrieveTokenApprovalInputs(ctx context.Context, op *fftypes.Operation) (approval *fftypes.TokenApproval, err error) {
+	var approve fftypes.TokenApproval
 	s := op.Input.String()
-	if err = json.Unmarshal([]byte(s), &a); err != nil {
-		return i18n.WrapError(ctx, err, i18n.MsgJSONObjectParseFailed, s)
+	if err = json.Unmarshal([]byte(s), &approve); err != nil {
+		return nil, i18n.WrapError(ctx, err, i18n.MsgJSONObjectParseFailed, s)
 	}
-	if a.LocalID == nil {
-		return i18n.NewError(ctx, i18n.MsgInvalidUUID)
-	}
-	// The LocalID is the only thing that needs to be read back out when processing an event
-	// (everything else should be unpacked from the event)
-	approval.LocalID = a.LocalID
-	return nil
->>>>>>> 2f5b4a05
+	return &approve, nil
 }