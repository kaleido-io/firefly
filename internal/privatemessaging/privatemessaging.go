// Copyright © 2022 Kaleido, Inc.
//
// SPDX-License-Identifier: Apache-2.0
//
// Licensed under the Apache License, Version 2.0 (the "License");
// you may not use this file except in compliance with the License.
// You may obtain a copy of the License at
//
//     http://www.apache.org/licenses/LICENSE-2.0
//
// Unless required by applicable law or agreed to in writing, software
// distributed under the License is distributed on an "AS IS" BASIS,
// WITHOUT WARRANTIES OR CONDITIONS OF ANY KIND, either express or implied.
// See the License for the specific language governing permissions and
// limitations under the License.

package privatemessaging

import (
	"context"
	"encoding/json"

	"github.com/hyperledger/firefly/internal/batch"
	"github.com/hyperledger/firefly/internal/batchpin"
	"github.com/hyperledger/firefly/internal/config"
	"github.com/hyperledger/firefly/internal/data"
	"github.com/hyperledger/firefly/internal/i18n"
	"github.com/hyperledger/firefly/internal/identity"
	"github.com/hyperledger/firefly/internal/log"
	"github.com/hyperledger/firefly/internal/retry"
	"github.com/hyperledger/firefly/internal/syncasync"
	"github.com/hyperledger/firefly/internal/sysmessaging"
	"github.com/hyperledger/firefly/pkg/blockchain"
	"github.com/hyperledger/firefly/pkg/database"
	"github.com/hyperledger/firefly/pkg/dataexchange"
	"github.com/hyperledger/firefly/pkg/fftypes"
	"github.com/karlseguin/ccache"
)

const pinnedPrivateDispatcherName = "pinned_private"
const unpinnedPrivateDispatcherName = "unpinned_private"

type Manager interface {
	GroupManager

	Start() error
	NewMessage(ns string, msg *fftypes.MessageInOut) sysmessaging.MessageSender
	SendMessage(ctx context.Context, ns string, in *fftypes.MessageInOut, waitConfirm bool) (out *fftypes.Message, err error)
	RequestReply(ctx context.Context, ns string, request *fftypes.MessageInOut) (reply *fftypes.MessageInOut, err error)
}

type privateMessaging struct {
	groupManager

	ctx                   context.Context
	database              database.Plugin
	identity              identity.Manager
	exchange              dataexchange.Plugin
	blockchain            blockchain.Plugin
	batch                 batch.Manager
	data                  data.Manager
	syncasync             syncasync.Bridge
	batchpin              batchpin.Submitter
	retry                 retry.Retry
	localNodeName         string
	localNodeID           *fftypes.UUID // lookup and cached on first use, as might not be registered at startup
	opCorrelationRetries  int
	maxBatchPayloadLength int64
}

func NewPrivateMessaging(ctx context.Context, di database.Plugin, im identity.Manager, dx dataexchange.Plugin, bi blockchain.Plugin, ba batch.Manager, dm data.Manager, sa syncasync.Bridge, bp batchpin.Submitter) (Manager, error) {
	if di == nil || im == nil || dx == nil || bi == nil || ba == nil || dm == nil {
		return nil, i18n.NewError(ctx, i18n.MsgInitializationNilDepError)
	}

	pm := &privateMessaging{
		ctx:           ctx,
		database:      di,
		identity:      im,
		exchange:      dx,
		blockchain:    bi,
		batch:         ba,
		data:          dm,
		syncasync:     sa,
		batchpin:      bp,
		localNodeName: config.GetString(config.NodeName),
		groupManager: groupManager{
			database:      di,
			data:          dm,
			groupCacheTTL: config.GetDuration(config.GroupCacheTTL),
		},
		retry: retry.Retry{
			InitialDelay: config.GetDuration(config.PrivateMessagingRetryInitDelay),
			MaximumDelay: config.GetDuration(config.PrivateMessagingRetryMaxDelay),
			Factor:       config.GetFloat64(config.PrivateMessagingRetryFactor),
		},
		opCorrelationRetries:  config.GetInt(config.PrivateMessagingOpCorrelationRetries),
		maxBatchPayloadLength: config.GetByteSize(config.PrivateMessagingBatchPayloadLimit),
	}
	pm.groupManager.groupCache = ccache.New(
		// We use a LRU cache with a size-aware max
		ccache.Configure().
			MaxSize(config.GetByteSize(config.GroupCacheSize)),
	)

	bo := batch.DispatcherOptions{
		BatchMaxSize:   config.GetUint(config.PrivateMessagingBatchSize),
		BatchMaxBytes:  pm.maxBatchPayloadLength,
		BatchTimeout:   config.GetDuration(config.PrivateMessagingBatchTimeout),
		DisposeTimeout: config.GetDuration(config.PrivateMessagingBatchAgentTimeout),
	}

	ba.RegisterDispatcher(pinnedPrivateDispatcherName,
		fftypes.TransactionTypeBatchPin,
		[]fftypes.MessageType{
			fftypes.MessageTypeGroupInit,
			fftypes.MessageTypePrivate,
			fftypes.MessageTypeTransferPrivate,
		},
		pm.dispatchPinnedBatch, bo)

	ba.RegisterDispatcher(unpinnedPrivateDispatcherName,
		fftypes.TransactionTypeNone,
		[]fftypes.MessageType{
			fftypes.MessageTypePrivate,
		},
		pm.dispatchUnpinnedBatch, bo)

	return pm, nil
}

func (pm *privateMessaging) Start() error {
	return pm.exchange.Start()
}

func (pm *privateMessaging) dispatchPinnedBatch(ctx context.Context, batch *fftypes.Batch, contexts []*fftypes.Bytes32) error {
	err := pm.dispatchBatchCommon(ctx, batch)
	if err != nil {
		return err
	}

	return pm.batchpin.SubmitPinnedBatch(ctx, batch, contexts)
}

func (pm *privateMessaging) dispatchUnpinnedBatch(ctx context.Context, batch *fftypes.Batch, contexts []*fftypes.Bytes32) error {
	return pm.dispatchBatchCommon(ctx, batch)
}

func (pm *privateMessaging) dispatchBatchCommon(ctx context.Context, batch *fftypes.Batch) error {
	tw := &fftypes.TransportWrapper{
		Batch: batch,
	}

	// Retrieve the group
	group, nodes, err := pm.groupManager.getGroupNodes(ctx, batch.Group)
	if err != nil {
		return err
	}

	if batch.Payload.TX.Type == fftypes.TransactionTypeNone {
		// In the case of an un-pinned message we cannot be sure the group has been broadcast via the blockchain.
		// So we have to take the hit of sending it along with every message.
		tw.Group = group
	}

	return pm.sendData(ctx, tw, nodes)
}

func (pm *privateMessaging) transferBlobs(ctx context.Context, data []*fftypes.Data, txid *fftypes.UUID, node *fftypes.Node) error {
	// Send all the blobs associated with this batch
	for _, d := range data {
		// We only need to send a blob if there is one, and it's not been uploaded to the public storage
		if d.Blob != nil && d.Blob.Hash != nil && d.Blob.Public == "" {
			blob, err := pm.database.GetBlobMatchingHash(ctx, d.Blob.Hash)
			if err != nil {
				return err
			}
			if blob == nil {
				return i18n.NewError(ctx, i18n.MsgBlobNotFound, d.Blob)
			}

<<<<<<< HEAD
			trackingID, err := pm.exchange.TransferBLOB(ctx, node.DX.Peer, blob.PayloadRef)
			if err != nil {
				return err
			}

			op := fftypes.NewOperation(
				pm.exchange,
				d.Namespace,
				txid,
				trackingID,
				fftypes.OpTypeDataExchangeBlobSend)
			if err = pm.database.InsertOperation(ctx, op); err != nil {
=======
			opID := fftypes.NewUUID()
			if txid != nil {
				op := fftypes.NewOperation(
					pm.exchange,
					d.Namespace,
					txid,
					fftypes.OpTypeDataExchangeBlobSend)
				if err = pm.database.InsertOperation(ctx, op); err != nil {
					return err
				}
				opID = op.ID
			}

			if err := pm.exchange.TransferBLOB(ctx, opID, node.DX.Peer, blob.PayloadRef); err != nil {
>>>>>>> cf27fa94
				return err
			}
		}
	}
	return nil
}

func (pm *privateMessaging) sendData(ctx context.Context, tw *fftypes.TransportWrapper, nodes []*fftypes.Node) (err error) {
	l := log.L(ctx)
	batch := tw.Batch

	payload, err := json.Marshal(tw)
	if err != nil {
		return i18n.WrapError(ctx, err, i18n.MsgSerializationFailed)
	}

	// TODO: move to using DIDs consistently as the way to reference the node/organization (i.e. node.Owner becomes a DID)
	localOrgSigingKey, err := pm.identity.GetLocalOrgKey(ctx)
	if err != nil {
		return err
	}

	// Write it to the dataexchange for each member
	for i, node := range nodes {

		if node.Owner == localOrgSigingKey {
			l.Debugf("Skipping send of batch for local node %s:%s for group=%s node=%s (%d/%d)", batch.Namespace, batch.ID, batch.Group, node.ID, i+1, len(nodes))
			continue
		}

		l.Debugf("Sending batch %s:%s to group=%s node=%s (%d/%d)", batch.Namespace, batch.ID, batch.Group, node.ID, i+1, len(nodes))

		// Initiate transfer of any blobs first
		if err = pm.transferBlobs(ctx, batch.Payload.Data, batch.Payload.TX.ID, node); err != nil {
			return err
		}

<<<<<<< HEAD
		// Send the payload itself
		trackingID, err := pm.exchange.SendMessage(ctx, node.DX.Peer, payload)
		if err != nil {
			return err
		}

		op := fftypes.NewOperation(
			pm.exchange,
			batch.Namespace,
			batch.Payload.TX.ID,
			trackingID,
			fftypes.OpTypeDataExchangeBatchSend)
		op.Input = fftypes.JSONObject{
			"manifest": tw.Batch.Manifest().String(),
		}
		if err = pm.database.InsertOperation(ctx, op); err != nil {
			return err
=======
		opID := fftypes.NewUUID()
		if txid != nil {
			op := fftypes.NewOperation(
				pm.exchange,
				ns,
				txid,
				fftypes.OpTypeDataExchangeBatchSend)
			op.Input = fftypes.JSONObject{
				"manifest": tw.Manifest().String(),
			}
			if err = pm.database.InsertOperation(ctx, op); err != nil {
				return err
			}
			opID = op.ID
>>>>>>> cf27fa94
		}

		// Send the payload itself
		err := pm.exchange.SendMessage(ctx, opID, node.DX.Peer, payload)
		if err != nil {
			return err
		}
	}

	return nil
}<|MERGE_RESOLUTION|>--- conflicted
+++ resolved
@@ -179,35 +179,16 @@
 				return i18n.NewError(ctx, i18n.MsgBlobNotFound, d.Blob)
 			}
 
-<<<<<<< HEAD
-			trackingID, err := pm.exchange.TransferBLOB(ctx, node.DX.Peer, blob.PayloadRef)
-			if err != nil {
-				return err
-			}
-
 			op := fftypes.NewOperation(
 				pm.exchange,
 				d.Namespace,
 				txid,
-				trackingID,
 				fftypes.OpTypeDataExchangeBlobSend)
 			if err = pm.database.InsertOperation(ctx, op); err != nil {
-=======
-			opID := fftypes.NewUUID()
-			if txid != nil {
-				op := fftypes.NewOperation(
-					pm.exchange,
-					d.Namespace,
-					txid,
-					fftypes.OpTypeDataExchangeBlobSend)
-				if err = pm.database.InsertOperation(ctx, op); err != nil {
-					return err
-				}
-				opID = op.ID
-			}
-
-			if err := pm.exchange.TransferBLOB(ctx, opID, node.DX.Peer, blob.PayloadRef); err != nil {
->>>>>>> cf27fa94
+				return err
+			}
+
+			if err := pm.exchange.TransferBLOB(ctx, op.ID, node.DX.Peer, blob.PayloadRef); err != nil {
 				return err
 			}
 		}
@@ -242,13 +223,6 @@
 
 		// Initiate transfer of any blobs first
 		if err = pm.transferBlobs(ctx, batch.Payload.Data, batch.Payload.TX.ID, node); err != nil {
-			return err
-		}
-
-<<<<<<< HEAD
-		// Send the payload itself
-		trackingID, err := pm.exchange.SendMessage(ctx, node.DX.Peer, payload)
-		if err != nil {
 			return err
 		}
 
@@ -256,33 +230,16 @@
 			pm.exchange,
 			batch.Namespace,
 			batch.Payload.TX.ID,
-			trackingID,
 			fftypes.OpTypeDataExchangeBatchSend)
 		op.Input = fftypes.JSONObject{
 			"manifest": tw.Batch.Manifest().String(),
 		}
 		if err = pm.database.InsertOperation(ctx, op); err != nil {
 			return err
-=======
-		opID := fftypes.NewUUID()
-		if txid != nil {
-			op := fftypes.NewOperation(
-				pm.exchange,
-				ns,
-				txid,
-				fftypes.OpTypeDataExchangeBatchSend)
-			op.Input = fftypes.JSONObject{
-				"manifest": tw.Manifest().String(),
-			}
-			if err = pm.database.InsertOperation(ctx, op); err != nil {
-				return err
-			}
-			opID = op.ID
->>>>>>> cf27fa94
 		}
 
 		// Send the payload itself
-		err := pm.exchange.SendMessage(ctx, opID, node.DX.Peer, payload)
+		err := pm.exchange.SendMessage(ctx, op.ID, node.DX.Peer, payload)
 		if err != nil {
 			return err
 		}
