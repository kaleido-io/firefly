// Copyright © 2021 Kaleido, Inc.
//
// SPDX-License-Identifier: Apache-2.0
//
// Licensed under the Apache License, Version 2.0 (the "License");
// you may not use this file except in compliance with the License.
// You may obtain a copy of the License at
//
//     http://www.apache.org/licenses/LICENSE-2.0
//
// Unless required by applicable law or agreed to in writing, software
// distributed under the License is distributed on an "AS IS" BASIS,
// WITHOUT WARRANTIES OR CONDITIONS OF ANY KIND, either express or implied.
// See the License for the specific language governing permissions and
// limitations under the License.

package privatemessaging

import (
	"context"
	"fmt"
	"testing"

	"github.com/hyperledger/firefly/internal/config"
	"github.com/hyperledger/firefly/mocks/batchmocks"
	"github.com/hyperledger/firefly/mocks/batchpinmocks"
	"github.com/hyperledger/firefly/mocks/blockchainmocks"
	"github.com/hyperledger/firefly/mocks/databasemocks"
	"github.com/hyperledger/firefly/mocks/dataexchangemocks"
	"github.com/hyperledger/firefly/mocks/datamocks"
	"github.com/hyperledger/firefly/mocks/identitymanagermocks"
	"github.com/hyperledger/firefly/mocks/metricsmocks"
	"github.com/hyperledger/firefly/mocks/operationmocks"
	"github.com/hyperledger/firefly/mocks/syncasyncmocks"
	"github.com/hyperledger/firefly/pkg/fftypes"
	"github.com/stretchr/testify/assert"
	"github.com/stretchr/testify/mock"
)

func newTestPrivateMessagingCommon(t *testing.T, metricsEnabled bool) (*privateMessaging, func()) {
	config.Reset()
	config.Set(config.NodeName, "node1")
	config.Set(config.GroupCacheTTL, "1m")
	config.Set(config.GroupCacheSize, "1m")

	mdi := &databasemocks.Plugin{}
	mim := &identitymanagermocks.Manager{}
	mdx := &dataexchangemocks.Plugin{}
	mbi := &blockchainmocks.Plugin{}
	mba := &batchmocks.Manager{}
	mdm := &datamocks.Manager{}
	msa := &syncasyncmocks.Bridge{}
	mbp := &batchpinmocks.Submitter{}
	mmi := &metricsmocks.Manager{}
	mom := &operationmocks.Manager{}

	mba.On("RegisterDispatcher",
		pinnedPrivateDispatcherName,
		fftypes.TransactionTypeBatchPin,
		[]fftypes.MessageType{
			fftypes.MessageTypeGroupInit,
			fftypes.MessageTypePrivate,
			fftypes.MessageTypeTransferPrivate,
		}, mock.Anything, mock.Anything).Return()

	mba.On("RegisterDispatcher",
		unpinnedPrivateDispatcherName,
		fftypes.TransactionTypeUnpinned,
		[]fftypes.MessageType{
			fftypes.MessageTypePrivate,
		}, mock.Anything, mock.Anything).Return()
	mmi.On("IsMetricsEnabled").Return(metricsEnabled)
	mom.On("RegisterHandler", mock.Anything, mock.Anything, mock.Anything)

	rag := mdi.On("RunAsGroup", mock.Anything, mock.Anything).Maybe()
	rag.RunFn = func(a mock.Arguments) {
		rag.ReturnArguments = mock.Arguments{
			a[1].(func(context.Context) error)(a[0].(context.Context)),
		}
	}

	ctx, cancel := context.WithCancel(context.Background())
	pm, err := NewPrivateMessaging(ctx, mdi, mim, mdx, mbi, mba, mdm, msa, mbp, mmi, mom)
	assert.NoError(t, err)

	// Default mocks to save boilerplate in the tests
	mdx.On("Name").Return("utdx").Maybe()
	mbi.On("Name").Return("utblk").Maybe()

	return pm.(*privateMessaging), cancel
}

func newTestPrivateMessaging(t *testing.T) (*privateMessaging, func()) {
	return newTestPrivateMessagingCommon(t, false)
}

func newTestPrivateMessagingWithMetrics(t *testing.T) (*privateMessaging, func()) {
	pm, cancel := newTestPrivateMessagingCommon(t, true)
	mmi := pm.metrics.(*metricsmocks.Manager)
	mmi.On("MessageSubmitted", mock.Anything).Return()
	return pm, cancel
}

func TestName(t *testing.T) {
	pm, cancel := newTestPrivateMessaging(t)
	defer cancel()
	assert.Equal(t, "PrivateMessaging", pm.Name())
}

func TestDispatchBatchWithBlobs(t *testing.T) {

	pm, cancel := newTestPrivateMessaging(t)
	defer cancel()

	localOrg := newTestOrg("localorg")
	batchID := fftypes.NewUUID()
	groupID := fftypes.NewRandB32()
	pin1 := fftypes.NewRandB32()
	pin2 := fftypes.NewRandB32()
	node1 := newTestNode("node1", localOrg)
	node2 := newTestNode("node2", newTestOrg("remoteorg"))
	txID := fftypes.NewUUID()
	batchHash := fftypes.NewRandB32()
	dataID1 := fftypes.NewUUID()
	blob1 := fftypes.NewRandB32()

	mdi := pm.database.(*databasemocks.Plugin)
	mbp := pm.batchpin.(*batchpinmocks.Submitter)
	mdx := pm.exchange.(*dataexchangemocks.Plugin)
	mim := pm.identity.(*identitymanagermocks.Manager)
	mom := pm.operations.(*operationmocks.Manager)

	mim.On("GetNodeOwnerOrg", pm.ctx).Return(localOrg, nil)
	mdi.On("GetGroupByHash", pm.ctx, groupID).Return(&fftypes.Group{
		Hash: fftypes.NewRandB32(),
		GroupIdentity: fftypes.GroupIdentity{
			Name: "group1",
			Members: fftypes.Members{
				{Identity: "org1", Node: node1.ID},
				{Identity: "org2", Node: node2.ID},
			},
		},
	}, nil)
	mdi.On("GetIdentityByID", pm.ctx, node1.ID).Return(node1, nil).Once()
	mdi.On("GetIdentityByID", pm.ctx, node2.ID).Return(node2, nil).Once()
	mdi.On("GetBlobMatchingHash", pm.ctx, blob1).Return(&fftypes.Blob{
		Hash:       blob1,
		PayloadRef: "/blob/1",
	}, nil)
	mom.On("AddOrReuseOperation", pm.ctx, mock.MatchedBy(func(op *fftypes.Operation) bool {
		return op.Type == fftypes.OpTypeDataExchangeBlobSend
	})).Return(nil, nil)
	mom.On("AddOrReuseOperation", pm.ctx, mock.MatchedBy(func(op *fftypes.Operation) bool {
		return op.Type == fftypes.OpTypeDataExchangeBlobSend
	})).Return(nil, nil)
	mom.On("AddOrReuseOperation", pm.ctx, mock.MatchedBy(func(op *fftypes.Operation) bool {
		return op.Type == fftypes.OpTypeDataExchangeBatchSend
	})).Return(nil, nil)
	mom.On("AddOrReuseOperation", pm.ctx, mock.MatchedBy(func(op *fftypes.Operation) bool {
		return op.Type == fftypes.OpTypeDataExchangeBatchSend
	})).Return(nil, nil)
	mom.On("RunOperation", pm.ctx, mock.MatchedBy(func(op *fftypes.PreparedOperation) bool {
		if op.Type != fftypes.OpTypeDataExchangeBlobSend {
			return false
		}
		data := op.Data.(transferBlobData)
		return *data.Node.ID == *node2.ID
	})).Return(nil)
	mom.On("RunOperation", pm.ctx, mock.MatchedBy(func(op *fftypes.PreparedOperation) bool {
		if op.Type != fftypes.OpTypeDataExchangeBatchSend {
			return false
		}
		data := op.Data.(batchSendData)
		return *data.Node.ID == *node2.ID
	})).Return(nil)

	mbp.On("SubmitPinnedBatch", pm.ctx, mock.Anything, mock.Anything).Return(nil)

	err := pm.dispatchPinnedBatch(pm.ctx, &fftypes.Batch{
		BatchHeader: fftypes.BatchHeader{
			ID: batchID,
			SignerRef: fftypes.SignerRef{
				Author: "org1",
			},
			Group:     groupID,
			Namespace: "ns1",
			Hash:      batchHash,
		},
		Payload: fftypes.BatchPayload{
			TX: fftypes.TransactionRef{
				ID: txID,
			},
			Data: []*fftypes.Data{
				{ID: dataID1, Blob: &fftypes.BlobRef{Hash: blob1}},
			},
		},
	}, []*fftypes.Bytes32{pin1, pin2})
	assert.NoError(t, err)

	mdi.AssertExpectations(t)
	mbp.AssertExpectations(t)
	mdx.AssertExpectations(t)
	mim.AssertExpectations(t)
	mom.AssertExpectations(t)
}

func TestNewPrivateMessagingMissingDeps(t *testing.T) {
	_, err := NewPrivateMessaging(context.Background(), nil, nil, nil, nil, nil, nil, nil, nil, nil, nil)
	assert.Regexp(t, "FF10128", err)
}

<<<<<<< HEAD
func TestDispatchBatchBadData(t *testing.T) {
	pm, cancel := newTestPrivateMessaging(t)
	defer cancel()

	groupID := fftypes.NewRandB32()
	mdi := pm.database.(*databasemocks.Plugin)
	mdi.On("GetGroupByHash", pm.ctx, groupID).Return(&fftypes.Group{}, nil)

	err := pm.dispatchPinnedBatch(pm.ctx, &fftypes.Batch{
		BatchHeader: fftypes.BatchHeader{
			Group: groupID,
		},
		Payload: fftypes.BatchPayload{
			Data: []*fftypes.Data{
				{Value: fftypes.JSONAnyPtr(`{!json}`)},
			},
		},
	}, []*fftypes.Bytes32{})
	assert.Regexp(t, "FF10137", err)
}

=======
>>>>>>> 4aac3be0
func TestDispatchErrorFindingGroup(t *testing.T) {
	pm, cancel := newTestPrivateMessaging(t)
	defer cancel()

	mdi := pm.database.(*databasemocks.Plugin)
	mdi.On("GetGroupByHash", pm.ctx, mock.Anything).Return(nil, fmt.Errorf("pop"))

	err := pm.dispatchPinnedBatch(pm.ctx, &fftypes.Batch{}, []*fftypes.Bytes32{})
	assert.Regexp(t, "pop", err)
}

func TestSendAndSubmitBatchBadID(t *testing.T) {
	pm, cancel := newTestPrivateMessaging(t)
	defer cancel()

	mdi := pm.database.(*databasemocks.Plugin)
	mdi.On("GetGroupByHash", pm.ctx, mock.Anything).Return(nil, fmt.Errorf("pop"))

	mbp := pm.batchpin.(*batchpinmocks.Submitter)
	mbp.On("SubmitPinnedBatch", pm.ctx, mock.Anything, mock.Anything).Return(fmt.Errorf("pop"))

	err := pm.dispatchPinnedBatch(pm.ctx, &fftypes.Batch{
		BatchHeader: fftypes.BatchHeader{
			SignerRef: fftypes.SignerRef{
				Author: "badauthor",
			},
		},
	}, []*fftypes.Bytes32{})
	assert.Regexp(t, "pop", err)

	mdi.AssertExpectations(t)
}

func TestSendAndSubmitBatchUnregisteredNode(t *testing.T) {
	pm, cancel := newTestPrivateMessaging(t)
	defer cancel()

	groupID := fftypes.NewRandB32()
	node1 := newTestNode("node1", newTestOrg("localorg"))
	node2 := newTestNode("node2", newTestOrg("remoteorg"))

	mdi := pm.database.(*databasemocks.Plugin)
	mdi.On("GetIdentityByID", pm.ctx, node1.ID).Return(node1, nil).Once()
	mdi.On("GetIdentityByID", pm.ctx, node2.ID).Return(node2, nil).Once()
	mdi.On("GetGroupByHash", pm.ctx, groupID).Return(&fftypes.Group{
		Hash: fftypes.NewRandB32(),
		GroupIdentity: fftypes.GroupIdentity{
			Name: "group1",
			Members: fftypes.Members{
				{Identity: "org1", Node: node1.ID},
				{Identity: "org2", Node: node2.ID},
			},
		},
	}, nil)

	mim := pm.identity.(*identitymanagermocks.Manager)
	mim.On("GetNodeOwnerOrg", pm.ctx).Return(nil, fmt.Errorf("pop"))

	err := pm.dispatchPinnedBatch(pm.ctx, &fftypes.Batch{
		BatchHeader: fftypes.BatchHeader{
			Group: groupID,
			SignerRef: fftypes.SignerRef{
				Author: "badauthor",
			},
		},
	}, []*fftypes.Bytes32{})
	assert.Regexp(t, "pop", err)

	mdi.AssertExpectations(t)
	mim.AssertExpectations(t)
}

func TestSendImmediateFail(t *testing.T) {
	pm, cancel := newTestPrivateMessaging(t)
	defer cancel()

	mdi := pm.database.(*databasemocks.Plugin)
	mdi.On("GetGroupByHash", pm.ctx, mock.Anything).Return(nil, fmt.Errorf("pop"))

	err := pm.dispatchPinnedBatch(pm.ctx, &fftypes.Batch{
		BatchHeader: fftypes.BatchHeader{
			SignerRef: fftypes.SignerRef{
				Author: "org1",
			},
		},
	}, []*fftypes.Bytes32{})
	assert.Regexp(t, "pop", err)

	mdi.AssertExpectations(t)
}

func TestSendSubmitInsertOperationFail(t *testing.T) {
	pm, cancel := newTestPrivateMessaging(t)
	defer cancel()

	localOrg := newTestOrg("localorg")
	groupID := fftypes.NewRandB32()
	node1 := newTestNode("node1", localOrg)
	node2 := newTestNode("node2", newTestOrg("remoteorg"))

	mim := pm.identity.(*identitymanagermocks.Manager)
	mim.On("GetNodeOwnerOrg", pm.ctx).Return(localOrg, nil)

	mdi := pm.database.(*databasemocks.Plugin)
	mdi.On("GetIdentityByID", pm.ctx, node1.ID).Return(node1, nil).Once()
	mdi.On("GetIdentityByID", pm.ctx, node2.ID).Return(node2, nil).Once()
	mdi.On("GetGroupByHash", pm.ctx, groupID).Return(&fftypes.Group{
		Hash: fftypes.NewRandB32(),
		GroupIdentity: fftypes.GroupIdentity{
			Name: "group1",
			Members: fftypes.Members{
				{Identity: "org1", Node: node1.ID},
				{Identity: "org2", Node: node2.ID},
			},
		},
	}, nil)
	mom := pm.operations.(*operationmocks.Manager)
	mom.On("AddOrReuseOperation", pm.ctx, mock.Anything).Return(fmt.Errorf("pop"))

	err := pm.dispatchPinnedBatch(pm.ctx, &fftypes.Batch{
		BatchHeader: fftypes.BatchHeader{
			Group: groupID,
			SignerRef: fftypes.SignerRef{
				Author: "org1",
			},
		},
		Payload: fftypes.BatchPayload{
			TX: fftypes.TransactionRef{
				ID: fftypes.NewUUID(),
			},
		},
	}, []*fftypes.Bytes32{})
	assert.Regexp(t, "pop", err)

	mdi.AssertExpectations(t)
	mim.AssertExpectations(t)
}

func TestSendSubmitBlobTransferFail(t *testing.T) {
	pm, cancel := newTestPrivateMessaging(t)
	defer cancel()

	localOrg := newTestOrg("localorg")
	groupID := fftypes.NewRandB32()
	node1 := newTestNode("node1", localOrg)
	node2 := newTestNode("node2", newTestOrg("remoteorg"))
	blob1 := fftypes.NewRandB32()

	mim := pm.identity.(*identitymanagermocks.Manager)
	mim.On("GetNodeOwnerOrg", pm.ctx).Return(localOrg, nil)

	mdi := pm.database.(*databasemocks.Plugin)
	mdi.On("GetIdentityByID", pm.ctx, node1.ID).Return(node1, nil).Once()
	mdi.On("GetIdentityByID", pm.ctx, node2.ID).Return(node2, nil).Once()
	mdi.On("GetGroupByHash", pm.ctx, groupID).Return(&fftypes.Group{
		Hash: fftypes.NewRandB32(),
		GroupIdentity: fftypes.GroupIdentity{
			Name: "group1",
			Members: fftypes.Members{
				{Identity: "org1", Node: node1.ID},
				{Identity: "org2", Node: node2.ID},
			},
		},
	}, nil)

	mom := pm.operations.(*operationmocks.Manager)
	mom.On("AddOrReuseOperation", pm.ctx, mock.Anything).Return(nil)
	mdi.On("GetBlobMatchingHash", pm.ctx, blob1).Return(&fftypes.Blob{
		Hash:       blob1,
		PayloadRef: "/blob/1",
	}, nil)

	mom.On("RunOperation", pm.ctx, mock.MatchedBy(func(op *fftypes.PreparedOperation) bool {
		data := op.Data.(transferBlobData)
		return op.Type == fftypes.OpTypeDataExchangeBlobSend && *data.Node.ID == *node2.ID
	})).Return(fmt.Errorf("pop"))

	err := pm.dispatchPinnedBatch(pm.ctx, &fftypes.Batch{
		BatchHeader: fftypes.BatchHeader{
			Group: groupID,
			SignerRef: fftypes.SignerRef{
				Author: "org1",
			},
		},
		Payload: fftypes.BatchPayload{
			Data: []*fftypes.Data{
				{ID: fftypes.NewUUID(), Blob: &fftypes.BlobRef{Hash: blob1}},
			},
		},
	}, []*fftypes.Bytes32{})
	assert.Regexp(t, "pop", err)

	mdi.AssertExpectations(t)
	mim.AssertExpectations(t)
	mom.AssertExpectations(t)
}

func TestWriteTransactionSubmitBatchPinFail(t *testing.T) {
	pm, cancel := newTestPrivateMessaging(t)
	defer cancel()

	localOrg := newTestOrg("localorg")
	groupID := fftypes.NewRandB32()
	node1 := newTestNode("node1", localOrg)
	node2 := newTestNode("node2", newTestOrg("remoteorg"))
	blob1 := fftypes.NewRandB32()

	mim := pm.identity.(*identitymanagermocks.Manager)
	mim.On("GetNodeOwnerOrg", pm.ctx).Return(localOrg, nil)

	mdi := pm.database.(*databasemocks.Plugin)
	mdi.On("GetIdentityByID", pm.ctx, node1.ID).Return(node1, nil).Once()
	mdi.On("GetIdentityByID", pm.ctx, node2.ID).Return(node2, nil).Once()
	mdi.On("GetGroupByHash", pm.ctx, groupID).Return(&fftypes.Group{
		Hash: fftypes.NewRandB32(),
		GroupIdentity: fftypes.GroupIdentity{
			Name: "group1",
			Members: fftypes.Members{
				{Identity: "org1", Node: node1.ID},
				{Identity: "org2", Node: node2.ID},
			},
		},
	}, nil)

	mom := pm.operations.(*operationmocks.Manager)
	mom.On("AddOrReuseOperation", pm.ctx, mock.Anything).Return(nil)
	mom.On("RunOperation", pm.ctx, mock.MatchedBy(func(op *fftypes.PreparedOperation) bool {
		if op.Type != fftypes.OpTypeDataExchangeBlobSend {
			return false
		}
		data := op.Data.(transferBlobData)
		return *data.Node.ID == *node2.ID
	})).Return(nil)
	mom.On("RunOperation", pm.ctx, mock.MatchedBy(func(op *fftypes.PreparedOperation) bool {
		if op.Type != fftypes.OpTypeDataExchangeBatchSend {
			return false
		}
		data := op.Data.(batchSendData)
		return *data.Node.ID == *node2.ID
	})).Return(nil)

	mdi.On("GetBlobMatchingHash", pm.ctx, blob1).Return(&fftypes.Blob{
		Hash:       blob1,
		PayloadRef: "/blob/1",
	}, nil)

	mbp := pm.batchpin.(*batchpinmocks.Submitter)
	mbp.On("SubmitPinnedBatch", pm.ctx, mock.Anything, mock.Anything).Return(fmt.Errorf("pop"))

	err := pm.dispatchPinnedBatch(pm.ctx, &fftypes.Batch{
		BatchHeader: fftypes.BatchHeader{
			Group: groupID,
			SignerRef: fftypes.SignerRef{
				Author: "org1",
			},
		},
		Payload: fftypes.BatchPayload{
			Data: []*fftypes.Data{
				{ID: fftypes.NewUUID(), Blob: &fftypes.BlobRef{Hash: blob1}},
			},
		},
	}, []*fftypes.Bytes32{})
	assert.Regexp(t, "pop", err)

	mdi.AssertExpectations(t)
	mim.AssertExpectations(t)
	mbp.AssertExpectations(t)
	mom.AssertExpectations(t)
}

func TestTransferBlobsNotFound(t *testing.T) {
	pm, cancel := newTestPrivateMessaging(t)
	defer cancel()

	mdi := pm.database.(*databasemocks.Plugin)
	mdi.On("GetBlobMatchingHash", pm.ctx, mock.Anything).Return(nil, nil)

	err := pm.transferBlobs(pm.ctx, []*fftypes.Data{
		{ID: fftypes.NewUUID(), Hash: fftypes.NewRandB32(), Blob: &fftypes.BlobRef{Hash: fftypes.NewRandB32()}},
	}, fftypes.NewUUID(), newTestNode("node1", newTestOrg("org1")))
	assert.Regexp(t, "FF10239", err)

	mdi.AssertExpectations(t)
}

func TestTransferBlobsOpInsertFail(t *testing.T) {
	pm, cancel := newTestPrivateMessaging(t)
	defer cancel()

	mdi := pm.database.(*databasemocks.Plugin)
	mdx := pm.exchange.(*dataexchangemocks.Plugin)
	mom := pm.operations.(*operationmocks.Manager)

	mdi.On("GetBlobMatchingHash", pm.ctx, mock.Anything).Return(&fftypes.Blob{PayloadRef: "blob/1"}, nil)
	mdx.On("TransferBLOB", pm.ctx, mock.Anything, "peer1", "blob/1").Return(nil)
	mom.On("AddOrReuseOperation", pm.ctx, mock.Anything).Return(fmt.Errorf("pop"))

	err := pm.transferBlobs(pm.ctx, []*fftypes.Data{
		{ID: fftypes.NewUUID(), Hash: fftypes.NewRandB32(), Blob: &fftypes.BlobRef{Hash: fftypes.NewRandB32()}},
	}, fftypes.NewUUID(), newTestNode("node1", newTestOrg("org1")))
	assert.Regexp(t, "pop", err)

	mdi.AssertExpectations(t)
}

func TestStart(t *testing.T) {
	pm, cancel := newTestPrivateMessaging(t)
	defer cancel()

	mdx := pm.exchange.(*dataexchangemocks.Plugin)
	mdx.On("Start").Return(nil)

	err := pm.Start()
	assert.NoError(t, err)
}<|MERGE_RESOLUTION|>--- conflicted
+++ resolved
@@ -209,7 +209,6 @@
 	assert.Regexp(t, "FF10128", err)
 }
 
-<<<<<<< HEAD
 func TestDispatchBatchBadData(t *testing.T) {
 	pm, cancel := newTestPrivateMessaging(t)
 	defer cancel()
@@ -231,8 +230,6 @@
 	assert.Regexp(t, "FF10137", err)
 }
 
-=======
->>>>>>> 4aac3be0
 func TestDispatchErrorFindingGroup(t *testing.T) {
 	pm, cancel := newTestPrivateMessaging(t)
 	defer cancel()
