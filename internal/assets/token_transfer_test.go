// Copyright © 2021 Kaleido, Inc.
//
// Licensed under the Apache License, Version 2.0 (the "License");
// you may not use this file except in comdiliance with the License.
// You may obtain a copy of the License at
//
//     http://www.apache.org/licenses/LICENSE-2.0
//
// Unless required by applicable law or agreed to in writing, software
// distributed under the License is distributed on an "AS IS" BASIS,
// WITHOUT WARRANTIES OR CONDITIONS OF ANY KIND, either express or imdilied.
// See the License for the specific language governing permissions and
// limitations under the License.

package assets

import (
	"context"
	"fmt"
	"testing"

	"github.com/hyperledger/firefly/internal/syncasync"
	"github.com/hyperledger/firefly/mocks/broadcastmocks"
	"github.com/hyperledger/firefly/mocks/databasemocks"
	"github.com/hyperledger/firefly/mocks/datamocks"
	"github.com/hyperledger/firefly/mocks/identitymanagermocks"
	"github.com/hyperledger/firefly/mocks/privatemessagingmocks"
	"github.com/hyperledger/firefly/mocks/syncasyncmocks"
	"github.com/hyperledger/firefly/mocks/sysmessagingmocks"
	"github.com/hyperledger/firefly/mocks/tokenmocks"
	"github.com/hyperledger/firefly/pkg/database"
	"github.com/hyperledger/firefly/pkg/fftypes"
	"github.com/hyperledger/firefly/pkg/tokens"
	"github.com/stretchr/testify/assert"
	"github.com/stretchr/testify/mock"
)

func TestGetTokenTransfers(t *testing.T) {
	am, cancel := newTestAssets(t)
	defer cancel()

	mdi := am.database.(*databasemocks.Plugin)
	fb := database.TokenTransferQueryFactory.NewFilter(context.Background())
	f := fb.And()
	mdi.On("GetTokenTransfers", context.Background(), f).Return([]*fftypes.TokenTransfer{}, nil, nil)
	_, _, err := am.GetTokenTransfers(context.Background(), "ns1", f)
	assert.NoError(t, err)
}

func TestGetTokenTransferByID(t *testing.T) {
	am, cancel := newTestAssets(t)
	defer cancel()

	u := fftypes.NewUUID()
	mdi := am.database.(*databasemocks.Plugin)
	mdi.On("GetTokenTransfer", context.Background(), u).Return(&fftypes.TokenTransfer{}, nil)
	_, err := am.GetTokenTransferByID(context.Background(), "ns1", u.String())
	assert.NoError(t, err)
}

func TestGetTokenTransferByIDBadID(t *testing.T) {
	am, cancel := newTestAssets(t)
	defer cancel()

	_, err := am.GetTokenTransferByID(context.Background(), "ns1", "badUUID")
	assert.Regexp(t, "FF10142", err)
}

func TestGetTokenTransfersByPool(t *testing.T) {
	am, cancel := newTestAssets(t)
	defer cancel()

	pool := &fftypes.TokenPool{
		ID: fftypes.NewUUID(),
	}
	mdi := am.database.(*databasemocks.Plugin)
	fb := database.TokenTransferQueryFactory.NewFilter(context.Background())
	f := fb.And()
	mdi.On("GetTokenPool", context.Background(), "ns1", "test").Return(pool, nil)
	mdi.On("GetTokenTransfers", context.Background(), f).Return([]*fftypes.TokenTransfer{}, nil, nil)
	_, _, err := am.GetTokenTransfersByPool(context.Background(), "ns1", "magic-tokens", "test", f)
	assert.NoError(t, err)
}

func TestGetTokenTransfersByPoolBadPool(t *testing.T) {
	am, cancel := newTestAssets(t)
	defer cancel()

	mdi := am.database.(*databasemocks.Plugin)
	fb := database.TokenTransferQueryFactory.NewFilter(context.Background())
	f := fb.And()
	mdi.On("GetTokenPool", context.Background(), "ns1", "test").Return(nil, fmt.Errorf("pop"))
	_, _, err := am.GetTokenTransfersByPool(context.Background(), "ns1", "magic-tokens", "test", f)
	assert.EqualError(t, err, "pop")
}

func TestGetTokenTransfersByPoolNoPool(t *testing.T) {
	am, cancel := newTestAssets(t)
	defer cancel()

	mdi := am.database.(*databasemocks.Plugin)
	fb := database.TokenTransferQueryFactory.NewFilter(context.Background())
	f := fb.And()
	mdi.On("GetTokenPool", context.Background(), "ns1", "test").Return(nil, nil)
	_, _, err := am.GetTokenTransfersByPool(context.Background(), "ns1", "magic-tokens", "test", f)
	assert.Regexp(t, "FF10109", err)
}

func TestMintTokensSuccess(t *testing.T) {
	am, cancel := newTestAssets(t)
	defer cancel()

	mint := &fftypes.TokenTransferInput{}
	mint.Amount.Int().SetInt64(5)
	mint.Connector = "magic-tokens"
	mint.Pool = "pool1"

	mdi := am.database.(*databasemocks.Plugin)
	mti := am.tokens["magic-tokens"].(*tokenmocks.Plugin)
	mim := am.identity.(*identitymanagermocks.Manager)
	mim.On("GetLocalOrganization", context.Background()).Return(&fftypes.Organization{Identity: "0x12345"}, nil)
	mdi.On("GetTokenPool", context.Background(), "ns1", "pool1").Return(&fftypes.TokenPool{}, nil)
	mti.On("MintTokens", context.Background(), mock.Anything, &mint.TokenTransfer).Return(nil)
	mdi.On("UpsertTransaction", context.Background(), mock.MatchedBy(func(tx *fftypes.Transaction) bool {
		return tx.Subject.Type == fftypes.TransactionTypeTokenTransfer
	}), false).Return(nil)
	mdi.On("UpsertOperation", context.Background(), mock.Anything, false).Return(nil)

	_, err := am.MintTokens(context.Background(), "ns1", mint, false)
	assert.NoError(t, err)
}

func TestMintTokenUnknownConnectorSuccess(t *testing.T) {
	am, cancel := newTestAssets(t)
	defer cancel()

	mint := &fftypes.TokenTransferInput{}
	mint.Amount.Int().SetInt64(5)
	mint.Connector = ""
	mint.Pool = "pool1"

	mdi := am.database.(*databasemocks.Plugin)
	mti := am.tokens["magic-tokens"].(*tokenmocks.Plugin)
	mim := am.identity.(*identitymanagermocks.Manager)
	mim.On("GetLocalOrganization", context.Background()).Return(&fftypes.Organization{Identity: "0x12345"}, nil)
	mdi.On("GetTokenPool", context.Background(), "ns1", "pool1").Return(&fftypes.TokenPool{}, nil)
	mti.On("MintTokens", context.Background(), mock.Anything, &mint.TokenTransfer).Return(nil)
	mdi.On("UpsertTransaction", context.Background(), mock.MatchedBy(func(tx *fftypes.Transaction) bool {
		return tx.Subject.Type == fftypes.TransactionTypeTokenTransfer
	}), false).Return(nil)
	mdi.On("UpsertOperation", context.Background(), mock.Anything, false).Return(nil)

	_, err := am.MintTokens(context.Background(), "ns1", mint, false)
	assert.NoError(t, err)
}

func TestMintTokenUnknownConnectorNoConnectors(t *testing.T) {
	am, cancel := newTestAssets(t)
	defer cancel()

	mint := &fftypes.TokenTransferInput{}
	mint.Amount.Int().SetInt64(5)
	mint.Connector = ""
	mint.Pool = "pool1"

	am.tokens = make(map[string]tokens.Plugin)

	mim := am.identity.(*identitymanagermocks.Manager)
	mim.On("GetLocalOrganization", context.Background()).Return(&fftypes.Organization{Identity: "0x12345"}, nil)

	_, err := am.MintTokens(context.Background(), "ns1", mint, false)
	assert.Regexp(t, "FF10291", err)
}

func TestMintTokenUnknownConnectorMultipleConnectors(t *testing.T) {
	am, cancel := newTestAssets(t)
	defer cancel()

	mint := &fftypes.TokenTransferInput{}
	mint.Amount.Int().SetInt64(5)
	mint.Connector = ""
	mint.Pool = "pool1"

	am.tokens["magic-tokens"] = nil
	am.tokens["magic-tokens2"] = nil

	mim := am.identity.(*identitymanagermocks.Manager)
	mim.On("GetLocalOrganization", context.Background()).Return(&fftypes.Organization{Identity: "0x12345"}, nil)

	_, err := am.MintTokens(context.Background(), "ns1", mint, false)
	assert.Regexp(t, "FF10291", err)
}

func TestMintTokenUnknownConnectorBadNamespace(t *testing.T) {
	am, cancel := newTestAssets(t)
	defer cancel()

	mint := &fftypes.TokenTransferInput{}
	mint.Amount.Int().SetInt64(5)
	mint.Connector = ""
	mint.Pool = "pool1"

	mim := am.identity.(*identitymanagermocks.Manager)
	mim.On("GetLocalOrganization", context.Background()).Return(&fftypes.Organization{Identity: "0x12345"}, nil)

	_, err := am.MintTokens(context.Background(), "", mint, false)
	assert.Regexp(t, "FF10131", err)
}

func TestMintTokenUnknownPoolSuccess(t *testing.T) {
	am, cancel := newTestAssets(t)
	defer cancel()

	mint := &fftypes.TokenTransferInput{}
	mint.Amount.Int().SetInt64(5)
	mint.Connector = "magic-tokens"
	mint.Pool = ""

	mdi := am.database.(*databasemocks.Plugin)
	mti := am.tokens["magic-tokens"].(*tokenmocks.Plugin)
	mim := am.identity.(*identitymanagermocks.Manager)
	fb := database.TokenPoolQueryFactory.NewFilter(context.Background())
	f := fb.And()
	f.Limit(1).Count(true)
	tokenPools := []*fftypes.TokenPool{
		{
			Name: "pool1",
		},
	}
	totalCount := int64(1)
	filterResult := &database.FilterResult{
		TotalCount: &totalCount,
	}
	mim.On("GetLocalOrganization", context.Background()).Return(&fftypes.Organization{Identity: "0x12345"}, nil)
	mdi.On("GetTokenPools", context.Background(), mock.MatchedBy((func(f database.AndFilter) bool {
		info, _ := f.Finalize()
		return info.Count && info.Limit == 1
	}))).Return(tokenPools, filterResult, nil)
	mdi.On("GetTokenPool", context.Background(), "ns1", "pool1").Return(&fftypes.TokenPool{}, nil)
	mti.On("MintTokens", context.Background(), mock.Anything, &mint.TokenTransfer).Return(nil)
	mdi.On("UpsertTransaction", context.Background(), mock.MatchedBy(func(tx *fftypes.Transaction) bool {
		return tx.Subject.Type == fftypes.TransactionTypeTokenTransfer
	}), false).Return(nil)
	mdi.On("UpsertOperation", context.Background(), mock.Anything, false).Return(nil)

	_, err := am.MintTokens(context.Background(), "ns1", mint, false)
	assert.NoError(t, err)
}

func TestMintTokenUnknownPoolNoPools(t *testing.T) {
	am, cancel := newTestAssets(t)
	defer cancel()

	mint := &fftypes.TokenTransferInput{}
	mint.Amount.Int().SetInt64(5)
	mint.Connector = "magic-tokens"
	mint.Pool = ""

	mdi := am.database.(*databasemocks.Plugin)
	mim := am.identity.(*identitymanagermocks.Manager)
	fb := database.TokenPoolQueryFactory.NewFilter(context.Background())
	f := fb.And()
	f.Limit(1).Count(true)
	tokenPools := []*fftypes.TokenPool{}
	totalCount := int64(0)
	filterResult := &database.FilterResult{
		TotalCount: &totalCount,
	}
	mim.On("GetLocalOrganization", context.Background()).Return(&fftypes.Organization{Identity: "0x12345"}, nil)
	mdi.On("GetTokenPools", context.Background(), mock.MatchedBy((func(f database.AndFilter) bool {
		info, _ := f.Finalize()
		return info.Count && info.Limit == 1
	}))).Return(tokenPools, filterResult, nil)
	mim.On("GetLocalOrganization", context.Background()).Return(&fftypes.Organization{Identity: "0x12345"}, nil)

	_, err := am.MintTokens(context.Background(), "ns1", mint, false)
	assert.Regexp(t, "FF10291", err)
}

func TestMintTokenUnknownPoolMultiplePools(t *testing.T) {
	am, cancel := newTestAssets(t)
	defer cancel()

	mint := &fftypes.TokenTransferInput{}
	mint.Amount.Int().SetInt64(5)
	mint.Connector = "magic-tokens"
	mint.Pool = ""

	mdi := am.database.(*databasemocks.Plugin)
	mim := am.identity.(*identitymanagermocks.Manager)
	fb := database.TokenPoolQueryFactory.NewFilter(context.Background())
	f := fb.And()
	f.Limit(1).Count(true)
	tokenPools := []*fftypes.TokenPool{
		{
			Name: "pool1",
		},
		{
			Name: "pool2",
		},
	}
	totalCount := int64(2)
	filterResult := &database.FilterResult{
		TotalCount: &totalCount,
	}
	mim.On("GetLocalOrganization", context.Background()).Return(&fftypes.Organization{Identity: "0x12345"}, nil)
	mdi.On("GetTokenPools", context.Background(), mock.MatchedBy((func(f database.AndFilter) bool {
		info, _ := f.Finalize()
		return info.Count && info.Limit == 1
	}))).Return(tokenPools, filterResult, nil)
	mim.On("GetLocalOrganization", context.Background()).Return(&fftypes.Organization{Identity: "0x12345"}, nil)

	_, err := am.MintTokens(context.Background(), "ns1", mint, false)
	assert.Regexp(t, "FF10291", err)
}

func TestMintTokenUnknownPoolBadNamespace(t *testing.T) {
	am, cancel := newTestAssets(t)
	defer cancel()

	mint := &fftypes.TokenTransferInput{}
	mint.Amount.Int().SetInt64(5)
	mint.Connector = "magic-tokens"
	mint.Pool = ""

	mim := am.identity.(*identitymanagermocks.Manager)
	mim.On("GetLocalOrganization", context.Background()).Return(&fftypes.Organization{Identity: "0x12345"}, nil)

	_, err := am.MintTokens(context.Background(), "", mint, false)
	assert.Regexp(t, "FF10131", err)
}

func TestMintTokensNoPool(t *testing.T) {
	am, cancel := newTestAssets(t)
	defer cancel()

	mint := &fftypes.TokenTransferInput{}
	mint.Amount.Int().SetInt64(5)
	mint.Connector = "magic-tokens"
	mint.Pool = "pool1"

	mdi := am.database.(*databasemocks.Plugin)
	mim := am.identity.(*identitymanagermocks.Manager)
	mim.On("GetLocalOrganization", context.Background()).Return(&fftypes.Organization{Identity: "0x12345"}, nil)
	mdi.On("GetTokenPool", context.Background(), "ns1", "pool1").Return(nil, fmt.Errorf("pop"))

	_, err := am.MintTokens(context.Background(), "ns1", mint, false)
	assert.EqualError(t, err, "pop")
}

func TestMintTokensBadPool(t *testing.T) {
	am, cancel := newTestAssets(t)
	defer cancel()

	mint := &fftypes.TokenTransferInput{}
	mint.Amount.Int().SetInt64(5)
	mint.Connector = "magic-tokens"
	mint.Pool = "pool1"

	mdi := am.database.(*databasemocks.Plugin)
	mim := am.identity.(*identitymanagermocks.Manager)
	mim.On("GetLocalOrganization", context.Background()).Return(&fftypes.Organization{Identity: "0x12345"}, nil)
	mdi.On("GetTokenPool", context.Background(), "ns1", "pool1").Return(nil, fmt.Errorf("pop"))

	_, err := am.MintTokens(context.Background(), "ns1", mint, false)
	assert.EqualError(t, err, "pop")
}

func TestMintTokensIdentityFail(t *testing.T) {
	am, cancel := newTestAssets(t)
	defer cancel()

	mint := &fftypes.TokenTransferInput{}
	mint.Amount.Int().SetInt64(5)
	mint.Connector = "magic-tokens"
	mint.Pool = "pool1"

	mdi := am.database.(*databasemocks.Plugin)
	mim := am.identity.(*identitymanagermocks.Manager)
	mim.On("GetLocalOrganization", context.Background()).Return(nil, fmt.Errorf("pop"))
	mdi.On("GetTokenPool", context.Background(), "ns1", "pool1").Return(&fftypes.TokenPool{}, nil)

	_, err := am.MintTokens(context.Background(), "ns1", mint, false)
	assert.EqualError(t, err, "pop")
}

func TestMintTokensFail(t *testing.T) {
	am, cancel := newTestAssets(t)
	defer cancel()

	mint := &fftypes.TokenTransferInput{}
	mint.Amount.Int().SetInt64(5)
	mint.Connector = "magic-tokens"
	mint.Pool = "pool1"

	mdi := am.database.(*databasemocks.Plugin)
	mti := am.tokens["magic-tokens"].(*tokenmocks.Plugin)
	mim := am.identity.(*identitymanagermocks.Manager)
	mim.On("GetLocalOrganization", context.Background()).Return(&fftypes.Organization{Identity: "0x12345"}, nil)
	mdi.On("GetTokenPool", context.Background(), "ns1", "pool1").Return(&fftypes.TokenPool{}, nil)
	mti.On("MintTokens", context.Background(), mock.Anything, &mint.TokenTransfer).Return(fmt.Errorf("pop"))
	mdi.On("UpsertTransaction", context.Background(), mock.MatchedBy(func(tx *fftypes.Transaction) bool {
		return tx.Subject.Type == fftypes.TransactionTypeTokenTransfer
	}), false).Return(nil)
	mdi.On("UpsertOperation", context.Background(), mock.Anything, false).Return(nil)

	_, err := am.MintTokens(context.Background(), "ns1", mint, false)
	assert.EqualError(t, err, "pop")
}

func TestMintTokensOperationFail(t *testing.T) {
	am, cancel := newTestAssets(t)
	defer cancel()

	mint := &fftypes.TokenTransferInput{}
	mint.Amount.Int().SetInt64(5)
	mint.Connector = "magic-tokens"
	mint.Pool = "pool1"

	mdi := am.database.(*databasemocks.Plugin)
	mim := am.identity.(*identitymanagermocks.Manager)
	mim.On("GetLocalOrganization", context.Background()).Return(&fftypes.Organization{Identity: "0x12345"}, nil)
	mdi.On("GetTokenPool", context.Background(), "ns1", "pool1").Return(&fftypes.TokenPool{}, nil)
	mdi.On("UpsertTransaction", context.Background(), mock.MatchedBy(func(tx *fftypes.Transaction) bool {
		return tx.Subject.Type == fftypes.TransactionTypeTokenTransfer
	}), false).Return(nil)
	mdi.On("UpsertOperation", context.Background(), mock.Anything, false).Return(fmt.Errorf("pop"))

	_, err := am.MintTokens(context.Background(), "ns1", mint, false)
	assert.EqualError(t, err, "pop")
}

func TestMintTokensConfirm(t *testing.T) {
	am, cancel := newTestAssets(t)
	defer cancel()

	mint := &fftypes.TokenTransferInput{}
	mint.Amount.Int().SetInt64(5)
	mint.Connector = "magic-tokens"
	mint.Pool = "pool1"

	mdi := am.database.(*databasemocks.Plugin)
	mdm := am.data.(*datamocks.Manager)
	msa := am.syncasync.(*syncasyncmocks.Bridge)
	mti := am.tokens["magic-tokens"].(*tokenmocks.Plugin)
	mim := am.identity.(*identitymanagermocks.Manager)
	mim.On("GetLocalOrganization", context.Background()).Return(&fftypes.Organization{Identity: "0x12345"}, nil)
	mdi.On("GetTokenPool", context.Background(), "ns1", "pool1").Return(&fftypes.TokenPool{}, nil)
	mti.On("MintTokens", context.Background(), mock.Anything, &mint.TokenTransfer).Return(nil)
	mdi.On("UpsertTransaction", context.Background(), mock.MatchedBy(func(tx *fftypes.Transaction) bool {
		return tx.Subject.Type == fftypes.TransactionTypeTokenTransfer
	}), false).Return(nil)
	mdi.On("UpsertOperation", context.Background(), mock.Anything, false).Return(nil)
	msa.On("WaitForTokenTransfer", context.Background(), "ns1", mock.Anything, mock.Anything).
		Run(func(args mock.Arguments) {
			send := args[3].(syncasync.RequestSender)
			send(context.Background())
		}).
		Return(&fftypes.TokenTransfer{}, nil)

	_, err := am.MintTokens(context.Background(), "ns1", mint, true)
	assert.NoError(t, err)

	mdi.AssertExpectations(t)
	mdm.AssertExpectations(t)
	msa.AssertExpectations(t)
	mti.AssertExpectations(t)
}

func TestMintTokensByTypeSuccess(t *testing.T) {
	am, cancel := newTestAssets(t)
	defer cancel()

	mint := &fftypes.TokenTransferInput{}
	mint.Amount.Int().SetInt64(5)

	mdi := am.database.(*databasemocks.Plugin)
	mti := am.tokens["magic-tokens"].(*tokenmocks.Plugin)
	mim := am.identity.(*identitymanagermocks.Manager)
	mim.On("GetLocalOrganization", context.Background()).Return(&fftypes.Organization{Identity: "0x12345"}, nil)
	mdi.On("GetTokenPool", context.Background(), "ns1", "pool1").Return(&fftypes.TokenPool{}, nil)
	mti.On("MintTokens", context.Background(), mock.Anything, &mint.TokenTransfer).Return(nil)
	mdi.On("UpsertTransaction", context.Background(), mock.MatchedBy(func(tx *fftypes.Transaction) bool {
		return tx.Subject.Type == fftypes.TransactionTypeTokenTransfer
	}), false).Return(nil)
	mdi.On("UpsertOperation", context.Background(), mock.Anything, false).Return(nil)

	_, err := am.MintTokensByType(context.Background(), "ns1", "magic-tokens", "pool1", mint, false)
	assert.NoError(t, err)
}

func TestMintTokensByTypeBadPlugin(t *testing.T) {
	am, cancel := newTestAssets(t)
	defer cancel()

	mim := am.identity.(*identitymanagermocks.Manager)
	mim.On("GetLocalOrganization", context.Background()).Return(&fftypes.Organization{Identity: "0x12345"}, nil)

	_, err := am.MintTokensByType(context.Background(), "", "", "", &fftypes.TokenTransferInput{}, false)
	assert.Regexp(t, "FF10272", err)
}

func TestMintTokensByTypeBadPool(t *testing.T) {
	am, cancel := newTestAssets(t)
	defer cancel()

	mint := &fftypes.TokenTransferInput{}
	mint.Amount.Int().SetInt64(5)

	mdi := am.database.(*databasemocks.Plugin)
	mim := am.identity.(*identitymanagermocks.Manager)
	mim.On("GetLocalOrganization", context.Background()).Return(&fftypes.Organization{Identity: "0x12345"}, nil)
	mdi.On("GetTokenPool", context.Background(), "ns1", "pool1").Return(nil, fmt.Errorf("pop"))

	_, err := am.MintTokensByType(context.Background(), "ns1", "magic-tokens", "pool1", mint, false)
	assert.EqualError(t, err, "pop")
}

func TestMintTokensByTypeIdentityFail(t *testing.T) {
	am, cancel := newTestAssets(t)
	defer cancel()

	mint := &fftypes.TokenTransferInput{}
	mint.Amount.Int().SetInt64(5)

	mdi := am.database.(*databasemocks.Plugin)
	mim := am.identity.(*identitymanagermocks.Manager)
	mim.On("GetLocalOrganization", context.Background()).Return(nil, fmt.Errorf("pop"))
	mdi.On("GetTokenPool", context.Background(), "ns1", "pool1").Return(&fftypes.TokenPool{}, nil)

	_, err := am.MintTokensByType(context.Background(), "ns1", "magic-tokens", "pool1", mint, false)
	assert.EqualError(t, err, "pop")
}

func TestMintTokensByTypeFail(t *testing.T) {
	am, cancel := newTestAssets(t)
	defer cancel()

	mint := &fftypes.TokenTransferInput{}
	mint.Amount.Int().SetInt64(5)

	mdi := am.database.(*databasemocks.Plugin)
	mti := am.tokens["magic-tokens"].(*tokenmocks.Plugin)
	mim := am.identity.(*identitymanagermocks.Manager)
	mim.On("GetLocalOrganization", context.Background()).Return(&fftypes.Organization{Identity: "0x12345"}, nil)
	mdi.On("GetTokenPool", context.Background(), "ns1", "pool1").Return(&fftypes.TokenPool{}, nil)
	mti.On("MintTokens", context.Background(), mock.Anything, &mint.TokenTransfer).Return(fmt.Errorf("pop"))
	mdi.On("UpsertTransaction", context.Background(), mock.MatchedBy(func(tx *fftypes.Transaction) bool {
		return tx.Subject.Type == fftypes.TransactionTypeTokenTransfer
	}), false).Return(nil)
	mdi.On("UpsertOperation", context.Background(), mock.Anything, false).Return(nil)

	_, err := am.MintTokensByType(context.Background(), "ns1", "magic-tokens", "pool1", mint, false)
	assert.EqualError(t, err, "pop")
}

func TestMintTokensByTypeOperationFail(t *testing.T) {
	am, cancel := newTestAssets(t)
	defer cancel()

	mint := &fftypes.TokenTransferInput{}
	mint.Amount.Int().SetInt64(5)

	mdi := am.database.(*databasemocks.Plugin)
	mim := am.identity.(*identitymanagermocks.Manager)
	mim.On("GetLocalOrganization", context.Background()).Return(&fftypes.Organization{Identity: "0x12345"}, nil)
	mdi.On("GetTokenPool", context.Background(), "ns1", "pool1").Return(&fftypes.TokenPool{}, nil)
	mdi.On("UpsertTransaction", context.Background(), mock.MatchedBy(func(tx *fftypes.Transaction) bool {
		return tx.Subject.Type == fftypes.TransactionTypeTokenTransfer
	}), false).Return(nil)
	mdi.On("UpsertOperation", context.Background(), mock.Anything, false).Return(fmt.Errorf("pop"))

	_, err := am.MintTokensByType(context.Background(), "ns1", "magic-tokens", "pool1", mint, false)
	assert.EqualError(t, err, "pop")
}

func TestMintTokensByTypeConfirm(t *testing.T) {
	am, cancel := newTestAssets(t)
	defer cancel()

	mint := &fftypes.TokenTransferInput{}
	mint.Amount.Int().SetInt64(5)

	mdi := am.database.(*databasemocks.Plugin)
	mdm := am.data.(*datamocks.Manager)
	msa := am.syncasync.(*syncasyncmocks.Bridge)
	mti := am.tokens["magic-tokens"].(*tokenmocks.Plugin)
	mim := am.identity.(*identitymanagermocks.Manager)
	mim.On("GetLocalOrganization", context.Background()).Return(&fftypes.Organization{Identity: "0x12345"}, nil)
	mdi.On("GetTokenPool", context.Background(), "ns1", "pool1").Return(&fftypes.TokenPool{}, nil)
	mti.On("MintTokens", context.Background(), mock.Anything, &mint.TokenTransfer).Return(nil)
	mdi.On("UpsertTransaction", context.Background(), mock.MatchedBy(func(tx *fftypes.Transaction) bool {
		return tx.Subject.Type == fftypes.TransactionTypeTokenTransfer
	}), false).Return(nil)
	mdi.On("UpsertOperation", context.Background(), mock.Anything, false).Return(nil)
	msa.On("WaitForTokenTransfer", context.Background(), "ns1", mock.Anything, mock.Anything).
		Run(func(args mock.Arguments) {
			send := args[3].(syncasync.RequestSender)
			send(context.Background())
		}).
		Return(&fftypes.TokenTransfer{}, nil)

	_, err := am.MintTokensByType(context.Background(), "ns1", "magic-tokens", "pool1", mint, true)
	assert.NoError(t, err)

	mdi.AssertExpectations(t)
	mdm.AssertExpectations(t)
	msa.AssertExpectations(t)
	mti.AssertExpectations(t)
}

func TestBurnTokensSuccess(t *testing.T) {
	am, cancel := newTestAssets(t)
	defer cancel()

	burn := &fftypes.TokenTransferInput{}
	burn.Amount.Int().SetInt64(5)
	burn.Connector = "magic-tokens"
	burn.Pool = "pool1"

	mdi := am.database.(*databasemocks.Plugin)
	mti := am.tokens["magic-tokens"].(*tokenmocks.Plugin)
	mim := am.identity.(*identitymanagermocks.Manager)
	mim.On("GetLocalOrganization", context.Background()).Return(&fftypes.Organization{Identity: "0x12345"}, nil)
	mdi.On("GetTokenPool", context.Background(), "ns1", "pool1").Return(&fftypes.TokenPool{}, nil)
	mti.On("BurnTokens", context.Background(), mock.Anything, &burn.TokenTransfer).Return(nil)
	mdi.On("UpsertTransaction", context.Background(), mock.MatchedBy(func(tx *fftypes.Transaction) bool {
		return tx.Subject.Type == fftypes.TransactionTypeTokenTransfer
	}), false).Return(nil)
	mdi.On("UpsertOperation", context.Background(), mock.Anything, false).Return(nil)

	_, err := am.BurnTokens(context.Background(), "ns1", burn, false)
	assert.NoError(t, err)

	mim.AssertExpectations(t)
	mdi.AssertExpectations(t)
	mti.AssertExpectations(t)
}

func TestBurnTokensUnknownConnectorSuccess(t *testing.T) {
	am, cancel := newTestAssets(t)
	defer cancel()

	burn := &fftypes.TokenTransferInput{}
	burn.Amount.Int().SetInt64(5)
	burn.Connector = ""
	burn.Pool = "pool1"

	mdi := am.database.(*databasemocks.Plugin)
	mti := am.tokens["magic-tokens"].(*tokenmocks.Plugin)
	mim := am.identity.(*identitymanagermocks.Manager)
	mim.On("GetLocalOrganization", context.Background()).Return(&fftypes.Organization{Identity: "0x12345"}, nil)
	mdi.On("GetTokenPool", context.Background(), "ns1", "pool1").Return(&fftypes.TokenPool{}, nil)
	mti.On("BurnTokens", context.Background(), mock.Anything, &burn.TokenTransfer).Return(nil)
	mdi.On("UpsertTransaction", context.Background(), mock.MatchedBy(func(tx *fftypes.Transaction) bool {
		return tx.Subject.Type == fftypes.TransactionTypeTokenTransfer
	}), false).Return(nil)
	mdi.On("UpsertOperation", context.Background(), mock.Anything, false).Return(nil)

	_, err := am.BurnTokens(context.Background(), "ns1", burn, false)
	assert.NoError(t, err)

	mim.AssertExpectations(t)
	mdi.AssertExpectations(t)
	mti.AssertExpectations(t)
}

func TestBurnTokenUnknownConnectorNoConnectors(t *testing.T) {
	am, cancel := newTestAssets(t)
	defer cancel()

	burn := &fftypes.TokenTransferInput{}
	burn.Amount.Int().SetInt64(5)
	burn.Connector = ""
	burn.Pool = "pool1"

	am.tokens = make(map[string]tokens.Plugin)

	mim := am.identity.(*identitymanagermocks.Manager)
	mim.On("GetLocalOrganization", context.Background()).Return(&fftypes.Organization{Identity: "0x12345"}, nil)

	_, err := am.BurnTokens(context.Background(), "ns1", burn, false)
	assert.Regexp(t, "FF10291", err)
}

func TestBurnTokenUnknownConnectorMultipleConnectors(t *testing.T) {
	am, cancel := newTestAssets(t)
	defer cancel()

	burn := &fftypes.TokenTransferInput{}
	burn.Amount.Int().SetInt64(5)
	burn.Connector = ""
	burn.Pool = "pool1"

	am.tokens["magic-tokens"] = nil
	am.tokens["magic-tokens2"] = nil

	mim := am.identity.(*identitymanagermocks.Manager)
	mim.On("GetLocalOrganization", context.Background()).Return(&fftypes.Organization{Identity: "0x12345"}, nil)

	_, err := am.BurnTokens(context.Background(), "ns1", burn, false)
	assert.Regexp(t, "FF10291", err)
}

func TestBurnTokenUnknownConnectorBadNamespace(t *testing.T) {
	am, cancel := newTestAssets(t)
	defer cancel()

	burn := &fftypes.TokenTransferInput{}
	burn.Amount.Int().SetInt64(5)
	burn.Connector = ""
	burn.Pool = "pool1"

	mim := am.identity.(*identitymanagermocks.Manager)
	mim.On("GetLocalOrganization", context.Background()).Return(&fftypes.Organization{Identity: "0x12345"}, nil)

	_, err := am.BurnTokens(context.Background(), "", burn, false)
	assert.Regexp(t, "FF10131", err)
}

func TestBurnTokensIdentityFail(t *testing.T) {
	am, cancel := newTestAssets(t)
	defer cancel()

	burn := &fftypes.TokenTransferInput{}
	burn.Amount.Int().SetInt64(5)
	burn.Connector = "magic-tokens"
	burn.Pool = "pool1"

	mdi := am.database.(*databasemocks.Plugin)
	mim := am.identity.(*identitymanagermocks.Manager)
	mim.On("GetLocalOrganization", context.Background()).Return(nil, fmt.Errorf("pop"))
	mdi.On("GetTokenPool", context.Background(), "ns1", "pool1").Return(&fftypes.TokenPool{}, nil)

	_, err := am.BurnTokens(context.Background(), "ns1", burn, false)
	assert.EqualError(t, err, "pop")
}

func TestBurnTokensConfirm(t *testing.T) {
	am, cancel := newTestAssets(t)
	defer cancel()

	burn := &fftypes.TokenTransferInput{}
	burn.Amount.Int().SetInt64(5)
	burn.Connector = "magic-tokens"
	burn.Pool = "pool1"

	mdi := am.database.(*databasemocks.Plugin)
	mdm := am.data.(*datamocks.Manager)
	msa := am.syncasync.(*syncasyncmocks.Bridge)
	mti := am.tokens["magic-tokens"].(*tokenmocks.Plugin)
	mim := am.identity.(*identitymanagermocks.Manager)
	mim.On("GetLocalOrganization", context.Background()).Return(&fftypes.Organization{Identity: "0x12345"}, nil)
	mdi.On("GetTokenPool", context.Background(), "ns1", "pool1").Return(&fftypes.TokenPool{}, nil)
	mti.On("BurnTokens", context.Background(), mock.Anything, &burn.TokenTransfer).Return(nil)
	mdi.On("UpsertTransaction", context.Background(), mock.MatchedBy(func(tx *fftypes.Transaction) bool {
		return tx.Subject.Type == fftypes.TransactionTypeTokenTransfer
	}), false).Return(nil)
	mdi.On("UpsertOperation", context.Background(), mock.Anything, false).Return(nil)
	msa.On("WaitForTokenTransfer", context.Background(), "ns1", mock.Anything, mock.Anything).
		Run(func(args mock.Arguments) {
			send := args[3].(syncasync.RequestSender)
			send(context.Background())
		}).
		Return(&fftypes.TokenTransfer{}, nil)

	_, err := am.BurnTokens(context.Background(), "ns1", burn, true)
	assert.NoError(t, err)

	mdi.AssertExpectations(t)
	mdm.AssertExpectations(t)
	msa.AssertExpectations(t)
	mti.AssertExpectations(t)
}

func TestBurnTokenUnknownPoolSuccess(t *testing.T) {
	am, cancel := newTestAssets(t)
	defer cancel()

	burn := &fftypes.TokenTransferInput{}
	burn.Amount.Int().SetInt64(5)
	burn.Connector = "magic-tokens"
	burn.Pool = ""

	mdi := am.database.(*databasemocks.Plugin)
	mti := am.tokens["magic-tokens"].(*tokenmocks.Plugin)
	mim := am.identity.(*identitymanagermocks.Manager)
	fb := database.TokenPoolQueryFactory.NewFilter(context.Background())
	f := fb.And()
	f.Limit(1).Count(true)
	tokenPools := []*fftypes.TokenPool{
		{
			Name: "pool1",
		},
	}
	totalCount := int64(1)
	filterResult := &database.FilterResult{
		TotalCount: &totalCount,
	}
	mim.On("GetLocalOrganization", context.Background()).Return(&fftypes.Organization{Identity: "0x12345"}, nil)
	mdi.On("GetTokenPools", context.Background(), mock.MatchedBy((func(f database.AndFilter) bool {
		info, _ := f.Finalize()
		return info.Count && info.Limit == 1
	}))).Return(tokenPools, filterResult, nil)
	mdi.On("GetTokenPool", context.Background(), "ns1", "pool1").Return(&fftypes.TokenPool{}, nil)
	mti.On("BurnTokens", context.Background(), mock.Anything, &burn.TokenTransfer).Return(nil)
	mdi.On("UpsertTransaction", context.Background(), mock.MatchedBy(func(tx *fftypes.Transaction) bool {
		return tx.Subject.Type == fftypes.TransactionTypeTokenTransfer
	}), false).Return(nil)
	mdi.On("UpsertOperation", context.Background(), mock.Anything, false).Return(nil)

	_, err := am.BurnTokens(context.Background(), "ns1", burn, false)
	assert.NoError(t, err)
}

func TestBurnTokenUnknownPoolNoPools(t *testing.T) {
	am, cancel := newTestAssets(t)
	defer cancel()

	burn := &fftypes.TokenTransferInput{}
	burn.Amount.Int().SetInt64(5)
	burn.Connector = "magic-tokens"
	burn.Pool = ""

	mdi := am.database.(*databasemocks.Plugin)
	mim := am.identity.(*identitymanagermocks.Manager)
	fb := database.TokenPoolQueryFactory.NewFilter(context.Background())
	f := fb.And()
	f.Limit(1).Count(true)
	tokenPools := []*fftypes.TokenPool{}
	totalCount := int64(0)
	filterResult := &database.FilterResult{
		TotalCount: &totalCount,
	}
	mim.On("GetLocalOrganization", context.Background()).Return(&fftypes.Organization{Identity: "0x12345"}, nil)
	mdi.On("GetTokenPools", context.Background(), mock.MatchedBy((func(f database.AndFilter) bool {
		info, _ := f.Finalize()
		return info.Count && info.Limit == 1
	}))).Return(tokenPools, filterResult, nil)
	mim.On("GetLocalOrganization", context.Background()).Return(&fftypes.Organization{Identity: "0x12345"}, nil)

	_, err := am.BurnTokens(context.Background(), "ns1", burn, false)
	assert.Regexp(t, "FF10291", err)
}

func TestBurnTokenUnknownPoolMultiplePools(t *testing.T) {
	am, cancel := newTestAssets(t)
	defer cancel()

	burn := &fftypes.TokenTransferInput{}
	burn.Amount.Int().SetInt64(5)
	burn.Connector = "magic-tokens"
	burn.Pool = ""

	mdi := am.database.(*databasemocks.Plugin)
	mim := am.identity.(*identitymanagermocks.Manager)
	fb := database.TokenPoolQueryFactory.NewFilter(context.Background())
	f := fb.And()
	f.Limit(1).Count(true)
	tokenPools := []*fftypes.TokenPool{
		{
			Name: "pool1",
		},
		{
			Name: "pool2",
		},
	}
	totalCount := int64(2)
	filterResult := &database.FilterResult{
		TotalCount: &totalCount,
	}
	mim.On("GetLocalOrganization", context.Background()).Return(&fftypes.Organization{Identity: "0x12345"}, nil)
	mdi.On("GetTokenPools", context.Background(), mock.MatchedBy((func(f database.AndFilter) bool {
		info, _ := f.Finalize()
		return info.Count && info.Limit == 1
	}))).Return(tokenPools, filterResult, nil)
	mim.On("GetLocalOrganization", context.Background()).Return(&fftypes.Organization{Identity: "0x12345"}, nil)

	_, err := am.BurnTokens(context.Background(), "ns1", burn, false)
	assert.Regexp(t, "FF10291", err)
}

func TestBurnTokenUnknownPoolBadNamespace(t *testing.T) {
	am, cancel := newTestAssets(t)
	defer cancel()

	burn := &fftypes.TokenTransferInput{}
	burn.Amount.Int().SetInt64(5)
	burn.Connector = "magic-tokens"
	burn.Pool = ""

	mim := am.identity.(*identitymanagermocks.Manager)
	mim.On("GetLocalOrganization", context.Background()).Return(&fftypes.Organization{Identity: "0x12345"}, nil)

	_, err := am.BurnTokens(context.Background(), "", burn, false)
	assert.Regexp(t, "FF10131", err)
}

func TestBurnTokensByTypeSuccess(t *testing.T) {
	am, cancel := newTestAssets(t)
	defer cancel()

	burn := &fftypes.TokenTransferInput{}
	burn.Amount.Int().SetInt64(5)

	mdi := am.database.(*databasemocks.Plugin)
	mti := am.tokens["magic-tokens"].(*tokenmocks.Plugin)
	mim := am.identity.(*identitymanagermocks.Manager)
	mim.On("GetLocalOrganization", context.Background()).Return(&fftypes.Organization{Identity: "0x12345"}, nil)
	mdi.On("GetTokenPool", context.Background(), "ns1", "pool1").Return(&fftypes.TokenPool{}, nil)
	mti.On("BurnTokens", context.Background(), mock.Anything, &burn.TokenTransfer).Return(nil)
	mdi.On("UpsertTransaction", context.Background(), mock.MatchedBy(func(tx *fftypes.Transaction) bool {
		return tx.Subject.Type == fftypes.TransactionTypeTokenTransfer
	}), false).Return(nil)
	mdi.On("UpsertOperation", context.Background(), mock.Anything, false).Return(nil)

	_, err := am.BurnTokensByType(context.Background(), "ns1", "magic-tokens", "pool1", burn, false)
	assert.NoError(t, err)

	mim.AssertExpectations(t)
	mdi.AssertExpectations(t)
	mti.AssertExpectations(t)
}

func TestBurnTokensByTypeIdentityFail(t *testing.T) {
	am, cancel := newTestAssets(t)
	defer cancel()

	burn := &fftypes.TokenTransferInput{}
	burn.Amount.Int().SetInt64(5)

	mdi := am.database.(*databasemocks.Plugin)
	mim := am.identity.(*identitymanagermocks.Manager)
	mim.On("GetLocalOrganization", context.Background()).Return(nil, fmt.Errorf("pop"))
	mdi.On("GetTokenPool", context.Background(), "ns1", "pool1").Return(&fftypes.TokenPool{}, nil)

	_, err := am.BurnTokensByType(context.Background(), "ns1", "magic-tokens", "pool1", burn, false)
	assert.EqualError(t, err, "pop")
}

func TestBurnTokensByTypeConfirm(t *testing.T) {
	am, cancel := newTestAssets(t)
	defer cancel()

	burn := &fftypes.TokenTransferInput{}
	burn.Amount.Int().SetInt64(5)

	mdi := am.database.(*databasemocks.Plugin)
	mdm := am.data.(*datamocks.Manager)
	msa := am.syncasync.(*syncasyncmocks.Bridge)
	mti := am.tokens["magic-tokens"].(*tokenmocks.Plugin)
	mim := am.identity.(*identitymanagermocks.Manager)
	mim.On("GetLocalOrganization", context.Background()).Return(&fftypes.Organization{Identity: "0x12345"}, nil)
	mdi.On("GetTokenPool", context.Background(), "ns1", "pool1").Return(&fftypes.TokenPool{}, nil)
	mti.On("BurnTokens", context.Background(), mock.Anything, &burn.TokenTransfer).Return(nil)
	mdi.On("UpsertTransaction", context.Background(), mock.MatchedBy(func(tx *fftypes.Transaction) bool {
		return tx.Subject.Type == fftypes.TransactionTypeTokenTransfer
	}), false).Return(nil)
	mdi.On("UpsertOperation", context.Background(), mock.Anything, false).Return(nil)
	msa.On("WaitForTokenTransfer", context.Background(), "ns1", mock.Anything, mock.Anything).
		Run(func(args mock.Arguments) {
			send := args[3].(syncasync.RequestSender)
			send(context.Background())
		}).
		Return(&fftypes.TokenTransfer{}, nil)

	_, err := am.BurnTokensByType(context.Background(), "ns1", "magic-tokens", "pool1", burn, true)
	assert.NoError(t, err)

	mdi.AssertExpectations(t)
	mdm.AssertExpectations(t)
	msa.AssertExpectations(t)
	mti.AssertExpectations(t)
}

func TestTransferTokensSuccess(t *testing.T) {
	am, cancel := newTestAssets(t)
	defer cancel()

	transfer := &fftypes.TokenTransferInput{
		TokenTransfer: fftypes.TokenTransfer{
			From: "A",
			To:   "B",
		},
	}
	transfer.Amount.Int().SetInt64(5)
	transfer.Connector = "magic-tokens"
	transfer.Pool = "pool1"

	mdi := am.database.(*databasemocks.Plugin)
	mti := am.tokens["magic-tokens"].(*tokenmocks.Plugin)
	mim := am.identity.(*identitymanagermocks.Manager)
	mim.On("GetLocalOrganization", context.Background()).Return(&fftypes.Organization{Identity: "0x12345"}, nil)
	mdi.On("GetTokenPool", context.Background(), "ns1", "pool1").Return(&fftypes.TokenPool{}, nil)
	mti.On("TransferTokens", context.Background(), mock.Anything, &transfer.TokenTransfer).Return(nil)
	mdi.On("UpsertTransaction", context.Background(), mock.MatchedBy(func(tx *fftypes.Transaction) bool {
		return tx.Subject.Type == fftypes.TransactionTypeTokenTransfer
	}), false).Return(nil)
	mdi.On("UpsertOperation", context.Background(), mock.Anything, false).Return(nil)

	_, err := am.TransferTokens(context.Background(), "ns1", transfer, false)
	assert.NoError(t, err)

	mim.AssertExpectations(t)
	mdi.AssertExpectations(t)
	mti.AssertExpectations(t)
}

func TestTransferTokensUnknownConnectorSuccess(t *testing.T) {
	am, cancel := newTestAssets(t)
	defer cancel()

	transfer := &fftypes.TokenTransferInput{
		TokenTransfer: fftypes.TokenTransfer{
			From: "A",
			To:   "B",
		},
	}
	transfer.Amount.Int().SetInt64(5)
	transfer.Connector = ""
	transfer.Pool = "pool1"

	mdi := am.database.(*databasemocks.Plugin)
	mti := am.tokens["magic-tokens"].(*tokenmocks.Plugin)
	mim := am.identity.(*identitymanagermocks.Manager)
	mim.On("GetLocalOrganization", context.Background()).Return(&fftypes.Organization{Identity: "0x12345"}, nil)
	mdi.On("GetTokenPool", context.Background(), "ns1", "pool1").Return(&fftypes.TokenPool{}, nil)
	mti.On("TransferTokens", context.Background(), mock.Anything, &transfer.TokenTransfer).Return(nil)
	mdi.On("UpsertTransaction", context.Background(), mock.MatchedBy(func(tx *fftypes.Transaction) bool {
		return tx.Subject.Type == fftypes.TransactionTypeTokenTransfer
	}), false).Return(nil)
	mdi.On("UpsertOperation", context.Background(), mock.Anything, false).Return(nil)

	_, err := am.TransferTokens(context.Background(), "ns1", transfer, false)
	assert.NoError(t, err)

	mim.AssertExpectations(t)
	mdi.AssertExpectations(t)
	mti.AssertExpectations(t)
}

func TestTransferTokenUnknownConnectorNoConnectors(t *testing.T) {
	am, cancel := newTestAssets(t)
	defer cancel()

	transfer := &fftypes.TokenTransferInput{
		TokenTransfer: fftypes.TokenTransfer{
			From: "A",
			To:   "B",
		},
	}
	transfer.Amount.Int().SetInt64(5)
	transfer.Connector = ""
	transfer.Pool = "pool1"

	am.tokens = make(map[string]tokens.Plugin)

	mim := am.identity.(*identitymanagermocks.Manager)
	mim.On("GetLocalOrganization", context.Background()).Return(&fftypes.Organization{Identity: "0x12345"}, nil)

	_, err := am.TransferTokens(context.Background(), "ns1", transfer, false)
	assert.Regexp(t, "FF10291", err)
}

func TestTransferTokenUnknownConnectorMultipleConnectors(t *testing.T) {
	am, cancel := newTestAssets(t)
	defer cancel()

	transfer := &fftypes.TokenTransferInput{
		TokenTransfer: fftypes.TokenTransfer{
			From: "A",
			To:   "B",
		},
	}
	transfer.Amount.Int().SetInt64(5)
	transfer.Connector = ""
	transfer.Pool = "pool1"

	am.tokens["magic-tokens"] = nil
	am.tokens["magic-tokens2"] = nil

	mim := am.identity.(*identitymanagermocks.Manager)
	mim.On("GetLocalOrganization", context.Background()).Return(&fftypes.Organization{Identity: "0x12345"}, nil)

	_, err := am.TransferTokens(context.Background(), "ns1", transfer, false)
	assert.Regexp(t, "FF10291", err)
}

func TestTransferTokenUnknownConnectorBadNamespace(t *testing.T) {
	am, cancel := newTestAssets(t)
	defer cancel()

	transfer := &fftypes.TokenTransferInput{
		TokenTransfer: fftypes.TokenTransfer{
			From: "A",
			To:   "B",
		},
	}
	transfer.Amount.Int().SetInt64(5)
	transfer.Connector = ""
	transfer.Pool = "pool1"

	mim := am.identity.(*identitymanagermocks.Manager)
	mim.On("GetLocalOrganization", context.Background()).Return(&fftypes.Organization{Identity: "0x12345"}, nil)

	_, err := am.TransferTokens(context.Background(), "", transfer, false)
	assert.Regexp(t, "FF10131", err)
}

func TestTransferTokenUnknownPoolSuccess(t *testing.T) {
	am, cancel := newTestAssets(t)
	defer cancel()

	transfer := &fftypes.TokenTransferInput{
		TokenTransfer: fftypes.TokenTransfer{
			From: "A",
			To:   "B",
		},
	}
	transfer.Amount.Int().SetInt64(5)
	transfer.Connector = "magic-tokens"
	transfer.Pool = ""

	mdi := am.database.(*databasemocks.Plugin)
	mti := am.tokens["magic-tokens"].(*tokenmocks.Plugin)
	mim := am.identity.(*identitymanagermocks.Manager)
	fb := database.TokenPoolQueryFactory.NewFilter(context.Background())
	f := fb.And()
	f.Limit(1).Count(true)
	tokenPools := []*fftypes.TokenPool{
		{
			Name: "pool1",
		},
	}
	totalCount := int64(1)
	filterResult := &database.FilterResult{
		TotalCount: &totalCount,
	}
	mim.On("GetLocalOrganization", context.Background()).Return(&fftypes.Organization{Identity: "0x12345"}, nil)
	mdi.On("GetTokenPools", context.Background(), mock.MatchedBy((func(f database.AndFilter) bool {
		info, _ := f.Finalize()
		return info.Count && info.Limit == 1
	}))).Return(tokenPools, filterResult, nil)
	mdi.On("GetTokenPool", context.Background(), "ns1", "pool1").Return(&fftypes.TokenPool{}, nil)
	mti.On("TransferTokens", context.Background(), mock.Anything, &transfer.TokenTransfer).Return(nil)
	mdi.On("UpsertTransaction", context.Background(), mock.MatchedBy(func(tx *fftypes.Transaction) bool {
		return tx.Subject.Type == fftypes.TransactionTypeTokenTransfer
	}), false).Return(nil)
	mdi.On("UpsertOperation", context.Background(), mock.Anything, false).Return(nil)

	_, err := am.TransferTokens(context.Background(), "ns1", transfer, false)
	assert.NoError(t, err)
}

func TestTransferTokenUnknownPoolNoPools(t *testing.T) {
	am, cancel := newTestAssets(t)
	defer cancel()

	transfer := &fftypes.TokenTransferInput{
		TokenTransfer: fftypes.TokenTransfer{
			From: "A",
			To:   "B",
		},
	}
	transfer.Amount.Int().SetInt64(5)
	transfer.Connector = "magic-tokens"
	transfer.Pool = ""

	mdi := am.database.(*databasemocks.Plugin)
	mim := am.identity.(*identitymanagermocks.Manager)
	fb := database.TokenPoolQueryFactory.NewFilter(context.Background())
	f := fb.And()
	f.Limit(1).Count(true)
	tokenPools := []*fftypes.TokenPool{}
	totalCount := int64(0)
	filterResult := &database.FilterResult{
		TotalCount: &totalCount,
	}
	mim.On("GetLocalOrganization", context.Background()).Return(&fftypes.Organization{Identity: "0x12345"}, nil)
	mdi.On("GetTokenPools", context.Background(), mock.MatchedBy((func(f database.AndFilter) bool {
		info, _ := f.Finalize()
		return info.Count && info.Limit == 1
	}))).Return(tokenPools, filterResult, nil)
	mim.On("GetLocalOrganization", context.Background()).Return(&fftypes.Organization{Identity: "0x12345"}, nil)

	_, err := am.TransferTokens(context.Background(), "ns1", transfer, false)
	assert.Regexp(t, "FF10291", err)
}

func TestTransferTokenUnknownPoolMultiplePools(t *testing.T) {
	am, cancel := newTestAssets(t)
	defer cancel()

	transfer := &fftypes.TokenTransferInput{
		TokenTransfer: fftypes.TokenTransfer{
			From: "A",
			To:   "B",
		},
	}
	transfer.Amount.Int().SetInt64(5)
	transfer.Connector = "magic-tokens"
	transfer.Pool = ""

	mdi := am.database.(*databasemocks.Plugin)
	mim := am.identity.(*identitymanagermocks.Manager)
	fb := database.TokenPoolQueryFactory.NewFilter(context.Background())
	f := fb.And()
	f.Limit(1).Count(true)
	tokenPools := []*fftypes.TokenPool{
		{
			Name: "pool1",
		},
		{
			Name: "pool2",
		},
	}
	totalCount := int64(2)
	filterResult := &database.FilterResult{
		TotalCount: &totalCount,
	}
	mim.On("GetLocalOrganization", context.Background()).Return(&fftypes.Organization{Identity: "0x12345"}, nil)
	mdi.On("GetTokenPools", context.Background(), mock.MatchedBy((func(f database.AndFilter) bool {
		info, _ := f.Finalize()
		return info.Count && info.Limit == 1
	}))).Return(tokenPools, filterResult, nil)
	mim.On("GetLocalOrganization", context.Background()).Return(&fftypes.Organization{Identity: "0x12345"}, nil)

	_, err := am.TransferTokens(context.Background(), "ns1", transfer, false)
	assert.Regexp(t, "FF10291", err)
}

func TestTransferTokenUnknownPoolBadNamespace(t *testing.T) {
	am, cancel := newTestAssets(t)
	defer cancel()

	transfer := &fftypes.TokenTransferInput{
		TokenTransfer: fftypes.TokenTransfer{
			From: "A",
			To:   "B",
		},
	}
	transfer.Amount.Int().SetInt64(5)
	transfer.Connector = "magic-tokens"
	transfer.Pool = ""

	mim := am.identity.(*identitymanagermocks.Manager)
	mim.On("GetLocalOrganization", context.Background()).Return(&fftypes.Organization{Identity: "0x12345"}, nil)

	_, err := am.TransferTokens(context.Background(), "", transfer, false)
	assert.Regexp(t, "FF10131", err)
}

func TestTransferTokensIdentityFail(t *testing.T) {
	am, cancel := newTestAssets(t)
	defer cancel()

	transfer := &fftypes.TokenTransferInput{
		TokenTransfer: fftypes.TokenTransfer{
			From: "A",
			To:   "B",
		},
	}
	transfer.Amount.Int().SetInt64(5)
	transfer.Connector = "magic-tokens"
	transfer.Pool = "pool1"

	mdi := am.database.(*databasemocks.Plugin)
	mim := am.identity.(*identitymanagermocks.Manager)
	mim.On("GetLocalOrganization", context.Background()).Return(nil, fmt.Errorf("pop"))
	mdi.On("GetTokenPool", context.Background(), "ns1", "pool1").Return(&fftypes.TokenPool{}, nil)

	_, err := am.TransferTokens(context.Background(), "ns1", transfer, false)
	assert.EqualError(t, err, "pop")
}

func TestTransferTokensNoFromOrTo(t *testing.T) {
	am, cancel := newTestAssets(t)
	defer cancel()

	transfer := &fftypes.TokenTransferInput{}
	transfer.Connector = "magic-tokens"
	transfer.Pool = "pool1"

	mim := am.identity.(*identitymanagermocks.Manager)
	mim.On("GetLocalOrganization", context.Background()).Return(&fftypes.Organization{Identity: "0x12345"}, nil)

	_, err := am.TransferTokens(context.Background(), "ns1", transfer, false)
	assert.Regexp(t, "FF10280", err)

	mim.AssertExpectations(t)
}

func TestTransferTokensTransactionFail(t *testing.T) {
	am, cancel := newTestAssets(t)
	defer cancel()

	transfer := &fftypes.TokenTransferInput{
		TokenTransfer: fftypes.TokenTransfer{
			From: "A",
			To:   "B",
		},
	}
	transfer.Amount.Int().SetInt64(5)
	transfer.Connector = "magic-tokens"
	transfer.Pool = "pool1"

	mdi := am.database.(*databasemocks.Plugin)
	mim := am.identity.(*identitymanagermocks.Manager)
	mim.On("GetLocalOrganization", context.Background()).Return(&fftypes.Organization{Identity: "0x12345"}, nil)
	mdi.On("GetTokenPool", context.Background(), "ns1", "pool1").Return(&fftypes.TokenPool{}, nil)
	mdi.On("UpsertTransaction", context.Background(), mock.MatchedBy(func(tx *fftypes.Transaction) bool {
		return tx.Subject.Type == fftypes.TransactionTypeTokenTransfer
	}), false).Return(fmt.Errorf("pop"))

	_, err := am.TransferTokens(context.Background(), "ns1", transfer, false)
	assert.EqualError(t, err, "pop")

	mim.AssertExpectations(t)
	mdi.AssertExpectations(t)
}

func TestTransferTokensWithBroadcastMessage(t *testing.T) {
	am, cancel := newTestAssets(t)
	defer cancel()

	hash := fftypes.NewRandB32()
	transfer := &fftypes.TokenTransferInput{
		TokenTransfer: fftypes.TokenTransfer{
			From: "A",
			To:   "B",
		},
		Message: &fftypes.MessageInOut{
			Message: fftypes.Message{
				Hash: hash,
			},
			InlineData: fftypes.InlineData{
				{
					Value: []byte("test data"),
				},
			},
		},
	}
	transfer.Amount.Int().SetInt64(5)
	transfer.Connector = "magic-tokens"
	transfer.Pool = "pool1"

	mdi := am.database.(*databasemocks.Plugin)
	mti := am.tokens["magic-tokens"].(*tokenmocks.Plugin)
	mim := am.identity.(*identitymanagermocks.Manager)
	mbm := am.broadcast.(*broadcastmocks.Manager)
	mms := &sysmessagingmocks.MessageSender{}
	mim.On("GetLocalOrganization", context.Background()).Return(&fftypes.Organization{Identity: "0x12345"}, nil)
	mdi.On("GetTokenPool", context.Background(), "ns1", "pool1").Return(&fftypes.TokenPool{}, nil)
	mti.On("TransferTokens", context.Background(), mock.Anything, &transfer.TokenTransfer).Return(nil)
	mdi.On("UpsertTransaction", context.Background(), mock.MatchedBy(func(tx *fftypes.Transaction) bool {
		return tx.Subject.Type == fftypes.TransactionTypeTokenTransfer
	}), false).Return(nil)
	mdi.On("UpsertOperation", context.Background(), mock.Anything, false).Return(nil)
	mbm.On("NewBroadcast", "ns1", transfer.Message).Return(mms)
	mms.On("Prepare", context.Background()).Return(nil)
	mms.On("Send", context.Background()).Return(nil)

	_, err := am.TransferTokens(context.Background(), "ns1", transfer, false)
	assert.NoError(t, err)
	assert.Equal(t, *hash, *transfer.MessageHash)

	mbm.AssertExpectations(t)
	mim.AssertExpectations(t)
	mdi.AssertExpectations(t)
	mti.AssertExpectations(t)
	mms.AssertExpectations(t)
}

func TestTransferTokensWithBroadcastMessageFail(t *testing.T) {
	am, cancel := newTestAssets(t)
	defer cancel()

	transfer := &fftypes.TokenTransferInput{
		TokenTransfer: fftypes.TokenTransfer{
			From: "A",
			To:   "B",
		},
		Message: &fftypes.MessageInOut{
			InlineData: fftypes.InlineData{
				{
					Value: []byte("test data"),
				},
			},
		},
	}
	transfer.Amount.Int().SetInt64(5)
	transfer.Connector = "magic-tokens"
	transfer.Pool = "pool1"

	mim := am.identity.(*identitymanagermocks.Manager)
	mbm := am.broadcast.(*broadcastmocks.Manager)
	mms := &sysmessagingmocks.MessageSender{}
	mim.On("GetLocalOrganization", context.Background()).Return(&fftypes.Organization{Identity: "0x12345"}, nil)
	mbm.On("NewBroadcast", "ns1", transfer.Message).Return(mms)
	mms.On("Prepare", context.Background()).Return(nil)
	mms.On("Send", context.Background()).Return(fmt.Errorf("pop"))

	_, err := am.TransferTokens(context.Background(), "ns1", transfer, false)
	assert.EqualError(t, err, "pop")

	mbm.AssertExpectations(t)
	mim.AssertExpectations(t)
	mms.AssertExpectations(t)
}

func TestTransferTokensWithBroadcastPrepareFail(t *testing.T) {
	am, cancel := newTestAssets(t)
	defer cancel()

	transfer := &fftypes.TokenTransferInput{
		TokenTransfer: fftypes.TokenTransfer{
			From: "A",
			To:   "B",
		},
		Message: &fftypes.MessageInOut{
			InlineData: fftypes.InlineData{
				{
					Value: []byte("test data"),
				},
			},
		},
	}
	transfer.Amount.Int().SetInt64(5)
	transfer.Connector = "magic-tokens"
	transfer.Pool = "pool1"

	mim := am.identity.(*identitymanagermocks.Manager)
	mbm := am.broadcast.(*broadcastmocks.Manager)
	mms := &sysmessagingmocks.MessageSender{}
	mim.On("GetLocalOrganization", context.Background()).Return(&fftypes.Organization{Identity: "0x12345"}, nil)
	mbm.On("NewBroadcast", "ns1", transfer.Message).Return(mms)
	mms.On("Prepare", context.Background()).Return(fmt.Errorf("pop"))

	_, err := am.TransferTokens(context.Background(), "ns1", transfer, false)
	assert.EqualError(t, err, "pop")

	mbm.AssertExpectations(t)
	mim.AssertExpectations(t)
	mms.AssertExpectations(t)
}

func TestTransferTokensWithPrivateMessage(t *testing.T) {
	am, cancel := newTestAssets(t)
	defer cancel()

	hash := fftypes.NewRandB32()
	transfer := &fftypes.TokenTransferInput{
		TokenTransfer: fftypes.TokenTransfer{
			From: "A",
			To:   "B",
		},
		Message: &fftypes.MessageInOut{
			Message: fftypes.Message{
				Header: fftypes.MessageHeader{
					Type: fftypes.MessageTypeTransferPrivate,
				},
				Hash: hash,
			},
			InlineData: fftypes.InlineData{
				{
					Value: []byte("test data"),
				},
			},
		},
	}
	transfer.Amount.Int().SetInt64(5)
	transfer.Connector = "magic-tokens"
	transfer.Pool = "pool1"

	mdi := am.database.(*databasemocks.Plugin)
	mti := am.tokens["magic-tokens"].(*tokenmocks.Plugin)
	mim := am.identity.(*identitymanagermocks.Manager)
	mpm := am.messaging.(*privatemessagingmocks.Manager)
	mms := &sysmessagingmocks.MessageSender{}
	mim.On("GetLocalOrganization", context.Background()).Return(&fftypes.Organization{Identity: "0x12345"}, nil)
	mdi.On("GetTokenPool", context.Background(), "ns1", "pool1").Return(&fftypes.TokenPool{}, nil)
	mti.On("TransferTokens", context.Background(), mock.Anything, &transfer.TokenTransfer).Return(nil)
	mdi.On("UpsertTransaction", context.Background(), mock.MatchedBy(func(tx *fftypes.Transaction) bool {
		return tx.Subject.Type == fftypes.TransactionTypeTokenTransfer
	}), false).Return(nil)
	mdi.On("UpsertOperation", context.Background(), mock.Anything, false).Return(nil)
	mpm.On("NewMessage", "ns1", transfer.Message).Return(mms)
	mms.On("Prepare", context.Background()).Return(nil)
	mms.On("Send", context.Background()).Return(nil)

	_, err := am.TransferTokens(context.Background(), "ns1", transfer, false)
	assert.NoError(t, err)
	assert.Equal(t, *hash, *transfer.MessageHash)

	mpm.AssertExpectations(t)
	mim.AssertExpectations(t)
	mdi.AssertExpectations(t)
	mti.AssertExpectations(t)
	mms.AssertExpectations(t)
}

func TestTransferTokensWithInvalidMessage(t *testing.T) {
	am, cancel := newTestAssets(t)
	defer cancel()

	transfer := &fftypes.TokenTransferInput{
		TokenTransfer: fftypes.TokenTransfer{
			From: "A",
			To:   "B",
		},
		Message: &fftypes.MessageInOut{
			Message: fftypes.Message{
				Header: fftypes.MessageHeader{
					Type: fftypes.MessageTypeDefinition,
				},
			},
			InlineData: fftypes.InlineData{
				{
					Value: []byte("test data"),
				},
			},
		},
	}
	transfer.Amount.Int().SetInt64(5)
	transfer.Connector = "magic-tokens"
	transfer.Pool = "pool1"

	mim := am.identity.(*identitymanagermocks.Manager)
	mim.On("GetLocalOrganization", context.Background()).Return(&fftypes.Organization{Identity: "0x12345"}, nil)

	_, err := am.TransferTokens(context.Background(), "ns1", transfer, false)
	assert.Regexp(t, "FF10287", err)

	mim.AssertExpectations(t)
}

func TestTransferTokensConfirm(t *testing.T) {
	am, cancel := newTestAssets(t)
	defer cancel()

	transfer := &fftypes.TokenTransferInput{
		TokenTransfer: fftypes.TokenTransfer{
			From: "A",
			To:   "B",
		},
	}
	transfer.Amount.Int().SetInt64(5)
	transfer.Connector = "magic-tokens"
	transfer.Pool = "pool1"

	mdi := am.database.(*databasemocks.Plugin)
	mdm := am.data.(*datamocks.Manager)
	msa := am.syncasync.(*syncasyncmocks.Bridge)
	mti := am.tokens["magic-tokens"].(*tokenmocks.Plugin)
	mim := am.identity.(*identitymanagermocks.Manager)
	mim.On("GetLocalOrganization", context.Background()).Return(&fftypes.Organization{Identity: "0x12345"}, nil)
	mdi.On("GetTokenPool", context.Background(), "ns1", "pool1").Return(&fftypes.TokenPool{}, nil)
	mti.On("TransferTokens", context.Background(), mock.Anything, &transfer.TokenTransfer).Return(nil)
	mdi.On("UpsertTransaction", context.Background(), mock.MatchedBy(func(tx *fftypes.Transaction) bool {
		return tx.Subject.Type == fftypes.TransactionTypeTokenTransfer
	}), false).Return(nil)
	mdi.On("UpsertOperation", context.Background(), mock.Anything, false).Return(nil)
	msa.On("WaitForTokenTransfer", context.Background(), "ns1", mock.Anything, mock.Anything).
		Run(func(args mock.Arguments) {
			send := args[3].(syncasync.RequestSender)
			send(context.Background())
		}).
		Return(&fftypes.TokenTransfer{}, nil)

	_, err := am.TransferTokens(context.Background(), "ns1", transfer, true)
	assert.NoError(t, err)

	mdi.AssertExpectations(t)
	mdm.AssertExpectations(t)
	msa.AssertExpectations(t)
	mti.AssertExpectations(t)
}

func TestTransferTokensWithBroadcastConfirm(t *testing.T) {
	am, cancel := newTestAssets(t)
	defer cancel()

	hash := fftypes.NewRandB32()
	transfer := &fftypes.TokenTransferInput{
		TokenTransfer: fftypes.TokenTransfer{
			From: "A",
			To:   "B",
		},
		Message: &fftypes.MessageInOut{
			Message: fftypes.Message{
				Hash: hash,
			},
			InlineData: fftypes.InlineData{
				{
					Value: []byte("test data"),
				},
			},
		},
	}
	transfer.Amount.Int().SetInt64(5)
	transfer.Connector = "magic-tokens"
	transfer.Pool = "pool1"

	mdi := am.database.(*databasemocks.Plugin)
	mti := am.tokens["magic-tokens"].(*tokenmocks.Plugin)
	mim := am.identity.(*identitymanagermocks.Manager)
	mbm := am.broadcast.(*broadcastmocks.Manager)
	mms := &sysmessagingmocks.MessageSender{}
	msa := am.syncasync.(*syncasyncmocks.Bridge)
	mim.On("GetLocalOrganization", context.Background()).Return(&fftypes.Organization{Identity: "0x12345"}, nil)
	mdi.On("GetTokenPool", context.Background(), "ns1", "pool1").Return(&fftypes.TokenPool{}, nil)
	mti.On("TransferTokens", context.Background(), mock.Anything, &transfer.TokenTransfer).Return(nil)
	mdi.On("UpsertOperation", context.Background(), mock.Anything, false).Return(nil)
	mdi.On("UpsertTransaction", context.Background(), mock.MatchedBy(func(tx *fftypes.Transaction) bool {
		return tx.Subject.Type == fftypes.TransactionTypeTokenTransfer
	}), false).Return(nil)
	mbm.On("NewBroadcast", "ns1", transfer.Message).Return(mms)
	mms.On("Prepare", context.Background()).Return(nil)
	mms.On("SendAndWait", context.Background()).Return(nil)
	msa.On("WaitForTokenTransfer", context.Background(), "ns1", mock.Anything, mock.Anything).
		Run(func(args mock.Arguments) {
			send := args[3].(syncasync.RequestSender)
			send(context.Background())
		}).
		Return(&transfer.TokenTransfer, nil)

	_, err := am.TransferTokens(context.Background(), "ns1", transfer, true)
	assert.NoError(t, err)
	assert.Equal(t, *hash, *transfer.MessageHash)

	mbm.AssertExpectations(t)
	mim.AssertExpectations(t)
	mdi.AssertExpectations(t)
	mti.AssertExpectations(t)
	mms.AssertExpectations(t)
	msa.AssertExpectations(t)
}

func TestTransferTokensWithBroadcastConfirmTransferFail(t *testing.T) {
	am, cancel := newTestAssets(t)
	defer cancel()

	hash := fftypes.NewRandB32()
	transfer := &fftypes.TokenTransferInput{
		TokenTransfer: fftypes.TokenTransfer{
			From: "A",
			To:   "B",
		},
		Message: &fftypes.MessageInOut{
			Message: fftypes.Message{
				Hash: hash,
			},
			InlineData: fftypes.InlineData{
				{
					Value: []byte("test data"),
				},
			},
		},
	}
	transfer.Amount.Int().SetInt64(5)
	transfer.Connector = "magic-tokens"
	transfer.Pool = "pool1"

	mdi := am.database.(*databasemocks.Plugin)
	mti := am.tokens["magic-tokens"].(*tokenmocks.Plugin)
	mim := am.identity.(*identitymanagermocks.Manager)
	mbm := am.broadcast.(*broadcastmocks.Manager)
	mms := &sysmessagingmocks.MessageSender{}
	msa := am.syncasync.(*syncasyncmocks.Bridge)
	mim.On("GetLocalOrganization", context.Background()).Return(&fftypes.Organization{Identity: "0x12345"}, nil)
	mdi.On("GetTokenPool", context.Background(), "ns1", "pool1").Return(&fftypes.TokenPool{}, nil)
	mti.On("TransferTokens", context.Background(), mock.Anything, &transfer.TokenTransfer).Return(nil)
	mdi.On("UpsertTransaction", context.Background(), mock.MatchedBy(func(tx *fftypes.Transaction) bool {
		return tx.Subject.Type == fftypes.TransactionTypeTokenTransfer
	}), false).Return(nil)
	mdi.On("UpsertOperation", context.Background(), mock.Anything, false).Return(nil)
	mbm.On("NewBroadcast", "ns1", transfer.Message).Return(mms)
	mms.On("Prepare", context.Background()).Return(nil)
	msa.On("WaitForTokenTransfer", context.Background(), "ns1", mock.Anything, mock.Anything).
		Run(func(args mock.Arguments) {
			send := args[3].(syncasync.RequestSender)
			send(context.Background())
		}).
		Return(nil, fmt.Errorf("pop"))

	_, err := am.TransferTokens(context.Background(), "ns1", transfer, true)
	assert.EqualError(t, err, "pop")

	mbm.AssertExpectations(t)
	mim.AssertExpectations(t)
	mdi.AssertExpectations(t)
	mti.AssertExpectations(t)
	mms.AssertExpectations(t)
	msa.AssertExpectations(t)
}

func TestTransferTokensByTypeSuccess(t *testing.T) {
	am, cancel := newTestAssets(t)
	defer cancel()

	transfer := &fftypes.TokenTransferInput{
		TokenTransfer: fftypes.TokenTransfer{
			From: "A",
			To:   "B",
		},
	}
	transfer.Amount.Int().SetInt64(5)

	mdi := am.database.(*databasemocks.Plugin)
	mti := am.tokens["magic-tokens"].(*tokenmocks.Plugin)
	mim := am.identity.(*identitymanagermocks.Manager)
	mim.On("GetLocalOrganization", context.Background()).Return(&fftypes.Organization{Identity: "0x12345"}, nil)
	mdi.On("GetTokenPool", context.Background(), "ns1", "pool1").Return(&fftypes.TokenPool{}, nil)
	mti.On("TransferTokens", context.Background(), mock.Anything, &transfer.TokenTransfer).Return(nil)
	mdi.On("UpsertTransaction", context.Background(), mock.MatchedBy(func(tx *fftypes.Transaction) bool {
		return tx.Subject.Type == fftypes.TransactionTypeTokenTransfer
	}), false).Return(nil)
	mdi.On("UpsertOperation", context.Background(), mock.Anything, false).Return(nil)

	_, err := am.TransferTokensByType(context.Background(), "ns1", "magic-tokens", "pool1", transfer, false)
	assert.NoError(t, err)

	mim.AssertExpectations(t)
	mdi.AssertExpectations(t)
	mti.AssertExpectations(t)
}

func TestTransferTokensByTypeIdentityFail(t *testing.T) {
	am, cancel := newTestAssets(t)
	defer cancel()

	transfer := &fftypes.TokenTransferInput{
		TokenTransfer: fftypes.TokenTransfer{
			From: "A",
			To:   "B",
		},
	}
	transfer.Amount.Int().SetInt64(5)

	mdi := am.database.(*databasemocks.Plugin)
	mim := am.identity.(*identitymanagermocks.Manager)
	mim.On("GetLocalOrganization", context.Background()).Return(nil, fmt.Errorf("pop"))
	mdi.On("GetTokenPool", context.Background(), "ns1", "pool1").Return(&fftypes.TokenPool{}, nil)

	_, err := am.TransferTokensByType(context.Background(), "ns1", "magic-tokens", "pool1", transfer, false)
	assert.EqualError(t, err, "pop")
}

func TestTransferTokensByTypeNoFromOrTo(t *testing.T) {
	am, cancel := newTestAssets(t)
	defer cancel()

	transfer := &fftypes.TokenTransferInput{}

	mim := am.identity.(*identitymanagermocks.Manager)
	mim.On("GetLocalOrganization", context.Background()).Return(&fftypes.Organization{Identity: "0x12345"}, nil)

	_, err := am.TransferTokensByType(context.Background(), "ns1", "magic-tokens", "pool1", transfer, false)
	assert.Regexp(t, "FF10280", err)

	mim.AssertExpectations(t)
}

func TestTransferTokensByTypeInvalidType(t *testing.T) {
	am, cancel := newTestAssets(t)
	defer cancel()

	transfer := &fftypes.TokenTransferInput{
		TokenTransfer: fftypes.TokenTransfer{
			From: "A",
			To:   "B",
		},
	}
	transfer.Amount.Int().SetInt64(5)

	mdi := am.database.(*databasemocks.Plugin)
	mdi.On("GetTokenPool", am.ctx, "ns1", "pool1").Return(&fftypes.TokenPool{}, nil)
	mdi.On("UpsertTransaction", am.ctx, mock.MatchedBy(func(tx *fftypes.Transaction) bool {
		return tx.Subject.Type == fftypes.TransactionTypeTokenTransfer
	}), false).Return(nil)
	mdi.On("UpsertOperation", am.ctx, mock.Anything, false).Return(nil)

	sender := &transferSender{
		mgr:       am,
		namespace: "ns1",
		connector: "magic-tokens",
		poolName:  "pool1",
		transfer:  transfer,
	}
	assert.PanicsWithValue(t, "unknown transfer type: ", func() {
		sender.Send(am.ctx)
	})
}

func TestTransferTokensByTypeTransactionFail(t *testing.T) {
	am, cancel := newTestAssets(t)
	defer cancel()

	transfer := &fftypes.TokenTransferInput{
		TokenTransfer: fftypes.TokenTransfer{
			From: "A",
			To:   "B",
		},
	}
	transfer.Amount.Int().SetInt64(5)

	mdi := am.database.(*databasemocks.Plugin)
	mim := am.identity.(*identitymanagermocks.Manager)
	mim.On("GetLocalOrganization", context.Background()).Return(&fftypes.Organization{Identity: "0x12345"}, nil)
	mdi.On("GetTokenPool", context.Background(), "ns1", "pool1").Return(&fftypes.TokenPool{}, nil)
	mdi.On("UpsertTransaction", context.Background(), mock.MatchedBy(func(tx *fftypes.Transaction) bool {
		return tx.Subject.Type == fftypes.TransactionTypeTokenTransfer
	}), false).Return(fmt.Errorf("pop"))

	_, err := am.TransferTokensByType(context.Background(), "ns1", "magic-tokens", "pool1", transfer, false)
	assert.EqualError(t, err, "pop")

	mim.AssertExpectations(t)
	mdi.AssertExpectations(t)
}

func TestTransferTokensByTypeWithBroadcastMessage(t *testing.T) {
	am, cancel := newTestAssets(t)
	defer cancel()

	hash := fftypes.NewRandB32()
	transfer := &fftypes.TokenTransferInput{
		TokenTransfer: fftypes.TokenTransfer{
			From: "A",
			To:   "B",
		},
		Message: &fftypes.MessageInOut{
			Message: fftypes.Message{
				Hash: hash,
			},
			InlineData: fftypes.InlineData{
				{
					Value: []byte("test data"),
				},
			},
		},
	}
	transfer.Amount.Int().SetInt64(5)

	mdi := am.database.(*databasemocks.Plugin)
	mti := am.tokens["magic-tokens"].(*tokenmocks.Plugin)
	mim := am.identity.(*identitymanagermocks.Manager)
	mbm := am.broadcast.(*broadcastmocks.Manager)
	mms := &sysmessagingmocks.MessageSender{}
	mim.On("GetLocalOrganization", context.Background()).Return(&fftypes.Organization{Identity: "0x12345"}, nil)
	mdi.On("GetTokenPool", context.Background(), "ns1", "pool1").Return(&fftypes.TokenPool{}, nil)
	mti.On("TransferTokens", context.Background(), mock.Anything, &transfer.TokenTransfer).Return(nil)
	mdi.On("UpsertTransaction", context.Background(), mock.MatchedBy(func(tx *fftypes.Transaction) bool {
		return tx.Subject.Type == fftypes.TransactionTypeTokenTransfer
	}), false).Return(nil)
	mdi.On("UpsertOperation", context.Background(), mock.Anything, false).Return(nil)
	mbm.On("NewBroadcast", "ns1", transfer.Message).Return(mms)
	mms.On("Prepare", context.Background()).Return(nil)
	mdi.On("UpsertMessage", context.Background(), mock.MatchedBy(func(msg *fftypes.Message) bool {
		return msg.State == fftypes.MessageStateStaged
	}), false, false).Return(nil)

	_, err := am.TransferTokensByType(context.Background(), "ns1", "magic-tokens", "pool1", transfer, false)
	assert.NoError(t, err)
	assert.Equal(t, *hash, *transfer.MessageHash)

	mbm.AssertExpectations(t)
	mim.AssertExpectations(t)
	mdi.AssertExpectations(t)
	mti.AssertExpectations(t)
	mms.AssertExpectations(t)
}

<<<<<<< HEAD
func TestTransferTokensByTypeWithBroadcastMessageFail(t *testing.T) {
	am, cancel := newTestAssets(t)
	defer cancel()

	transfer := &fftypes.TokenTransferInput{
		TokenTransfer: fftypes.TokenTransfer{
			From: "A",
			To:   "B",
		},
		Message: &fftypes.MessageInOut{
			InlineData: fftypes.InlineData{
				{
					Value: []byte("test data"),
				},
			},
		},
	}
	transfer.Amount.Int().SetInt64(5)

	mim := am.identity.(*identitymanagermocks.Manager)
	mbm := am.broadcast.(*broadcastmocks.Manager)
	mms := &sysmessagingmocks.MessageSender{}
	mim.On("GetLocalOrganization", context.Background()).Return(&fftypes.Organization{Identity: "0x12345"}, nil)
	mbm.On("NewBroadcast", "ns1", transfer.Message).Return(mms)
	mms.On("Prepare", context.Background()).Return(nil)
	mms.On("Send", context.Background()).Return(fmt.Errorf("pop"))

	_, err := am.TransferTokensByType(context.Background(), "ns1", "magic-tokens", "pool1", transfer, false)
	assert.EqualError(t, err, "pop")

	mbm.AssertExpectations(t)
	mim.AssertExpectations(t)
	mms.AssertExpectations(t)
}

func TestTransferTokensByTypeWithBroadcastPrepareFail(t *testing.T) {
=======
func TestTransferTokensWithBroadcastPrepareFail(t *testing.T) {
>>>>>>> 6d2ef2d5
	am, cancel := newTestAssets(t)
	defer cancel()

	transfer := &fftypes.TokenTransferInput{
		TokenTransfer: fftypes.TokenTransfer{
			From: "A",
			To:   "B",
		},
		Message: &fftypes.MessageInOut{
			InlineData: fftypes.InlineData{
				{
					Value: []byte("test data"),
				},
			},
		},
	}
	transfer.Amount.Int().SetInt64(5)

	mim := am.identity.(*identitymanagermocks.Manager)
	mbm := am.broadcast.(*broadcastmocks.Manager)
	mms := &sysmessagingmocks.MessageSender{}
	mim.On("GetLocalOrganization", context.Background()).Return(&fftypes.Organization{Identity: "0x12345"}, nil)
	mbm.On("NewBroadcast", "ns1", transfer.Message).Return(mms)
	mms.On("Prepare", context.Background()).Return(fmt.Errorf("pop"))

	_, err := am.TransferTokensByType(context.Background(), "ns1", "magic-tokens", "pool1", transfer, false)
	assert.EqualError(t, err, "pop")

	mbm.AssertExpectations(t)
	mim.AssertExpectations(t)
	mms.AssertExpectations(t)
}

func TestTransferTokensByTypeWithPrivateMessage(t *testing.T) {
	am, cancel := newTestAssets(t)
	defer cancel()

	hash := fftypes.NewRandB32()
	transfer := &fftypes.TokenTransferInput{
		TokenTransfer: fftypes.TokenTransfer{
			From: "A",
			To:   "B",
		},
		Message: &fftypes.MessageInOut{
			Message: fftypes.Message{
				Header: fftypes.MessageHeader{
					Type: fftypes.MessageTypeTransferPrivate,
				},
				Hash: hash,
			},
			InlineData: fftypes.InlineData{
				{
					Value: []byte("test data"),
				},
			},
		},
	}
	transfer.Amount.Int().SetInt64(5)

	mdi := am.database.(*databasemocks.Plugin)
	mti := am.tokens["magic-tokens"].(*tokenmocks.Plugin)
	mim := am.identity.(*identitymanagermocks.Manager)
	mpm := am.messaging.(*privatemessagingmocks.Manager)
	mms := &sysmessagingmocks.MessageSender{}
	mim.On("GetLocalOrganization", context.Background()).Return(&fftypes.Organization{Identity: "0x12345"}, nil)
	mdi.On("GetTokenPool", context.Background(), "ns1", "pool1").Return(&fftypes.TokenPool{}, nil)
	mti.On("TransferTokens", context.Background(), mock.Anything, &transfer.TokenTransfer).Return(nil)
	mdi.On("UpsertTransaction", context.Background(), mock.MatchedBy(func(tx *fftypes.Transaction) bool {
		return tx.Subject.Type == fftypes.TransactionTypeTokenTransfer
	}), false).Return(nil)
	mdi.On("UpsertOperation", context.Background(), mock.Anything, false).Return(nil)
	mpm.On("NewMessage", "ns1", transfer.Message).Return(mms)
	mms.On("Prepare", context.Background()).Return(nil)
	mdi.On("UpsertMessage", context.Background(), mock.MatchedBy(func(msg *fftypes.Message) bool {
		return msg.State == fftypes.MessageStateStaged
	}), false, false).Return(nil)

	_, err := am.TransferTokensByType(context.Background(), "ns1", "magic-tokens", "pool1", transfer, false)
	assert.NoError(t, err)
	assert.Equal(t, *hash, *transfer.MessageHash)

	mpm.AssertExpectations(t)
	mim.AssertExpectations(t)
	mdi.AssertExpectations(t)
	mti.AssertExpectations(t)
	mms.AssertExpectations(t)
}

func TestTransferTokensByTypeWithInvalidMessage(t *testing.T) {
	am, cancel := newTestAssets(t)
	defer cancel()

	transfer := &fftypes.TokenTransferInput{
		TokenTransfer: fftypes.TokenTransfer{
			From: "A",
			To:   "B",
		},
		Message: &fftypes.MessageInOut{
			Message: fftypes.Message{
				Header: fftypes.MessageHeader{
					Type: fftypes.MessageTypeDefinition,
				},
			},
			InlineData: fftypes.InlineData{
				{
					Value: []byte("test data"),
				},
			},
		},
	}
	transfer.Amount.Int().SetInt64(5)

	mim := am.identity.(*identitymanagermocks.Manager)
	mim.On("GetLocalOrganization", context.Background()).Return(&fftypes.Organization{Identity: "0x12345"}, nil)

	_, err := am.TransferTokensByType(context.Background(), "ns1", "magic-tokens", "pool1", transfer, false)
	assert.Regexp(t, "FF10287", err)

	mim.AssertExpectations(t)
}

func TestTransferTokensByTypeConfirm(t *testing.T) {
	am, cancel := newTestAssets(t)
	defer cancel()

	transfer := &fftypes.TokenTransferInput{
		TokenTransfer: fftypes.TokenTransfer{
			From: "A",
			To:   "B",
		},
	}
	transfer.Amount.Int().SetInt64(5)

	mdi := am.database.(*databasemocks.Plugin)
	mdm := am.data.(*datamocks.Manager)
	msa := am.syncasync.(*syncasyncmocks.Bridge)
	mti := am.tokens["magic-tokens"].(*tokenmocks.Plugin)
	mim := am.identity.(*identitymanagermocks.Manager)
	mim.On("GetLocalOrganization", context.Background()).Return(&fftypes.Organization{Identity: "0x12345"}, nil)
	mdi.On("GetTokenPool", context.Background(), "ns1", "pool1").Return(&fftypes.TokenPool{}, nil)
	mti.On("TransferTokens", context.Background(), mock.Anything, &transfer.TokenTransfer).Return(nil)
	mdi.On("UpsertTransaction", context.Background(), mock.MatchedBy(func(tx *fftypes.Transaction) bool {
		return tx.Subject.Type == fftypes.TransactionTypeTokenTransfer
	}), false).Return(nil)
	mdi.On("UpsertOperation", context.Background(), mock.Anything, false).Return(nil)
	msa.On("WaitForTokenTransfer", context.Background(), "ns1", mock.Anything, mock.Anything).
		Run(func(args mock.Arguments) {
			send := args[3].(syncasync.RequestSender)
			send(context.Background())
		}).
		Return(&fftypes.TokenTransfer{}, nil)

	_, err := am.TransferTokensByType(context.Background(), "ns1", "magic-tokens", "pool1", transfer, true)
	assert.NoError(t, err)

	mdi.AssertExpectations(t)
	mdm.AssertExpectations(t)
	msa.AssertExpectations(t)
	mti.AssertExpectations(t)
}

func TestTransferPrepare(t *testing.T) {
	am, cancel := newTestAssets(t)
	defer cancel()

	transfer := &fftypes.TokenTransferInput{
		TokenTransfer: fftypes.TokenTransfer{
			Type: fftypes.TokenTransferTypeTransfer,
			From: "A",
			To:   "B",
		},
	}
	transfer.Amount.Int().SetInt64(5)

	sender := am.NewTransfer("ns1", "magic-tokens", "pool1", transfer)

	err := sender.Prepare(context.Background())
	assert.NoError(t, err)
}

func TestTransferTokensByTypeWithBroadcastConfirm(t *testing.T) {
	am, cancel := newTestAssets(t)
	defer cancel()

	hash := fftypes.NewRandB32()
	transfer := &fftypes.TokenTransferInput{
		TokenTransfer: fftypes.TokenTransfer{
			From: "A",
			To:   "B",
		},
		Message: &fftypes.MessageInOut{
			Message: fftypes.Message{
				Hash: hash,
			},
			InlineData: fftypes.InlineData{
				{
					Value: []byte("test data"),
				},
			},
		},
	}
	transfer.Amount.Int().SetInt64(5)

	mdi := am.database.(*databasemocks.Plugin)
	mti := am.tokens["magic-tokens"].(*tokenmocks.Plugin)
	mim := am.identity.(*identitymanagermocks.Manager)
	mbm := am.broadcast.(*broadcastmocks.Manager)
	mms := &sysmessagingmocks.MessageSender{}
	msa := am.syncasync.(*syncasyncmocks.Bridge)
	mim.On("GetLocalOrganization", context.Background()).Return(&fftypes.Organization{Identity: "0x12345"}, nil)
	mdi.On("GetTokenPool", context.Background(), "ns1", "pool1").Return(&fftypes.TokenPool{}, nil)
	mti.On("TransferTokens", context.Background(), mock.Anything, &transfer.TokenTransfer).Return(nil)
	mdi.On("UpsertOperation", context.Background(), mock.Anything, false).Return(nil)
	mdi.On("UpsertTransaction", context.Background(), mock.MatchedBy(func(tx *fftypes.Transaction) bool {
		return tx.Subject.Type == fftypes.TransactionTypeTokenTransfer
	}), false).Return(nil)
	mbm.On("NewBroadcast", "ns1", transfer.Message).Return(mms)
	mms.On("Prepare", context.Background()).Return(nil)
	mdi.On("UpsertMessage", context.Background(), mock.MatchedBy(func(msg *fftypes.Message) bool {
		return msg.State == fftypes.MessageStateStaged
	}), false, false).Return(nil)
	msa.On("WaitForMessage", context.Background(), "ns1", mock.Anything, mock.Anything).
		Run(func(args mock.Arguments) {
			send := args[3].(syncasync.RequestSender)
			send(context.Background())
		}).
<<<<<<< HEAD
		Return(&transfer.TokenTransfer, nil)

	_, err := am.TransferTokensByType(context.Background(), "ns1", "magic-tokens", "pool1", transfer, true)
	assert.NoError(t, err)
	assert.Equal(t, *hash, *transfer.MessageHash)

	mbm.AssertExpectations(t)
	mim.AssertExpectations(t)
	mdi.AssertExpectations(t)
	mti.AssertExpectations(t)
	mms.AssertExpectations(t)
	msa.AssertExpectations(t)
}

func TestTransferTokensByTypeWithBroadcastConfirmTransferFail(t *testing.T) {
	am, cancel := newTestAssets(t)
	defer cancel()

	hash := fftypes.NewRandB32()
	transfer := &fftypes.TokenTransferInput{
		TokenTransfer: fftypes.TokenTransfer{
			From: "A",
			To:   "B",
		},
		Message: &fftypes.MessageInOut{
			Message: fftypes.Message{
				Hash: hash,
			},
			InlineData: fftypes.InlineData{
				{
					Value: []byte("test data"),
				},
			},
		},
	}
	transfer.Amount.Int().SetInt64(5)

	mdi := am.database.(*databasemocks.Plugin)
	mti := am.tokens["magic-tokens"].(*tokenmocks.Plugin)
	mim := am.identity.(*identitymanagermocks.Manager)
	mbm := am.broadcast.(*broadcastmocks.Manager)
	mms := &sysmessagingmocks.MessageSender{}
	msa := am.syncasync.(*syncasyncmocks.Bridge)
	mim.On("GetLocalOrganization", context.Background()).Return(&fftypes.Organization{Identity: "0x12345"}, nil)
	mdi.On("GetTokenPool", context.Background(), "ns1", "pool1").Return(&fftypes.TokenPool{}, nil)
	mti.On("TransferTokens", context.Background(), mock.Anything, &transfer.TokenTransfer).Return(nil)
	mdi.On("UpsertTransaction", context.Background(), mock.MatchedBy(func(tx *fftypes.Transaction) bool {
		return tx.Subject.Type == fftypes.TransactionTypeTokenTransfer
	}), false).Return(nil)
	mdi.On("UpsertOperation", context.Background(), mock.Anything, false).Return(nil)
	mbm.On("NewBroadcast", "ns1", transfer.Message).Return(mms)
	mms.On("Prepare", context.Background()).Return(nil)
=======
		Return(&fftypes.Message{}, nil)
>>>>>>> 6d2ef2d5
	msa.On("WaitForTokenTransfer", context.Background(), "ns1", mock.Anything, mock.Anything).
		Run(func(args mock.Arguments) {
			send := args[3].(syncasync.RequestSender)
			send(context.Background())
		}).
		Return(&transfer.TokenTransfer, nil)

<<<<<<< HEAD
	_, err := am.TransferTokensByType(context.Background(), "ns1", "magic-tokens", "pool1", transfer, true)
	assert.EqualError(t, err, "pop")
=======
	_, err := am.TransferTokens(context.Background(), "ns1", "magic-tokens", "pool1", transfer, true)
	assert.NoError(t, err)
	assert.Equal(t, *hash, *transfer.MessageHash)
>>>>>>> 6d2ef2d5

	mbm.AssertExpectations(t)
	mim.AssertExpectations(t)
	mdi.AssertExpectations(t)
	mti.AssertExpectations(t)
	mms.AssertExpectations(t)
	msa.AssertExpectations(t)
}<|MERGE_RESOLUTION|>--- conflicted
+++ resolved
@@ -169,7 +169,7 @@
 	mim.On("GetLocalOrganization", context.Background()).Return(&fftypes.Organization{Identity: "0x12345"}, nil)
 
 	_, err := am.MintTokens(context.Background(), "ns1", mint, false)
-	assert.Regexp(t, "FF10291", err)
+	assert.Regexp(t, "FF10292", err)
 }
 
 func TestMintTokenUnknownConnectorMultipleConnectors(t *testing.T) {
@@ -188,7 +188,7 @@
 	mim.On("GetLocalOrganization", context.Background()).Return(&fftypes.Organization{Identity: "0x12345"}, nil)
 
 	_, err := am.MintTokens(context.Background(), "ns1", mint, false)
-	assert.Regexp(t, "FF10291", err)
+	assert.Regexp(t, "FF10292", err)
 }
 
 func TestMintTokenUnknownConnectorBadNamespace(t *testing.T) {
@@ -274,7 +274,7 @@
 	mim.On("GetLocalOrganization", context.Background()).Return(&fftypes.Organization{Identity: "0x12345"}, nil)
 
 	_, err := am.MintTokens(context.Background(), "ns1", mint, false)
-	assert.Regexp(t, "FF10291", err)
+	assert.Regexp(t, "FF10292", err)
 }
 
 func TestMintTokenUnknownPoolMultiplePools(t *testing.T) {
@@ -311,7 +311,7 @@
 	mim.On("GetLocalOrganization", context.Background()).Return(&fftypes.Organization{Identity: "0x12345"}, nil)
 
 	_, err := am.MintTokens(context.Background(), "ns1", mint, false)
-	assert.Regexp(t, "FF10291", err)
+	assert.Regexp(t, "FF10292", err)
 }
 
 func TestMintTokenUnknownPoolBadNamespace(t *testing.T) {
@@ -680,7 +680,7 @@
 	mim.On("GetLocalOrganization", context.Background()).Return(&fftypes.Organization{Identity: "0x12345"}, nil)
 
 	_, err := am.BurnTokens(context.Background(), "ns1", burn, false)
-	assert.Regexp(t, "FF10291", err)
+	assert.Regexp(t, "FF10292", err)
 }
 
 func TestBurnTokenUnknownConnectorMultipleConnectors(t *testing.T) {
@@ -699,7 +699,7 @@
 	mim.On("GetLocalOrganization", context.Background()).Return(&fftypes.Organization{Identity: "0x12345"}, nil)
 
 	_, err := am.BurnTokens(context.Background(), "ns1", burn, false)
-	assert.Regexp(t, "FF10291", err)
+	assert.Regexp(t, "FF10292", err)
 }
 
 func TestBurnTokenUnknownConnectorBadNamespace(t *testing.T) {
@@ -840,7 +840,7 @@
 	mim.On("GetLocalOrganization", context.Background()).Return(&fftypes.Organization{Identity: "0x12345"}, nil)
 
 	_, err := am.BurnTokens(context.Background(), "ns1", burn, false)
-	assert.Regexp(t, "FF10291", err)
+	assert.Regexp(t, "FF10292", err)
 }
 
 func TestBurnTokenUnknownPoolMultiplePools(t *testing.T) {
@@ -877,7 +877,7 @@
 	mim.On("GetLocalOrganization", context.Background()).Return(&fftypes.Organization{Identity: "0x12345"}, nil)
 
 	_, err := am.BurnTokens(context.Background(), "ns1", burn, false)
-	assert.Regexp(t, "FF10291", err)
+	assert.Regexp(t, "FF10292", err)
 }
 
 func TestBurnTokenUnknownPoolBadNamespace(t *testing.T) {
@@ -1059,7 +1059,7 @@
 	mim.On("GetLocalOrganization", context.Background()).Return(&fftypes.Organization{Identity: "0x12345"}, nil)
 
 	_, err := am.TransferTokens(context.Background(), "ns1", transfer, false)
-	assert.Regexp(t, "FF10291", err)
+	assert.Regexp(t, "FF10292", err)
 }
 
 func TestTransferTokenUnknownConnectorMultipleConnectors(t *testing.T) {
@@ -1083,7 +1083,7 @@
 	mim.On("GetLocalOrganization", context.Background()).Return(&fftypes.Organization{Identity: "0x12345"}, nil)
 
 	_, err := am.TransferTokens(context.Background(), "ns1", transfer, false)
-	assert.Regexp(t, "FF10291", err)
+	assert.Regexp(t, "FF10292", err)
 }
 
 func TestTransferTokenUnknownConnectorBadNamespace(t *testing.T) {
@@ -1184,7 +1184,7 @@
 	mim.On("GetLocalOrganization", context.Background()).Return(&fftypes.Organization{Identity: "0x12345"}, nil)
 
 	_, err := am.TransferTokens(context.Background(), "ns1", transfer, false)
-	assert.Regexp(t, "FF10291", err)
+	assert.Regexp(t, "FF10292", err)
 }
 
 func TestTransferTokenUnknownPoolMultiplePools(t *testing.T) {
@@ -1226,7 +1226,7 @@
 	mim.On("GetLocalOrganization", context.Background()).Return(&fftypes.Organization{Identity: "0x12345"}, nil)
 
 	_, err := am.TransferTokens(context.Background(), "ns1", transfer, false)
-	assert.Regexp(t, "FF10291", err)
+	assert.Regexp(t, "FF10292", err)
 }
 
 func TestTransferTokenUnknownPoolBadNamespace(t *testing.T) {
@@ -1288,6 +1288,39 @@
 	assert.Regexp(t, "FF10280", err)
 
 	mim.AssertExpectations(t)
+}
+
+func TestTransferTokensInvalidType(t *testing.T) {
+	am, cancel := newTestAssets(t)
+	defer cancel()
+
+	transfer := &fftypes.TokenTransferInput{
+		TokenTransfer: fftypes.TokenTransfer{
+			From: "A",
+			To:   "B",
+		},
+	}
+	transfer.Amount.Int().SetInt64(5)
+	transfer.Connector = "magic-tokens"
+	transfer.Pool = "pool1"
+
+	mdi := am.database.(*databasemocks.Plugin)
+	mdi.On("GetTokenPool", am.ctx, "ns1", "pool1").Return(&fftypes.TokenPool{}, nil)
+	mdi.On("UpsertTransaction", am.ctx, mock.MatchedBy(func(tx *fftypes.Transaction) bool {
+		return tx.Subject.Type == fftypes.TransactionTypeTokenTransfer
+	}), false).Return(nil)
+	mdi.On("UpsertOperation", am.ctx, mock.Anything, false).Return(nil)
+
+	sender := &transferSender{
+		mgr:       am,
+		namespace: "ns1",
+		connector: "magic-tokens",
+		poolName:  "pool1",
+		transfer:  transfer,
+	}
+	assert.PanicsWithValue(t, "unknown transfer type: ", func() {
+		sender.Send(am.ctx)
+	})
 }
 
 func TestTransferTokensTransactionFail(t *testing.T) {
@@ -1358,7 +1391,9 @@
 	mdi.On("UpsertOperation", context.Background(), mock.Anything, false).Return(nil)
 	mbm.On("NewBroadcast", "ns1", transfer.Message).Return(mms)
 	mms.On("Prepare", context.Background()).Return(nil)
-	mms.On("Send", context.Background()).Return(nil)
+	mdi.On("UpsertMessage", context.Background(), mock.MatchedBy(func(msg *fftypes.Message) bool {
+		return msg.State == fftypes.MessageStateStaged
+	}), false, false).Return(nil)
 
 	_, err := am.TransferTokens(context.Background(), "ns1", transfer, false)
 	assert.NoError(t, err)
@@ -1368,43 +1403,6 @@
 	mim.AssertExpectations(t)
 	mdi.AssertExpectations(t)
 	mti.AssertExpectations(t)
-	mms.AssertExpectations(t)
-}
-
-func TestTransferTokensWithBroadcastMessageFail(t *testing.T) {
-	am, cancel := newTestAssets(t)
-	defer cancel()
-
-	transfer := &fftypes.TokenTransferInput{
-		TokenTransfer: fftypes.TokenTransfer{
-			From: "A",
-			To:   "B",
-		},
-		Message: &fftypes.MessageInOut{
-			InlineData: fftypes.InlineData{
-				{
-					Value: []byte("test data"),
-				},
-			},
-		},
-	}
-	transfer.Amount.Int().SetInt64(5)
-	transfer.Connector = "magic-tokens"
-	transfer.Pool = "pool1"
-
-	mim := am.identity.(*identitymanagermocks.Manager)
-	mbm := am.broadcast.(*broadcastmocks.Manager)
-	mms := &sysmessagingmocks.MessageSender{}
-	mim.On("GetLocalOrganization", context.Background()).Return(&fftypes.Organization{Identity: "0x12345"}, nil)
-	mbm.On("NewBroadcast", "ns1", transfer.Message).Return(mms)
-	mms.On("Prepare", context.Background()).Return(nil)
-	mms.On("Send", context.Background()).Return(fmt.Errorf("pop"))
-
-	_, err := am.TransferTokens(context.Background(), "ns1", transfer, false)
-	assert.EqualError(t, err, "pop")
-
-	mbm.AssertExpectations(t)
-	mim.AssertExpectations(t)
 	mms.AssertExpectations(t)
 }
 
@@ -1486,7 +1484,9 @@
 	mdi.On("UpsertOperation", context.Background(), mock.Anything, false).Return(nil)
 	mpm.On("NewMessage", "ns1", transfer.Message).Return(mms)
 	mms.On("Prepare", context.Background()).Return(nil)
-	mms.On("Send", context.Background()).Return(nil)
+	mdi.On("UpsertMessage", context.Background(), mock.MatchedBy(func(msg *fftypes.Message) bool {
+		return msg.State == fftypes.MessageStateStaged
+	}), false, false).Return(nil)
 
 	_, err := am.TransferTokens(context.Background(), "ns1", transfer, false)
 	assert.NoError(t, err)
@@ -1616,7 +1616,15 @@
 	}), false).Return(nil)
 	mbm.On("NewBroadcast", "ns1", transfer.Message).Return(mms)
 	mms.On("Prepare", context.Background()).Return(nil)
-	mms.On("SendAndWait", context.Background()).Return(nil)
+	mdi.On("UpsertMessage", context.Background(), mock.MatchedBy(func(msg *fftypes.Message) bool {
+		return msg.State == fftypes.MessageStateStaged
+	}), false, false).Return(nil)
+	msa.On("WaitForMessage", context.Background(), "ns1", mock.Anything, mock.Anything).
+		Run(func(args mock.Arguments) {
+			send := args[3].(syncasync.RequestSender)
+			send(context.Background())
+		}).
+		Return(&fftypes.Message{}, nil)
 	msa.On("WaitForTokenTransfer", context.Background(), "ns1", mock.Anything, mock.Anything).
 		Run(func(args mock.Arguments) {
 			send := args[3].(syncasync.RequestSender)
@@ -1636,7 +1644,132 @@
 	msa.AssertExpectations(t)
 }
 
-func TestTransferTokensWithBroadcastConfirmTransferFail(t *testing.T) {
+func TestTransferTokensByTypeSuccess(t *testing.T) {
+	am, cancel := newTestAssets(t)
+	defer cancel()
+
+	transfer := &fftypes.TokenTransferInput{
+		TokenTransfer: fftypes.TokenTransfer{
+			From: "A",
+			To:   "B",
+		},
+	}
+	transfer.Amount.Int().SetInt64(5)
+
+	mdi := am.database.(*databasemocks.Plugin)
+	mti := am.tokens["magic-tokens"].(*tokenmocks.Plugin)
+	mim := am.identity.(*identitymanagermocks.Manager)
+	mim.On("GetLocalOrganization", context.Background()).Return(&fftypes.Organization{Identity: "0x12345"}, nil)
+	mdi.On("GetTokenPool", context.Background(), "ns1", "pool1").Return(&fftypes.TokenPool{}, nil)
+	mti.On("TransferTokens", context.Background(), mock.Anything, &transfer.TokenTransfer).Return(nil)
+	mdi.On("UpsertTransaction", context.Background(), mock.MatchedBy(func(tx *fftypes.Transaction) bool {
+		return tx.Subject.Type == fftypes.TransactionTypeTokenTransfer
+	}), false).Return(nil)
+	mdi.On("UpsertOperation", context.Background(), mock.Anything, false).Return(nil)
+
+	_, err := am.TransferTokensByType(context.Background(), "ns1", "magic-tokens", "pool1", transfer, false)
+	assert.NoError(t, err)
+
+	mim.AssertExpectations(t)
+	mdi.AssertExpectations(t)
+	mti.AssertExpectations(t)
+}
+
+func TestTransferTokensByTypeIdentityFail(t *testing.T) {
+	am, cancel := newTestAssets(t)
+	defer cancel()
+
+	transfer := &fftypes.TokenTransferInput{
+		TokenTransfer: fftypes.TokenTransfer{
+			From: "A",
+			To:   "B",
+		},
+	}
+	transfer.Amount.Int().SetInt64(5)
+
+	mdi := am.database.(*databasemocks.Plugin)
+	mim := am.identity.(*identitymanagermocks.Manager)
+	mim.On("GetLocalOrganization", context.Background()).Return(nil, fmt.Errorf("pop"))
+	mdi.On("GetTokenPool", context.Background(), "ns1", "pool1").Return(&fftypes.TokenPool{}, nil)
+
+	_, err := am.TransferTokensByType(context.Background(), "ns1", "magic-tokens", "pool1", transfer, false)
+	assert.EqualError(t, err, "pop")
+}
+
+func TestTransferTokensByTypeNoFromOrTo(t *testing.T) {
+	am, cancel := newTestAssets(t)
+	defer cancel()
+
+	transfer := &fftypes.TokenTransferInput{}
+
+	mim := am.identity.(*identitymanagermocks.Manager)
+	mim.On("GetLocalOrganization", context.Background()).Return(&fftypes.Organization{Identity: "0x12345"}, nil)
+
+	_, err := am.TransferTokensByType(context.Background(), "ns1", "magic-tokens", "pool1", transfer, false)
+	assert.Regexp(t, "FF10280", err)
+
+	mim.AssertExpectations(t)
+}
+
+func TestTransferTokensByTypeInvalidType(t *testing.T) {
+	am, cancel := newTestAssets(t)
+	defer cancel()
+
+	transfer := &fftypes.TokenTransferInput{
+		TokenTransfer: fftypes.TokenTransfer{
+			From: "A",
+			To:   "B",
+		},
+	}
+	transfer.Amount.Int().SetInt64(5)
+
+	mdi := am.database.(*databasemocks.Plugin)
+	mdi.On("GetTokenPool", am.ctx, "ns1", "pool1").Return(&fftypes.TokenPool{}, nil)
+	mdi.On("UpsertTransaction", am.ctx, mock.MatchedBy(func(tx *fftypes.Transaction) bool {
+		return tx.Subject.Type == fftypes.TransactionTypeTokenTransfer
+	}), false).Return(nil)
+	mdi.On("UpsertOperation", am.ctx, mock.Anything, false).Return(nil)
+
+	sender := &transferSender{
+		mgr:       am,
+		namespace: "ns1",
+		connector: "magic-tokens",
+		poolName:  "pool1",
+		transfer:  transfer,
+	}
+	assert.PanicsWithValue(t, "unknown transfer type: ", func() {
+		sender.Send(am.ctx)
+	})
+}
+
+func TestTransferTokensByTypeTransactionFail(t *testing.T) {
+	am, cancel := newTestAssets(t)
+	defer cancel()
+
+	transfer := &fftypes.TokenTransferInput{
+		TokenTransfer: fftypes.TokenTransfer{
+			From: "A",
+			To:   "B",
+		},
+	}
+	transfer.Amount.Int().SetInt64(5)
+
+	mdi := am.database.(*databasemocks.Plugin)
+	mim := am.identity.(*identitymanagermocks.Manager)
+	mim.On("GetLocalOrganization", context.Background()).Return(&fftypes.Organization{Identity: "0x12345"}, nil)
+	mdi.On("GetTokenPool", context.Background(), "ns1", "pool1").Return(&fftypes.TokenPool{}, nil)
+	mdi.On("UpsertTransaction", context.Background(), mock.MatchedBy(func(tx *fftypes.Transaction) bool {
+		return tx.Subject.Type == fftypes.TransactionTypeTokenTransfer
+	}), false).Return(fmt.Errorf("pop"))
+
+	_, err := am.TransferTokensByType(context.Background(), "ns1", "magic-tokens", "pool1", transfer, false)
+	assert.EqualError(t, err, "pop")
+
+	mim.AssertExpectations(t)
+	mdi.AssertExpectations(t)
+}
+
+func TestTransferTokensByTypeWithBroadcastMessage(t *testing.T) {
 	am, cancel := newTestAssets(t)
 	defer cancel()
 
@@ -1658,15 +1791,12 @@
 		},
 	}
 	transfer.Amount.Int().SetInt64(5)
-	transfer.Connector = "magic-tokens"
-	transfer.Pool = "pool1"
 
 	mdi := am.database.(*databasemocks.Plugin)
 	mti := am.tokens["magic-tokens"].(*tokenmocks.Plugin)
 	mim := am.identity.(*identitymanagermocks.Manager)
 	mbm := am.broadcast.(*broadcastmocks.Manager)
 	mms := &sysmessagingmocks.MessageSender{}
-	msa := am.syncasync.(*syncasyncmocks.Bridge)
 	mim.On("GetLocalOrganization", context.Background()).Return(&fftypes.Organization{Identity: "0x12345"}, nil)
 	mdi.On("GetTokenPool", context.Background(), "ns1", "pool1").Return(&fftypes.TokenPool{}, nil)
 	mti.On("TransferTokens", context.Background(), mock.Anything, &transfer.TokenTransfer).Return(nil)
@@ -1676,241 +1806,22 @@
 	mdi.On("UpsertOperation", context.Background(), mock.Anything, false).Return(nil)
 	mbm.On("NewBroadcast", "ns1", transfer.Message).Return(mms)
 	mms.On("Prepare", context.Background()).Return(nil)
-	msa.On("WaitForTokenTransfer", context.Background(), "ns1", mock.Anything, mock.Anything).
-		Run(func(args mock.Arguments) {
-			send := args[3].(syncasync.RequestSender)
-			send(context.Background())
-		}).
-		Return(nil, fmt.Errorf("pop"))
-
-	_, err := am.TransferTokens(context.Background(), "ns1", transfer, true)
-	assert.EqualError(t, err, "pop")
+	mdi.On("UpsertMessage", context.Background(), mock.MatchedBy(func(msg *fftypes.Message) bool {
+		return msg.State == fftypes.MessageStateStaged
+	}), false, false).Return(nil)
+
+	_, err := am.TransferTokensByType(context.Background(), "ns1", "magic-tokens", "pool1", transfer, false)
+	assert.NoError(t, err)
+	assert.Equal(t, *hash, *transfer.MessageHash)
 
 	mbm.AssertExpectations(t)
 	mim.AssertExpectations(t)
 	mdi.AssertExpectations(t)
 	mti.AssertExpectations(t)
 	mms.AssertExpectations(t)
-	msa.AssertExpectations(t)
-}
-
-func TestTransferTokensByTypeSuccess(t *testing.T) {
-	am, cancel := newTestAssets(t)
-	defer cancel()
-
-	transfer := &fftypes.TokenTransferInput{
-		TokenTransfer: fftypes.TokenTransfer{
-			From: "A",
-			To:   "B",
-		},
-	}
-	transfer.Amount.Int().SetInt64(5)
-
-	mdi := am.database.(*databasemocks.Plugin)
-	mti := am.tokens["magic-tokens"].(*tokenmocks.Plugin)
-	mim := am.identity.(*identitymanagermocks.Manager)
-	mim.On("GetLocalOrganization", context.Background()).Return(&fftypes.Organization{Identity: "0x12345"}, nil)
-	mdi.On("GetTokenPool", context.Background(), "ns1", "pool1").Return(&fftypes.TokenPool{}, nil)
-	mti.On("TransferTokens", context.Background(), mock.Anything, &transfer.TokenTransfer).Return(nil)
-	mdi.On("UpsertTransaction", context.Background(), mock.MatchedBy(func(tx *fftypes.Transaction) bool {
-		return tx.Subject.Type == fftypes.TransactionTypeTokenTransfer
-	}), false).Return(nil)
-	mdi.On("UpsertOperation", context.Background(), mock.Anything, false).Return(nil)
-
-	_, err := am.TransferTokensByType(context.Background(), "ns1", "magic-tokens", "pool1", transfer, false)
-	assert.NoError(t, err)
-
-	mim.AssertExpectations(t)
-	mdi.AssertExpectations(t)
-	mti.AssertExpectations(t)
-}
-
-func TestTransferTokensByTypeIdentityFail(t *testing.T) {
-	am, cancel := newTestAssets(t)
-	defer cancel()
-
-	transfer := &fftypes.TokenTransferInput{
-		TokenTransfer: fftypes.TokenTransfer{
-			From: "A",
-			To:   "B",
-		},
-	}
-	transfer.Amount.Int().SetInt64(5)
-
-	mdi := am.database.(*databasemocks.Plugin)
-	mim := am.identity.(*identitymanagermocks.Manager)
-	mim.On("GetLocalOrganization", context.Background()).Return(nil, fmt.Errorf("pop"))
-	mdi.On("GetTokenPool", context.Background(), "ns1", "pool1").Return(&fftypes.TokenPool{}, nil)
-
-	_, err := am.TransferTokensByType(context.Background(), "ns1", "magic-tokens", "pool1", transfer, false)
-	assert.EqualError(t, err, "pop")
-}
-
-func TestTransferTokensByTypeNoFromOrTo(t *testing.T) {
-	am, cancel := newTestAssets(t)
-	defer cancel()
-
-	transfer := &fftypes.TokenTransferInput{}
-
-	mim := am.identity.(*identitymanagermocks.Manager)
-	mim.On("GetLocalOrganization", context.Background()).Return(&fftypes.Organization{Identity: "0x12345"}, nil)
-
-	_, err := am.TransferTokensByType(context.Background(), "ns1", "magic-tokens", "pool1", transfer, false)
-	assert.Regexp(t, "FF10280", err)
-
-	mim.AssertExpectations(t)
-}
-
-func TestTransferTokensByTypeInvalidType(t *testing.T) {
-	am, cancel := newTestAssets(t)
-	defer cancel()
-
-	transfer := &fftypes.TokenTransferInput{
-		TokenTransfer: fftypes.TokenTransfer{
-			From: "A",
-			To:   "B",
-		},
-	}
-	transfer.Amount.Int().SetInt64(5)
-
-	mdi := am.database.(*databasemocks.Plugin)
-	mdi.On("GetTokenPool", am.ctx, "ns1", "pool1").Return(&fftypes.TokenPool{}, nil)
-	mdi.On("UpsertTransaction", am.ctx, mock.MatchedBy(func(tx *fftypes.Transaction) bool {
-		return tx.Subject.Type == fftypes.TransactionTypeTokenTransfer
-	}), false).Return(nil)
-	mdi.On("UpsertOperation", am.ctx, mock.Anything, false).Return(nil)
-
-	sender := &transferSender{
-		mgr:       am,
-		namespace: "ns1",
-		connector: "magic-tokens",
-		poolName:  "pool1",
-		transfer:  transfer,
-	}
-	assert.PanicsWithValue(t, "unknown transfer type: ", func() {
-		sender.Send(am.ctx)
-	})
-}
-
-func TestTransferTokensByTypeTransactionFail(t *testing.T) {
-	am, cancel := newTestAssets(t)
-	defer cancel()
-
-	transfer := &fftypes.TokenTransferInput{
-		TokenTransfer: fftypes.TokenTransfer{
-			From: "A",
-			To:   "B",
-		},
-	}
-	transfer.Amount.Int().SetInt64(5)
-
-	mdi := am.database.(*databasemocks.Plugin)
-	mim := am.identity.(*identitymanagermocks.Manager)
-	mim.On("GetLocalOrganization", context.Background()).Return(&fftypes.Organization{Identity: "0x12345"}, nil)
-	mdi.On("GetTokenPool", context.Background(), "ns1", "pool1").Return(&fftypes.TokenPool{}, nil)
-	mdi.On("UpsertTransaction", context.Background(), mock.MatchedBy(func(tx *fftypes.Transaction) bool {
-		return tx.Subject.Type == fftypes.TransactionTypeTokenTransfer
-	}), false).Return(fmt.Errorf("pop"))
-
-	_, err := am.TransferTokensByType(context.Background(), "ns1", "magic-tokens", "pool1", transfer, false)
-	assert.EqualError(t, err, "pop")
-
-	mim.AssertExpectations(t)
-	mdi.AssertExpectations(t)
-}
-
-func TestTransferTokensByTypeWithBroadcastMessage(t *testing.T) {
-	am, cancel := newTestAssets(t)
-	defer cancel()
-
-	hash := fftypes.NewRandB32()
-	transfer := &fftypes.TokenTransferInput{
-		TokenTransfer: fftypes.TokenTransfer{
-			From: "A",
-			To:   "B",
-		},
-		Message: &fftypes.MessageInOut{
-			Message: fftypes.Message{
-				Hash: hash,
-			},
-			InlineData: fftypes.InlineData{
-				{
-					Value: []byte("test data"),
-				},
-			},
-		},
-	}
-	transfer.Amount.Int().SetInt64(5)
-
-	mdi := am.database.(*databasemocks.Plugin)
-	mti := am.tokens["magic-tokens"].(*tokenmocks.Plugin)
-	mim := am.identity.(*identitymanagermocks.Manager)
-	mbm := am.broadcast.(*broadcastmocks.Manager)
-	mms := &sysmessagingmocks.MessageSender{}
-	mim.On("GetLocalOrganization", context.Background()).Return(&fftypes.Organization{Identity: "0x12345"}, nil)
-	mdi.On("GetTokenPool", context.Background(), "ns1", "pool1").Return(&fftypes.TokenPool{}, nil)
-	mti.On("TransferTokens", context.Background(), mock.Anything, &transfer.TokenTransfer).Return(nil)
-	mdi.On("UpsertTransaction", context.Background(), mock.MatchedBy(func(tx *fftypes.Transaction) bool {
-		return tx.Subject.Type == fftypes.TransactionTypeTokenTransfer
-	}), false).Return(nil)
-	mdi.On("UpsertOperation", context.Background(), mock.Anything, false).Return(nil)
-	mbm.On("NewBroadcast", "ns1", transfer.Message).Return(mms)
-	mms.On("Prepare", context.Background()).Return(nil)
-	mdi.On("UpsertMessage", context.Background(), mock.MatchedBy(func(msg *fftypes.Message) bool {
-		return msg.State == fftypes.MessageStateStaged
-	}), false, false).Return(nil)
-
-	_, err := am.TransferTokensByType(context.Background(), "ns1", "magic-tokens", "pool1", transfer, false)
-	assert.NoError(t, err)
-	assert.Equal(t, *hash, *transfer.MessageHash)
-
-	mbm.AssertExpectations(t)
-	mim.AssertExpectations(t)
-	mdi.AssertExpectations(t)
-	mti.AssertExpectations(t)
-	mms.AssertExpectations(t)
-}
-
-<<<<<<< HEAD
-func TestTransferTokensByTypeWithBroadcastMessageFail(t *testing.T) {
-	am, cancel := newTestAssets(t)
-	defer cancel()
-
-	transfer := &fftypes.TokenTransferInput{
-		TokenTransfer: fftypes.TokenTransfer{
-			From: "A",
-			To:   "B",
-		},
-		Message: &fftypes.MessageInOut{
-			InlineData: fftypes.InlineData{
-				{
-					Value: []byte("test data"),
-				},
-			},
-		},
-	}
-	transfer.Amount.Int().SetInt64(5)
-
-	mim := am.identity.(*identitymanagermocks.Manager)
-	mbm := am.broadcast.(*broadcastmocks.Manager)
-	mms := &sysmessagingmocks.MessageSender{}
-	mim.On("GetLocalOrganization", context.Background()).Return(&fftypes.Organization{Identity: "0x12345"}, nil)
-	mbm.On("NewBroadcast", "ns1", transfer.Message).Return(mms)
-	mms.On("Prepare", context.Background()).Return(nil)
-	mms.On("Send", context.Background()).Return(fmt.Errorf("pop"))
-
-	_, err := am.TransferTokensByType(context.Background(), "ns1", "magic-tokens", "pool1", transfer, false)
-	assert.EqualError(t, err, "pop")
-
-	mbm.AssertExpectations(t)
-	mim.AssertExpectations(t)
-	mms.AssertExpectations(t)
 }
 
 func TestTransferTokensByTypeWithBroadcastPrepareFail(t *testing.T) {
-=======
-func TestTransferTokensWithBroadcastPrepareFail(t *testing.T) {
->>>>>>> 6d2ef2d5
 	am, cancel := newTestAssets(t)
 	defer cancel()
 
@@ -2137,62 +2048,7 @@
 			send := args[3].(syncasync.RequestSender)
 			send(context.Background())
 		}).
-<<<<<<< HEAD
-		Return(&transfer.TokenTransfer, nil)
-
-	_, err := am.TransferTokensByType(context.Background(), "ns1", "magic-tokens", "pool1", transfer, true)
-	assert.NoError(t, err)
-	assert.Equal(t, *hash, *transfer.MessageHash)
-
-	mbm.AssertExpectations(t)
-	mim.AssertExpectations(t)
-	mdi.AssertExpectations(t)
-	mti.AssertExpectations(t)
-	mms.AssertExpectations(t)
-	msa.AssertExpectations(t)
-}
-
-func TestTransferTokensByTypeWithBroadcastConfirmTransferFail(t *testing.T) {
-	am, cancel := newTestAssets(t)
-	defer cancel()
-
-	hash := fftypes.NewRandB32()
-	transfer := &fftypes.TokenTransferInput{
-		TokenTransfer: fftypes.TokenTransfer{
-			From: "A",
-			To:   "B",
-		},
-		Message: &fftypes.MessageInOut{
-			Message: fftypes.Message{
-				Hash: hash,
-			},
-			InlineData: fftypes.InlineData{
-				{
-					Value: []byte("test data"),
-				},
-			},
-		},
-	}
-	transfer.Amount.Int().SetInt64(5)
-
-	mdi := am.database.(*databasemocks.Plugin)
-	mti := am.tokens["magic-tokens"].(*tokenmocks.Plugin)
-	mim := am.identity.(*identitymanagermocks.Manager)
-	mbm := am.broadcast.(*broadcastmocks.Manager)
-	mms := &sysmessagingmocks.MessageSender{}
-	msa := am.syncasync.(*syncasyncmocks.Bridge)
-	mim.On("GetLocalOrganization", context.Background()).Return(&fftypes.Organization{Identity: "0x12345"}, nil)
-	mdi.On("GetTokenPool", context.Background(), "ns1", "pool1").Return(&fftypes.TokenPool{}, nil)
-	mti.On("TransferTokens", context.Background(), mock.Anything, &transfer.TokenTransfer).Return(nil)
-	mdi.On("UpsertTransaction", context.Background(), mock.MatchedBy(func(tx *fftypes.Transaction) bool {
-		return tx.Subject.Type == fftypes.TransactionTypeTokenTransfer
-	}), false).Return(nil)
-	mdi.On("UpsertOperation", context.Background(), mock.Anything, false).Return(nil)
-	mbm.On("NewBroadcast", "ns1", transfer.Message).Return(mms)
-	mms.On("Prepare", context.Background()).Return(nil)
-=======
 		Return(&fftypes.Message{}, nil)
->>>>>>> 6d2ef2d5
 	msa.On("WaitForTokenTransfer", context.Background(), "ns1", mock.Anything, mock.Anything).
 		Run(func(args mock.Arguments) {
 			send := args[3].(syncasync.RequestSender)
@@ -2200,14 +2056,9 @@
 		}).
 		Return(&transfer.TokenTransfer, nil)
 
-<<<<<<< HEAD
 	_, err := am.TransferTokensByType(context.Background(), "ns1", "magic-tokens", "pool1", transfer, true)
-	assert.EqualError(t, err, "pop")
-=======
-	_, err := am.TransferTokens(context.Background(), "ns1", "magic-tokens", "pool1", transfer, true)
 	assert.NoError(t, err)
 	assert.Equal(t, *hash, *transfer.MessageHash)
->>>>>>> 6d2ef2d5
 
 	mbm.AssertExpectations(t)
 	mim.AssertExpectations(t)
