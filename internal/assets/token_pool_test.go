// Copyright © 2022 Kaleido, Inc.
//
// Licensed under the Apache License, Version 2.0 (the "License");
// you may not use this file except in comdiliance with the License.
// You may obtain a copy of the License at
//
//     http://www.apache.org/licenses/LICENSE-2.0
//
// Unless required by applicable law or agreed to in writing, software
// distributed under the License is distributed on an "AS IS" BASIS,
// WITHOUT WARRANTIES OR CONDITIONS OF ANY KIND, either express or imdilied.
// See the License for the specific language governing permissions and
// limitations under the License.

package assets

import (
	"context"
	"fmt"
	"testing"

	"github.com/hyperledger/firefly-common/pkg/ffapi"
	"github.com/hyperledger/firefly-common/pkg/fftypes"
	"github.com/hyperledger/firefly-common/pkg/i18n"
	"github.com/hyperledger/firefly/internal/coremsgs"
	"github.com/hyperledger/firefly/internal/database/sqlcommon"
	"github.com/hyperledger/firefly/internal/identity"
	"github.com/hyperledger/firefly/internal/syncasync"
	"github.com/hyperledger/firefly/mocks/contractmocks"
	"github.com/hyperledger/firefly/mocks/databasemocks"
	"github.com/hyperledger/firefly/mocks/identitymanagermocks"
	"github.com/hyperledger/firefly/mocks/operationmocks"
	"github.com/hyperledger/firefly/mocks/syncasyncmocks"
	"github.com/hyperledger/firefly/mocks/tokenmocks"
	"github.com/hyperledger/firefly/mocks/txcommonmocks"
	"github.com/hyperledger/firefly/pkg/core"
	"github.com/hyperledger/firefly/pkg/database"
	"github.com/hyperledger/firefly/pkg/tokens"
	"github.com/stretchr/testify/assert"
	"github.com/stretchr/testify/mock"
)

func TestCreateTokenPoolBadName(t *testing.T) {
	am, cancel := newTestAssets(t)
	defer cancel()

	pool := &core.TokenPoolInput{}

	_, err := am.CreateTokenPool(context.Background(), pool, false)
	assert.Regexp(t, "FF00140", err)
}

func TestCreateTokenPoolGetError(t *testing.T) {
	am, cancel := newTestAssets(t)
	defer cancel()

	pool := &core.TokenPoolInput{
		TokenPool: core.TokenPool{
			Name: "testpool",
		},
	}

	mdi := am.database.(*databasemocks.Plugin)
	mdi.On("GetTokenPool", context.Background(), "ns1", "testpool").Return(nil, fmt.Errorf("pop"))

	_, err := am.CreateTokenPool(context.Background(), pool, false)
	assert.EqualError(t, err, "pop")

	mdi.AssertExpectations(t)
}

func TestCreateTokenPoolDuplicateName(t *testing.T) {
	am, cancel := newTestAssets(t)
	defer cancel()

	pool := &core.TokenPoolInput{
		TokenPool: core.TokenPool{
			Name: "testpool",
		},
	}

	mdi := am.database.(*databasemocks.Plugin)
	mdi.On("GetTokenPool", context.Background(), "ns1", "testpool").Return(&core.TokenPool{}, nil)

	_, err := am.CreateTokenPool(context.Background(), pool, false)
	assert.Regexp(t, "FF10275.*testpool", err)

	mdi.AssertExpectations(t)
}

func TestCreateTokenPoolDefaultConnectorSuccess(t *testing.T) {
	am, cancel := newTestAssets(t)
	defer cancel()

	pool := &core.TokenPoolInput{
		TokenPool: core.TokenPool{
			Name: "testpool",
		},
		IdempotencyKey: "idem1",
	}

	mdi := am.database.(*databasemocks.Plugin)
	mim := am.identity.(*identitymanagermocks.Manager)
	mth := am.txHelper.(*txcommonmocks.Helper)
	mom := am.operations.(*operationmocks.Manager)
	mdi.On("GetTokenPool", context.Background(), "ns1", "testpool").Return(nil, nil)
	mim.On("ResolveInputSigningKey", context.Background(), "", identity.KeyNormalizationBlockchainPlugin).Return("resolved-key", nil)
	mth.On("SubmitNewTransaction", context.Background(), core.TransactionTypeTokenPool, core.IdempotencyKey("idem1")).Return(fftypes.NewUUID(), nil)
	mom.On("AddOrReuseOperation", context.Background(), mock.Anything).Return(nil)
	mom.On("RunOperation", context.Background(), mock.MatchedBy(func(op *core.PreparedOperation) bool {
		data := op.Data.(createPoolData)
		return op.Type == core.OpTypeTokenCreatePool && data.Pool == &pool.TokenPool
	})).Return(nil, nil)

	_, err := am.CreateTokenPool(context.Background(), pool, false)
	assert.NoError(t, err)

	mdi.AssertExpectations(t)
	mim.AssertExpectations(t)
	mth.AssertExpectations(t)
	mom.AssertExpectations(t)
}

func TestCreateTokenPoolIdempotentResubmit(t *testing.T) {
	am, cancel := newTestAssets(t)
	defer cancel()
	var id = fftypes.NewUUID()

	pool := &core.TokenPoolInput{
		TokenPool: core.TokenPool{
			Name: "testpool",
		},
		IdempotencyKey: "idem1",
	}

	op := &core.Operation{
		ID:     fftypes.NewUUID(),
		Plugin: "blockchain",
		Type:   core.OpTypeBlockchainPinBatch,
		Status: core.OpStatusFailed,
	}

	mdi := am.database.(*databasemocks.Plugin)
	mim := am.identity.(*identitymanagermocks.Manager)
	mth := am.txHelper.(*txcommonmocks.Helper)
	mom := am.operations.(*operationmocks.Manager)
	mdi.On("GetTokenPool", context.Background(), "ns1", "testpool").Return(nil, nil)
	mim.On("ResolveInputSigningKey", context.Background(), "", identity.KeyNormalizationBlockchainPlugin).Return("resolved-key", nil)
	mth.On("SubmitNewTransaction", context.Background(), core.TransactionTypeTokenPool, core.IdempotencyKey("idem1")).
		Return(id, &sqlcommon.IdempotencyError{
			ExistingTXID:  id,
			OriginalError: i18n.NewError(context.Background(), coremsgs.MsgIdempotencyKeyDuplicateTransaction, "idem1", id)})
	mom.On("ResubmitOperations", context.Background(), id).Return(op, nil)

	_, err := am.CreateTokenPool(context.Background(), pool, false)

	// SubmitNewTransction returned 409 idempotency clash, ResubmitOperations returned that it resubmitted an operation. Shouldn't
	// see the original 409 Conflict error
	assert.NoError(t, err)

	mdi.AssertExpectations(t)
	mim.AssertExpectations(t)
	mth.AssertExpectations(t)
	mom.AssertExpectations(t)
}

func TestCreateTokenPoolIdempotentNoOperationToResubmit(t *testing.T) {
	am, cancel := newTestAssets(t)
	defer cancel()
	var id = fftypes.NewUUID()

	pool := &core.TokenPoolInput{
		TokenPool: core.TokenPool{
			Name: "testpool",
		},
		IdempotencyKey: "idem1",
	}

	mdi := am.database.(*databasemocks.Plugin)
	mim := am.identity.(*identitymanagermocks.Manager)
	mth := am.txHelper.(*txcommonmocks.Helper)
	mom := am.operations.(*operationmocks.Manager)
	mdi.On("GetTokenPool", context.Background(), "ns1", "testpool").Return(nil, nil)
	mim.On("ResolveInputSigningKey", context.Background(), "", identity.KeyNormalizationBlockchainPlugin).Return("resolved-key", nil)
	mth.On("SubmitNewTransaction", context.Background(), core.TransactionTypeTokenPool, core.IdempotencyKey("idem1")).
		Return(id, &sqlcommon.IdempotencyError{
			ExistingTXID:  id,
			OriginalError: i18n.NewError(context.Background(), coremsgs.MsgIdempotencyKeyDuplicateTransaction, "idem1", id)})
	mom.On("ResubmitOperations", context.Background(), id).Return(nil, nil)

	_, err := am.CreateTokenPool(context.Background(), pool, false)

	// SubmitNewTransction returned 409 idempotency clash, ResubmitOperations returned no resubmitted operations. Expect to
	// see the original 409 Conflict error
	assert.Error(t, err)
	assert.ErrorContains(t, err, "FF10431")

	mdi.AssertExpectations(t)
	mim.AssertExpectations(t)
	mth.AssertExpectations(t)
	mom.AssertExpectations(t)
}

func TestCreateTokenPoolIdempotentErrorOnOperationResubmit(t *testing.T) {
	am, cancel := newTestAssets(t)
	defer cancel()
	var id = fftypes.NewUUID()

	pool := &core.TokenPoolInput{
		TokenPool: core.TokenPool{
			Name: "testpool",
		},
		IdempotencyKey: "idem1",
	}

	mdi := am.database.(*databasemocks.Plugin)
	mim := am.identity.(*identitymanagermocks.Manager)
	mth := am.txHelper.(*txcommonmocks.Helper)
	mom := am.operations.(*operationmocks.Manager)
	mdi.On("GetTokenPool", context.Background(), "ns1", "testpool").Return(nil, nil)
	mim.On("ResolveInputSigningKey", context.Background(), "", identity.KeyNormalizationBlockchainPlugin).Return("resolved-key", nil)
	mth.On("SubmitNewTransaction", context.Background(), core.TransactionTypeTokenPool, core.IdempotencyKey("idem1")).
		Return(id, &sqlcommon.IdempotencyError{
			ExistingTXID:  id,
			OriginalError: i18n.NewError(context.Background(), coremsgs.MsgIdempotencyKeyDuplicateTransaction, "idem1", id)})
	mom.On("ResubmitOperations", context.Background(), id).Return(nil, fmt.Errorf("pop"))

	_, err := am.CreateTokenPool(context.Background(), pool, false)

	// SubmitNewTransction returned 409 idempotency clash, ResubmitOperations failed trying to resubmit an existing operation. Expect
	// to see the resubmit error
	assert.Error(t, err)
	assert.ErrorContains(t, err, "pop")

	mdi.AssertExpectations(t)
	mim.AssertExpectations(t)
	mth.AssertExpectations(t)
	mom.AssertExpectations(t)
}

func TestCreateTokenPoolDefaultConnectorNoConnectors(t *testing.T) {
	am, cancel := newTestAssets(t)
	defer cancel()

	pool := &core.TokenPoolInput{
		TokenPool: core.TokenPool{
			Name: "testpool",
		},
	}

	am.tokens = make(map[string]tokens.Plugin)

	mdi := am.database.(*databasemocks.Plugin)
	mdi.On("GetTokenPool", context.Background(), "ns1", "testpool").Return(nil, nil)

	_, err := am.CreateTokenPool(context.Background(), pool, false)
	assert.Regexp(t, "FF10292", err)

	mdi.AssertExpectations(t)
}

func TestCreateTokenPoolDefaultConnectorMultipleConnectors(t *testing.T) {
	am, cancel := newTestAssets(t)
	defer cancel()

	pool := &core.TokenPoolInput{
		TokenPool: core.TokenPool{
			Name: "testpool",
		},
	}

	am.tokens["magic-tokens"] = nil
	am.tokens["magic-tokens2"] = nil

	mdi := am.database.(*databasemocks.Plugin)
	mdi.On("GetTokenPool", context.Background(), "ns1", "testpool").Return(nil, nil)

	_, err := am.CreateTokenPool(context.Background(), pool, false)
	assert.Regexp(t, "FF10292", err)

	mdi.AssertExpectations(t)
}

func TestCreateTokenPoolNoConnectors(t *testing.T) {
	am, cancel := newTestAssets(t)
	defer cancel()
	am.tokens = nil

	pool := &core.TokenPoolInput{
		TokenPool: core.TokenPool{
			Name: "testpool",
		},
	}

	mdi := am.database.(*databasemocks.Plugin)
	mdi.On("GetTokenPool", context.Background(), "ns1", "testpool").Return(nil, nil)

	_, err := am.CreateTokenPool(context.Background(), pool, false)
	assert.Regexp(t, "FF10292", err)

	mdi.AssertExpectations(t)
}

func TestCreateTokenPoolIdentityFail(t *testing.T) {
	am, cancel := newTestAssets(t)
	defer cancel()

	pool := &core.TokenPoolInput{
		TokenPool: core.TokenPool{
			Name: "testpool",
		},
	}

	mdi := am.database.(*databasemocks.Plugin)
	mim := am.identity.(*identitymanagermocks.Manager)
	mdi.On("GetTokenPool", context.Background(), "ns1", "testpool").Return(nil, nil)
	mim.On("ResolveInputSigningKey", context.Background(), "", identity.KeyNormalizationBlockchainPlugin).Return("", fmt.Errorf("pop"))

	_, err := am.CreateTokenPool(context.Background(), pool, false)
	assert.EqualError(t, err, "pop")

	mdi.AssertExpectations(t)
	mim.AssertExpectations(t)
}

func TestCreateTokenPoolWrongConnector(t *testing.T) {
	am, cancel := newTestAssets(t)
	defer cancel()

	pool := &core.TokenPoolInput{
		TokenPool: core.TokenPool{
			Connector: "wrongun",
			Name:      "testpool",
		},
	}

	mdi := am.database.(*databasemocks.Plugin)
	mim := am.identity.(*identitymanagermocks.Manager)
	mdi.On("GetTokenPool", context.Background(), "ns1", "testpool").Return(nil, nil)
	mim.On("ResolveInputSigningKey", context.Background(), "", identity.KeyNormalizationBlockchainPlugin).Return("0x12345", nil)

	_, err := am.CreateTokenPool(context.Background(), pool, false)
	assert.Regexp(t, "FF10272", err)

	mdi.AssertExpectations(t)
	mim.AssertExpectations(t)
}

func TestCreateTokenPoolFail(t *testing.T) {
	am, cancel := newTestAssets(t)
	defer cancel()

	pool := &core.TokenPoolInput{
		TokenPool: core.TokenPool{
			Connector: "magic-tokens",
			Name:      "testpool",
		},
		IdempotencyKey: "idem1",
	}

	mdi := am.database.(*databasemocks.Plugin)
	mim := am.identity.(*identitymanagermocks.Manager)
	mth := am.txHelper.(*txcommonmocks.Helper)
	mom := am.operations.(*operationmocks.Manager)
	mdi.On("GetTokenPool", context.Background(), "ns1", "testpool").Return(nil, nil)
	mim.On("ResolveInputSigningKey", context.Background(), "", identity.KeyNormalizationBlockchainPlugin).Return("0x12345", nil)
	mth.On("SubmitNewTransaction", context.Background(), core.TransactionTypeTokenPool, core.IdempotencyKey("idem1")).Return(fftypes.NewUUID(), nil)
	mom.On("AddOrReuseOperation", context.Background(), mock.Anything).Return(nil)
	mom.On("RunOperation", context.Background(), mock.MatchedBy(func(op *core.PreparedOperation) bool {
		data := op.Data.(createPoolData)
		return op.Type == core.OpTypeTokenCreatePool && data.Pool == &pool.TokenPool
	})).Return(nil, fmt.Errorf("pop"))

	_, err := am.CreateTokenPool(context.Background(), pool, false)
	assert.Regexp(t, "pop", err)

	mdi.AssertExpectations(t)
	mim.AssertExpectations(t)
	mth.AssertExpectations(t)
	mom.AssertExpectations(t)
}

func TestCreateTokenPoolTransactionFail(t *testing.T) {
	am, cancel := newTestAssets(t)
	defer cancel()

	pool := &core.TokenPoolInput{
		TokenPool: core.TokenPool{
			Connector: "magic-tokens",
			Name:      "testpool",
		},
		IdempotencyKey: "idem1",
	}

	mdi := am.database.(*databasemocks.Plugin)
	mim := am.identity.(*identitymanagermocks.Manager)
	mth := am.txHelper.(*txcommonmocks.Helper)
	mdi.On("GetTokenPool", context.Background(), "ns1", "testpool").Return(nil, nil)
	mim.On("ResolveInputSigningKey", context.Background(), "", identity.KeyNormalizationBlockchainPlugin).Return("0x12345", nil)
	mth.On("SubmitNewTransaction", context.Background(), core.TransactionTypeTokenPool, core.IdempotencyKey("idem1")).Return(nil, fmt.Errorf("pop"))

	_, err := am.CreateTokenPool(context.Background(), pool, false)
	assert.Regexp(t, "pop", err)

	mdi.AssertExpectations(t)
	mim.AssertExpectations(t)
	mth.AssertExpectations(t)
}

func TestCreateTokenPoolOpInsertFail(t *testing.T) {
	am, cancel := newTestAssets(t)
	defer cancel()

	pool := &core.TokenPoolInput{
		TokenPool: core.TokenPool{
			Connector: "magic-tokens",
			Name:      "testpool",
		},
		IdempotencyKey: "idem1",
	}

	mdi := am.database.(*databasemocks.Plugin)
	mim := am.identity.(*identitymanagermocks.Manager)
	mth := am.txHelper.(*txcommonmocks.Helper)
	mom := am.operations.(*operationmocks.Manager)
	mdi.On("GetTokenPool", context.Background(), "ns1", "testpool").Return(nil, nil)
	mim.On("ResolveInputSigningKey", context.Background(), "", identity.KeyNormalizationBlockchainPlugin).Return("0x12345", nil)
	mth.On("SubmitNewTransaction", context.Background(), core.TransactionTypeTokenPool, core.IdempotencyKey("idem1")).Return(fftypes.NewUUID(), nil)
	mom.On("AddOrReuseOperation", context.Background(), mock.Anything).Return(fmt.Errorf("pop"))

	_, err := am.CreateTokenPool(context.Background(), pool, false)
	assert.Regexp(t, "pop", err)

	mdi.AssertExpectations(t)
	mim.AssertExpectations(t)
	mth.AssertExpectations(t)
	mom.AssertExpectations(t)
}

func TestCreateTokenPoolWithInterfaceFail(t *testing.T) {
	am, cancel := newTestAssets(t)
	defer cancel()

	pool := &core.TokenPoolInput{
		TokenPool: core.TokenPool{
			Connector: "magic-tokens",
			Name:      "testpool",
			Interface: &fftypes.FFIReference{
				ID: fftypes.NewUUID(),
			},
		},
		IdempotencyKey: "idem1",
	}

	mdi := am.database.(*databasemocks.Plugin)
	mcm := am.contracts.(*contractmocks.Manager)
	mdi.On("GetTokenPool", context.Background(), "ns1", "testpool").Return(nil, nil)
	mcm.On("ResolveFFIReference", context.Background(), pool.Interface).Return(fmt.Errorf("pop"))

	_, err := am.CreateTokenPool(context.Background(), pool, false)
	assert.EqualError(t, err, "pop")

	mdi.AssertExpectations(t)
	mcm.AssertExpectations(t)
}

func TestCreateTokenPoolSyncSuccess(t *testing.T) {
	am, cancel := newTestAssets(t)
	defer cancel()

	pool := &core.TokenPoolInput{
		TokenPool: core.TokenPool{
			Connector: "magic-tokens",
			Name:      "testpool",
		},
		IdempotencyKey: "idem1",
	}

	mdi := am.database.(*databasemocks.Plugin)
	mim := am.identity.(*identitymanagermocks.Manager)
	mth := am.txHelper.(*txcommonmocks.Helper)
	mom := am.operations.(*operationmocks.Manager)
	mdi.On("GetTokenPool", context.Background(), "ns1", "testpool").Return(nil, nil)
	mim.On("ResolveInputSigningKey", context.Background(), "", identity.KeyNormalizationBlockchainPlugin).Return("0x12345", nil)
	mth.On("SubmitNewTransaction", context.Background(), core.TransactionTypeTokenPool, core.IdempotencyKey("idem1")).Return(fftypes.NewUUID(), nil)
	mom.On("AddOrReuseOperation", context.Background(), mock.Anything).Return(nil)
	mom.On("RunOperation", context.Background(), mock.MatchedBy(func(op *core.PreparedOperation) bool {
		data := op.Data.(createPoolData)
		return op.Type == core.OpTypeTokenCreatePool && data.Pool == &pool.TokenPool
	})).Return(nil, nil)

	_, err := am.CreateTokenPool(context.Background(), pool, false)
	assert.NoError(t, err)

	mdi.AssertExpectations(t)
	mim.AssertExpectations(t)
	mth.AssertExpectations(t)
	mom.AssertExpectations(t)
}

func TestCreateTokenPoolAsyncSuccess(t *testing.T) {
	am, cancel := newTestAssets(t)
	defer cancel()

	pool := &core.TokenPoolInput{
		TokenPool: core.TokenPool{
			Connector: "magic-tokens",
			Name:      "testpool",
		},
		IdempotencyKey: "idem1",
	}

	mdi := am.database.(*databasemocks.Plugin)
	mim := am.identity.(*identitymanagermocks.Manager)
	mth := am.txHelper.(*txcommonmocks.Helper)
	mom := am.operations.(*operationmocks.Manager)
	mdi.On("GetTokenPool", context.Background(), "ns1", "testpool").Return(nil, nil)
	mim.On("ResolveInputSigningKey", context.Background(), "", identity.KeyNormalizationBlockchainPlugin).Return("0x12345", nil)
	mth.On("SubmitNewTransaction", context.Background(), core.TransactionTypeTokenPool, core.IdempotencyKey("idem1")).Return(fftypes.NewUUID(), nil)
	mom.On("AddOrReuseOperation", context.Background(), mock.Anything).Return(nil)
	mom.On("RunOperation", context.Background(), mock.MatchedBy(func(op *core.PreparedOperation) bool {
		data := op.Data.(createPoolData)
		return op.Type == core.OpTypeTokenCreatePool && data.Pool == &pool.TokenPool
	})).Return(nil, nil)

	_, err := am.CreateTokenPool(context.Background(), pool, false)
	assert.NoError(t, err)

	mdi.AssertExpectations(t)
	mim.AssertExpectations(t)
	mth.AssertExpectations(t)
	mom.AssertExpectations(t)
}

func TestCreateTokenPoolConfirm(t *testing.T) {
	am, cancel := newTestAssets(t)
	defer cancel()

	pool := &core.TokenPoolInput{
		TokenPool: core.TokenPool{
			Connector: "magic-tokens",
			Name:      "testpool",
		},
		IdempotencyKey: "idem1",
	}

	mdi := am.database.(*databasemocks.Plugin)
	msa := am.syncasync.(*syncasyncmocks.Bridge)
	mim := am.identity.(*identitymanagermocks.Manager)
	mth := am.txHelper.(*txcommonmocks.Helper)
	mom := am.operations.(*operationmocks.Manager)
	mdi.On("GetTokenPool", context.Background(), "ns1", "testpool").Return(nil, nil)
	mim.On("ResolveInputSigningKey", context.Background(), "", identity.KeyNormalizationBlockchainPlugin).Return("0x12345", nil)
	mth.On("SubmitNewTransaction", context.Background(), core.TransactionTypeTokenPool, core.IdempotencyKey("idem1")).Return(fftypes.NewUUID(), nil)
	mom.On("AddOrReuseOperation", context.Background(), mock.Anything).Return(nil)
	msa.On("WaitForTokenPool", context.Background(), mock.Anything, mock.Anything).
		Run(func(args mock.Arguments) {
			send := args[2].(syncasync.SendFunction)
			send(context.Background())
		}).
		Return(nil, nil)
	mom.On("RunOperation", context.Background(), mock.MatchedBy(func(op *core.PreparedOperation) bool {
		data := op.Data.(createPoolData)
		return op.Type == core.OpTypeTokenCreatePool && data.Pool == &pool.TokenPool
	})).Return(nil, nil)

	_, err := am.CreateTokenPool(context.Background(), pool, true)
	assert.NoError(t, err)

	mdi.AssertExpectations(t)
	mim.AssertExpectations(t)
	mth.AssertExpectations(t)
	msa.AssertExpectations(t)
	mom.AssertExpectations(t)
}

func TestActivateTokenPool(t *testing.T) {
	am, cancel := newTestAssets(t)
	defer cancel()

	pool := &core.TokenPool{
		ID:        fftypes.NewUUID(),
		Namespace: "ns1",
		Connector: "magic-tokens",
		TX: core.TransactionRef{
			ID: fftypes.NewUUID(),
		},
	}

	mom := am.operations.(*operationmocks.Manager)
	mth := am.txHelper.(*txcommonmocks.Helper)
	mth.On("FindOperationInTransaction", context.Background(), pool.TX.ID, core.OpTypeTokenActivatePool).Return(nil, nil)
	mom.On("AddOrReuseOperation", context.Background(), mock.MatchedBy(func(op *core.Operation) bool {
		return op.Type == core.OpTypeTokenActivatePool
	})).Return(nil)
	mom.On("RunOperation", context.Background(), mock.MatchedBy(func(op *core.PreparedOperation) bool {
		data := op.Data.(activatePoolData)
		return op.Type == core.OpTypeTokenActivatePool && data.Pool == pool
	})).Return(nil, nil)

	err := am.ActivateTokenPool(context.Background(), pool)
	assert.NoError(t, err)

	mth.AssertExpectations(t)
	mom.AssertExpectations(t)
}

func TestActivateTokenPoolBadConnector(t *testing.T) {
	am, cancel := newTestAssets(t)
	defer cancel()

	pool := &core.TokenPool{
		Namespace: "ns1",
		Connector: "bad",
	}

	err := am.ActivateTokenPool(context.Background(), pool)
	assert.Regexp(t, "FF10272", err)
}

func TestActivateTokenPoolOpInsertFail(t *testing.T) {
	am, cancel := newTestAssets(t)
	defer cancel()

	pool := &core.TokenPool{
		Namespace: "ns1",
		Connector: "magic-tokens",
		TX: core.TransactionRef{
			ID: fftypes.NewUUID(),
		},
	}

	mom := am.operations.(*operationmocks.Manager)
	mth := am.txHelper.(*txcommonmocks.Helper)
	mth.On("FindOperationInTransaction", context.Background(), pool.TX.ID, core.OpTypeTokenActivatePool).Return(nil, nil)
	mom.On("AddOrReuseOperation", context.Background(), mock.MatchedBy(func(op *core.Operation) bool {
		return op.Type == core.OpTypeTokenActivatePool
	})).Return(fmt.Errorf("pop"))

	err := am.ActivateTokenPool(context.Background(), pool)
	assert.EqualError(t, err, "pop")

	mth.AssertExpectations(t)
	mom.AssertExpectations(t)
}

func TestActivateTokenPoolFail(t *testing.T) {
	am, cancel := newTestAssets(t)
	defer cancel()

	pool := &core.TokenPool{
		Namespace: "ns1",
		Connector: "magic-tokens",
		TX: core.TransactionRef{
			ID: fftypes.NewUUID(),
		},
	}

	mom := am.operations.(*operationmocks.Manager)
	mth := am.txHelper.(*txcommonmocks.Helper)
	mth.On("FindOperationInTransaction", context.Background(), pool.TX.ID, core.OpTypeTokenActivatePool).Return(nil, nil)
	mom.On("AddOrReuseOperation", context.Background(), mock.MatchedBy(func(op *core.Operation) bool {
		return op.Type == core.OpTypeTokenActivatePool
	})).Return(nil)
	mom.On("RunOperation", context.Background(), mock.MatchedBy(func(op *core.PreparedOperation) bool {
		data := op.Data.(activatePoolData)
		return op.Type == core.OpTypeTokenActivatePool && data.Pool == pool
	})).Return(nil, fmt.Errorf("pop"))

	err := am.ActivateTokenPool(context.Background(), pool)
	assert.EqualError(t, err, "pop")

	mth.AssertExpectations(t)
	mom.AssertExpectations(t)
}

func TestActivateTokenPoolExisting(t *testing.T) {
	am, cancel := newTestAssets(t)
	defer cancel()

	pool := &core.TokenPool{
		Namespace: "ns1",
		Connector: "magic-tokens",
		TX: core.TransactionRef{
			ID: fftypes.NewUUID(),
		},
	}

	mth := am.txHelper.(*txcommonmocks.Helper)
	mth.On("FindOperationInTransaction", context.Background(), pool.TX.ID, core.OpTypeTokenActivatePool).Return(&core.Operation{}, nil)

	err := am.ActivateTokenPool(context.Background(), pool)
	assert.NoError(t, err)

	mth.AssertExpectations(t)
}

func TestActivateTokenPoolExistingFail(t *testing.T) {
	am, cancel := newTestAssets(t)
	defer cancel()

	pool := &core.TokenPool{
		Namespace: "ns1",
		Connector: "magic-tokens",
		TX: core.TransactionRef{
			ID: fftypes.NewUUID(),
		},
	}

	mth := am.txHelper.(*txcommonmocks.Helper)
	mth.On("FindOperationInTransaction", context.Background(), pool.TX.ID, core.OpTypeTokenActivatePool).Return(nil, fmt.Errorf("pop"))

	err := am.ActivateTokenPool(context.Background(), pool)
	assert.EqualError(t, err, "pop")

	mth.AssertExpectations(t)
}

func TestActivateTokenPoolSyncSuccess(t *testing.T) {
	am, cancel := newTestAssets(t)
	defer cancel()

	pool := &core.TokenPool{
		Namespace: "ns1",
		Connector: "magic-tokens",
		TX: core.TransactionRef{
			ID: fftypes.NewUUID(),
		},
	}

	mth := am.txHelper.(*txcommonmocks.Helper)
	mom := am.operations.(*operationmocks.Manager)
	mth.On("FindOperationInTransaction", context.Background(), pool.TX.ID, core.OpTypeTokenActivatePool).Return(nil, nil)
	mom.On("AddOrReuseOperation", context.Background(), mock.MatchedBy(func(op *core.Operation) bool {
		return op.Type == core.OpTypeTokenActivatePool
	})).Return(nil)
	mom.On("RunOperation", context.Background(), mock.MatchedBy(func(op *core.PreparedOperation) bool {
		data := op.Data.(activatePoolData)
		return op.Type == core.OpTypeTokenActivatePool && data.Pool == pool
	})).Return(nil, nil)

	err := am.ActivateTokenPool(context.Background(), pool)
	assert.NoError(t, err)

	mth.AssertExpectations(t)
	mom.AssertExpectations(t)
}

func TestGetTokenPoolByLocator(t *testing.T) {
	am, cancel := newTestAssets(t)
	defer cancel()

	mdi := am.database.(*databasemocks.Plugin)
	mdi.On("GetTokenPools", context.Background(), "ns1", mock.MatchedBy(func(filter ffapi.AndFilter) bool {
		f, err := filter.Finalize()
		assert.NoError(t, err)
		assert.Len(t, f.Children, 2)
		assert.Equal(t, "connector", f.Children[0].Field)
		val, _ := f.Children[0].Value.Value()
		assert.Equal(t, "magic-tokens", val)
		assert.Equal(t, "locator", f.Children[1].Field)
		val, _ = f.Children[1].Value.Value()
		assert.Equal(t, "abc", val)
		return true
	})).Return([]*core.TokenPool{{}}, nil, nil)
	result, err := am.GetTokenPoolByLocator(context.Background(), "magic-tokens", "abc")
	assert.NoError(t, err)
	assert.NotNil(t, result)

	mdi.AssertExpectations(t)
}

<<<<<<< HEAD
func TestGetTokenPoolByLocator(t *testing.T) {
	am, cancel := newTestAssets(t)
	defer cancel()

	mdi := am.database.(*databasemocks.Plugin)
	mdi.On("GetTokenPoolByLocator", context.Background(), "ns1", "magic-tokens", "abc").Return(&core.TokenPool{}, nil)
	_, err := am.GetTokenPoolByLocator(context.Background(), "magic-tokens", "abc")
	assert.NoError(t, err)

	mdi.AssertExpectations(t)
}

func TestGetTokenPoolCached(t *testing.T) {
	am, cancel := newTestAssets(t)
	defer cancel()

	mdi := am.database.(*databasemocks.Plugin)
	am.cache.Set("ns=ns1,connector=magic-tokens,pool=abc", &core.TokenPool{})
	_, err := am.GetTokenPool(context.Background(), "magic-tokens", "abc")
	assert.NoError(t, err)

	mdi.AssertExpectations(t)
}

func TestGetTokenPoolByLocatorCached(t *testing.T) {
	am, cancel := newTestAssets(t)
	defer cancel()

	mdi := am.database.(*databasemocks.Plugin)
	am.cache.Set("ns=ns1,connector=magic-tokens,poollocator=abc", &core.TokenPool{})
	_, err := am.GetTokenPoolByLocator(context.Background(), "magic-tokens", "abc")
	assert.NoError(t, err)

	mdi.AssertExpectations(t)
}

func TestGetTokenPoolNotFound(t *testing.T) {
=======
func TestGetTokenPoolByLocatorBadPlugin(t *testing.T) {
>>>>>>> 56b8d2f0
	am, cancel := newTestAssets(t)
	defer cancel()

	am.tokens = make(map[string]tokens.Plugin)
	mdi := am.database.(*databasemocks.Plugin)
	_, err := am.GetTokenPoolByLocator(context.Background(), "magic-tokens", "abc")
	assert.Regexp(t, "FF10272", err)

	mdi.AssertExpectations(t)
}

func TestGetTokenPoolByLocatorNotFound(t *testing.T) {
	am, cancel := newTestAssets(t)
	defer cancel()

	mdi := am.database.(*databasemocks.Plugin)
	mdi.On("GetTokenPools", context.Background(), "ns1", mock.Anything).Return([]*core.TokenPool{}, nil, nil)
	result, err := am.GetTokenPoolByLocator(context.Background(), "magic-tokens", "abc")
	assert.NoError(t, err)
	assert.Nil(t, result)

	mdi.AssertExpectations(t)
}

func TestGetTokenPoolByLocatorFail(t *testing.T) {
	am, cancel := newTestAssets(t)
	defer cancel()

<<<<<<< HEAD
	_, err := am.GetTokenPool(context.Background(), "", "")
	assert.Regexp(t, "FF10272", err)
}

func TestGetTokenPoolByLocatorBadPlugin(t *testing.T) {
	am, cancel := newTestAssets(t)
	defer cancel()

	am.tokens = make(map[string]tokens.Plugin)
	mdi := am.database.(*databasemocks.Plugin)
	_, err := am.GetTokenPoolByLocator(context.Background(), "magic-tokens", "abc")
	assert.Error(t, err)
	assert.Regexp(t, "FF10272", err)

	mdi.AssertExpectations(t)
}

func TestGetTokenPoolByLocatorNotFound(t *testing.T) {
	am, cancel := newTestAssets(t)
	defer cancel()

	mdi := am.database.(*databasemocks.Plugin)
	mdi.On("GetTokenPoolByLocator", context.Background(), "ns1", "magic-tokens", "abc").Return(nil, nil)
	_, err := am.GetTokenPoolByLocator(context.Background(), "magic-tokens", "abc")
	assert.Error(t, err)
	assert.Regexp(t, "FF10109", err)

	mdi.AssertExpectations(t)
}

func TestGetTokenPoolByLocatorFail(t *testing.T) {
	am, cancel := newTestAssets(t)
	defer cancel()

	mdi := am.database.(*databasemocks.Plugin)
	mdi.On("GetTokenPoolByLocator", context.Background(), "ns1", "magic-tokens", "abc").Return(nil, fmt.Errorf("pop"))
	_, err := am.GetTokenPoolByLocator(context.Background(), "magic-tokens", "abc")
	assert.Error(t, err)
	assert.Regexp(t, "pop", err)

	mdi.AssertExpectations(t)
}

func TestGetTokenPoolBadName(t *testing.T) {
	am, cancel := newTestAssets(t)
	defer cancel()
=======
	mdi := am.database.(*databasemocks.Plugin)
	mdi.On("GetTokenPools", context.Background(), "ns1", mock.Anything).Return(nil, nil, fmt.Errorf("pop"))
	_, err := am.GetTokenPoolByLocator(context.Background(), "magic-tokens", "abc")
	assert.EqualError(t, err, "pop")
>>>>>>> 56b8d2f0

	mdi.AssertExpectations(t)
}

func TestGetTokenPoolByID(t *testing.T) {
	am, cancel := newTestAssets(t)
	defer cancel()

	u := fftypes.NewUUID()
	mdi := am.database.(*databasemocks.Plugin)
	mdi.On("GetTokenPoolByID", context.Background(), "ns1", u).Return(&core.TokenPool{}, nil)
	_, err := am.GetTokenPoolByNameOrID(context.Background(), u.String())
	assert.NoError(t, err)

	mdi.AssertExpectations(t)
}

func TestGetTokenPoolByIDCached(t *testing.T) {
	am, cancel := newTestAssets(t)
	defer cancel()

	u := fftypes.NewUUID()
	mdi := am.database.(*databasemocks.Plugin)

	am.cache.Set(fmt.Sprintf("ns=ns1,poolnameorid=%s", u.String()), &core.TokenPool{})
	_, err := am.GetTokenPoolByNameOrID(context.Background(), u.String())
	assert.NoError(t, err)

	mdi.AssertExpectations(t)
}

func TestGetTokenPoolByIDBadNamespace(t *testing.T) {
	am, cancel := newTestAssets(t)
	defer cancel()

	_, err := am.GetTokenPoolByNameOrID(context.Background(), "")
	assert.Regexp(t, "FF00140", err)
}

func TestGetTokenPoolByIDBadID(t *testing.T) {
	am, cancel := newTestAssets(t)
	defer cancel()

	u := fftypes.NewUUID()
	mdi := am.database.(*databasemocks.Plugin)
	mdi.On("GetTokenPoolByID", context.Background(), "ns1", u).Return(nil, fmt.Errorf("pop"))
	_, err := am.GetTokenPoolByNameOrID(context.Background(), u.String())
	assert.EqualError(t, err, "pop")

	mdi.AssertExpectations(t)
}

func TestGetTokenPoolByIDNilPool(t *testing.T) {
	am, cancel := newTestAssets(t)
	defer cancel()

	u := fftypes.NewUUID()
	mdi := am.database.(*databasemocks.Plugin)
	mdi.On("GetTokenPoolByID", context.Background(), "ns1", u).Return(nil, nil)
	_, err := am.GetTokenPoolByNameOrID(context.Background(), u.String())
	assert.Regexp(t, "FF10109", err)

	mdi.AssertExpectations(t)
}

func TestGetTokenPoolByName(t *testing.T) {
	am, cancel := newTestAssets(t)
	defer cancel()

	mdi := am.database.(*databasemocks.Plugin)
	mdi.On("GetTokenPool", context.Background(), "ns1", "abc").Return(&core.TokenPool{}, nil)
	_, err := am.GetTokenPoolByNameOrID(context.Background(), "abc")
	assert.NoError(t, err)

	mdi.AssertExpectations(t)
}

func TestGetTokenPoolByNameBadName(t *testing.T) {
	am, cancel := newTestAssets(t)
	defer cancel()

	_, err := am.GetTokenPoolByNameOrID(context.Background(), "")
	assert.Regexp(t, "FF00140", err)
}

func TestGetTokenPoolByNameNilPool(t *testing.T) {
	am, cancel := newTestAssets(t)
	defer cancel()

	mdi := am.database.(*databasemocks.Plugin)
	mdi.On("GetTokenPool", context.Background(), "ns1", "abc").Return(nil, fmt.Errorf("pop"))
	_, err := am.GetTokenPoolByNameOrID(context.Background(), "abc")
	assert.EqualError(t, err, "pop")

	mdi.AssertExpectations(t)
}

func TestGetTokenPools(t *testing.T) {
	am, cancel := newTestAssets(t)
	defer cancel()

	u := fftypes.NewUUID()
	mdi := am.database.(*databasemocks.Plugin)
	fb := database.TokenPoolQueryFactory.NewFilter(context.Background())
	f := fb.And(fb.Eq("id", u))
	mdi.On("GetTokenPools", context.Background(), "ns1", f).Return([]*core.TokenPool{}, nil, nil)
	_, _, err := am.GetTokenPools(context.Background(), f)
	assert.NoError(t, err)

	mdi.AssertExpectations(t)
}

func TestResolvePoolMethods(t *testing.T) {
	am, cancel := newTestAssets(t)
	defer cancel()

	pool := &core.TokenPool{
		Connector: "magic-tokens",
		Interface: &fftypes.FFIReference{
			ID: fftypes.NewUUID(),
		},
	}
	methods := []*fftypes.FFIMethod{{Name: "method1"}}
	resolved := fftypes.JSONAnyPtr(`"resolved"`)

	mcm := am.contracts.(*contractmocks.Manager)
	mcm.On("GetFFIMethods", context.Background(), pool.Interface.ID).Return(methods, nil)

	mti := am.tokens["magic-tokens"].(*tokenmocks.Plugin)
	mti.On("CheckInterface", context.Background(), pool, methods).Return(resolved, nil)

	err := am.ResolvePoolMethods(context.Background(), pool)
	assert.NoError(t, err)
	assert.Equal(t, resolved, pool.Methods)

	mcm.AssertExpectations(t)
	mti.AssertExpectations(t)
}

func TestDeletePoolNotFound(t *testing.T) {
	am, cancel := newTestAssets(t)
	defer cancel()

	mdi := am.database.(*databasemocks.Plugin)
	mdi.On("GetTokenPool", context.Background(), "ns1", "pool1").Return(nil, nil)

	err := am.DeleteTokenPool(context.Background(), "pool1")
	assert.Regexp(t, "FF10109", err)

	mdi.AssertExpectations(t)
}

func TestDeletePoolFail(t *testing.T) {
	am, cancel := newTestAssets(t)
	defer cancel()

	pool := &core.TokenPool{
		ID:        fftypes.NewUUID(),
		Connector: "magic-tokens",
		Interface: &fftypes.FFIReference{
			ID: fftypes.NewUUID(),
		},
	}

	mdi := am.database.(*databasemocks.Plugin)
	mdi.On("GetTokenPool", context.Background(), "ns1", "pool1").Return(pool, nil)
	mdi.On("DeleteTokenPool", context.Background(), "ns1", pool.ID).Return(fmt.Errorf("pop"))

	err := am.DeleteTokenPool(context.Background(), "pool1")
	assert.EqualError(t, err, "pop")

	mdi.AssertExpectations(t)
}

func TestDeletePoolPublished(t *testing.T) {
	am, cancel := newTestAssets(t)
	defer cancel()

	pool := &core.TokenPool{
		ID:        fftypes.NewUUID(),
		Connector: "magic-tokens",
		Interface: &fftypes.FFIReference{
			ID: fftypes.NewUUID(),
		},
		Published: true,
	}

	mdi := am.database.(*databasemocks.Plugin)
	mdi.On("GetTokenPool", context.Background(), "ns1", "pool1").Return(pool, nil)

	err := am.DeleteTokenPool(context.Background(), "pool1")
	assert.Regexp(t, "FF10449", err)

	mdi.AssertExpectations(t)
}

func TestDeletePoolTransfersFail(t *testing.T) {
	am, cancel := newTestAssets(t)
	defer cancel()

	pool := &core.TokenPool{
		ID:        fftypes.NewUUID(),
		Connector: "magic-tokens",
		Interface: &fftypes.FFIReference{
			ID: fftypes.NewUUID(),
		},
	}

	mdi := am.database.(*databasemocks.Plugin)
	mdi.On("GetTokenPool", context.Background(), "ns1", "pool1").Return(pool, nil)
	mdi.On("DeleteTokenPool", context.Background(), "ns1", pool.ID).Return(nil)
	mdi.On("DeleteTokenTransfers", context.Background(), "ns1", pool.ID).Return(fmt.Errorf("pop"))

	err := am.DeleteTokenPool(context.Background(), "pool1")
	assert.EqualError(t, err, "pop")

	mdi.AssertExpectations(t)
}

func TestDeletePoolApprovalsFail(t *testing.T) {
	am, cancel := newTestAssets(t)
	defer cancel()

	pool := &core.TokenPool{
		ID:        fftypes.NewUUID(),
		Connector: "magic-tokens",
		Interface: &fftypes.FFIReference{
			ID: fftypes.NewUUID(),
		},
	}

	mdi := am.database.(*databasemocks.Plugin)
	mdi.On("GetTokenPool", context.Background(), "ns1", "pool1").Return(pool, nil)
	mdi.On("DeleteTokenPool", context.Background(), "ns1", pool.ID).Return(nil)
	mdi.On("DeleteTokenTransfers", context.Background(), "ns1", pool.ID).Return(nil)
	mdi.On("DeleteTokenApprovals", context.Background(), "ns1", pool.ID).Return(fmt.Errorf("pop"))

	err := am.DeleteTokenPool(context.Background(), "pool1")
	assert.EqualError(t, err, "pop")

	mdi.AssertExpectations(t)
}

func TestDeletePoolBalancesFail(t *testing.T) {
	am, cancel := newTestAssets(t)
	defer cancel()

	pool := &core.TokenPool{
		ID:        fftypes.NewUUID(),
		Connector: "magic-tokens",
		Interface: &fftypes.FFIReference{
			ID: fftypes.NewUUID(),
		},
	}

	mdi := am.database.(*databasemocks.Plugin)
	mdi.On("GetTokenPool", context.Background(), "ns1", "pool1").Return(pool, nil)
	mdi.On("DeleteTokenPool", context.Background(), "ns1", pool.ID).Return(nil)
	mdi.On("DeleteTokenTransfers", context.Background(), "ns1", pool.ID).Return(nil)
	mdi.On("DeleteTokenApprovals", context.Background(), "ns1", pool.ID).Return(nil)
	mdi.On("DeleteTokenBalances", context.Background(), "ns1", pool.ID).Return(fmt.Errorf("pop"))

	err := am.DeleteTokenPool(context.Background(), "pool1")
	assert.EqualError(t, err, "pop")

	mdi.AssertExpectations(t)
}

func TestDeletePoolSuccess(t *testing.T) {
	am, cancel := newTestAssets(t)
	defer cancel()

	pool := &core.TokenPool{
		ID:        fftypes.NewUUID(),
		Connector: "magic-tokens",
		Interface: &fftypes.FFIReference{
			ID: fftypes.NewUUID(),
		},
	}

	mdi := am.database.(*databasemocks.Plugin)
	mdi.On("GetTokenPool", context.Background(), "ns1", "pool1").Return(pool, nil)
	mdi.On("DeleteTokenPool", context.Background(), "ns1", pool.ID).Return(nil)
	mdi.On("DeleteTokenTransfers", context.Background(), "ns1", pool.ID).Return(nil)
	mdi.On("DeleteTokenApprovals", context.Background(), "ns1", pool.ID).Return(nil)
	mdi.On("DeleteTokenBalances", context.Background(), "ns1", pool.ID).Return(nil)

	mti := am.tokens["magic-tokens"].(*tokenmocks.Plugin)
	mti.On("DeactivateTokenPool", context.Background(), pool).Return(nil)

	err := am.DeleteTokenPool(context.Background(), "pool1")
	assert.NoError(t, err)

	mdi.AssertExpectations(t)
	mti.AssertExpectations(t)
}

func TestDeletePoolBadPlugin(t *testing.T) {
	am, cancel := newTestAssets(t)
	defer cancel()

	pool := &core.TokenPool{
		ID:        fftypes.NewUUID(),
		Connector: "BAD",
	}

	mdi := am.database.(*databasemocks.Plugin)
	mdi.On("GetTokenPool", context.Background(), "ns1", "pool1").Return(pool, nil)

	err := am.DeleteTokenPool(context.Background(), "pool1")
	assert.Regexp(t, "FF10272", err)

	mdi.AssertExpectations(t)
}<|MERGE_RESOLUTION|>--- conflicted
+++ resolved
@@ -770,27 +770,14 @@
 	mdi.AssertExpectations(t)
 }
 
-<<<<<<< HEAD
-func TestGetTokenPoolByLocator(t *testing.T) {
-	am, cancel := newTestAssets(t)
-	defer cancel()
-
-	mdi := am.database.(*databasemocks.Plugin)
-	mdi.On("GetTokenPoolByLocator", context.Background(), "ns1", "magic-tokens", "abc").Return(&core.TokenPool{}, nil)
+func TestGetTokenPoolByLocatorBadPlugin(t *testing.T) {
+	am, cancel := newTestAssets(t)
+	defer cancel()
+
+	am.tokens = make(map[string]tokens.Plugin)
+	mdi := am.database.(*databasemocks.Plugin)
 	_, err := am.GetTokenPoolByLocator(context.Background(), "magic-tokens", "abc")
-	assert.NoError(t, err)
-
-	mdi.AssertExpectations(t)
-}
-
-func TestGetTokenPoolCached(t *testing.T) {
-	am, cancel := newTestAssets(t)
-	defer cancel()
-
-	mdi := am.database.(*databasemocks.Plugin)
-	am.cache.Set("ns=ns1,connector=magic-tokens,pool=abc", &core.TokenPool{})
-	_, err := am.GetTokenPool(context.Background(), "magic-tokens", "abc")
-	assert.NoError(t, err)
+	assert.Regexp(t, "FF10272", err)
 
 	mdi.AssertExpectations(t)
 }
@@ -807,21 +794,6 @@
 	mdi.AssertExpectations(t)
 }
 
-func TestGetTokenPoolNotFound(t *testing.T) {
-=======
-func TestGetTokenPoolByLocatorBadPlugin(t *testing.T) {
->>>>>>> 56b8d2f0
-	am, cancel := newTestAssets(t)
-	defer cancel()
-
-	am.tokens = make(map[string]tokens.Plugin)
-	mdi := am.database.(*databasemocks.Plugin)
-	_, err := am.GetTokenPoolByLocator(context.Background(), "magic-tokens", "abc")
-	assert.Regexp(t, "FF10272", err)
-
-	mdi.AssertExpectations(t)
-}
-
 func TestGetTokenPoolByLocatorNotFound(t *testing.T) {
 	am, cancel := newTestAssets(t)
 	defer cancel()
@@ -839,59 +811,10 @@
 	am, cancel := newTestAssets(t)
 	defer cancel()
 
-<<<<<<< HEAD
-	_, err := am.GetTokenPool(context.Background(), "", "")
-	assert.Regexp(t, "FF10272", err)
-}
-
-func TestGetTokenPoolByLocatorBadPlugin(t *testing.T) {
-	am, cancel := newTestAssets(t)
-	defer cancel()
-
-	am.tokens = make(map[string]tokens.Plugin)
-	mdi := am.database.(*databasemocks.Plugin)
-	_, err := am.GetTokenPoolByLocator(context.Background(), "magic-tokens", "abc")
-	assert.Error(t, err)
-	assert.Regexp(t, "FF10272", err)
-
-	mdi.AssertExpectations(t)
-}
-
-func TestGetTokenPoolByLocatorNotFound(t *testing.T) {
-	am, cancel := newTestAssets(t)
-	defer cancel()
-
-	mdi := am.database.(*databasemocks.Plugin)
-	mdi.On("GetTokenPoolByLocator", context.Background(), "ns1", "magic-tokens", "abc").Return(nil, nil)
-	_, err := am.GetTokenPoolByLocator(context.Background(), "magic-tokens", "abc")
-	assert.Error(t, err)
-	assert.Regexp(t, "FF10109", err)
-
-	mdi.AssertExpectations(t)
-}
-
-func TestGetTokenPoolByLocatorFail(t *testing.T) {
-	am, cancel := newTestAssets(t)
-	defer cancel()
-
-	mdi := am.database.(*databasemocks.Plugin)
-	mdi.On("GetTokenPoolByLocator", context.Background(), "ns1", "magic-tokens", "abc").Return(nil, fmt.Errorf("pop"))
-	_, err := am.GetTokenPoolByLocator(context.Background(), "magic-tokens", "abc")
-	assert.Error(t, err)
-	assert.Regexp(t, "pop", err)
-
-	mdi.AssertExpectations(t)
-}
-
-func TestGetTokenPoolBadName(t *testing.T) {
-	am, cancel := newTestAssets(t)
-	defer cancel()
-=======
 	mdi := am.database.(*databasemocks.Plugin)
 	mdi.On("GetTokenPools", context.Background(), "ns1", mock.Anything).Return(nil, nil, fmt.Errorf("pop"))
 	_, err := am.GetTokenPoolByLocator(context.Background(), "magic-tokens", "abc")
 	assert.EqualError(t, err, "pop")
->>>>>>> 56b8d2f0
 
 	mdi.AssertExpectations(t)
 }
