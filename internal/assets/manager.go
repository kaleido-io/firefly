// Copyright © 2022 Kaleido, Inc.
//
// SPDX-License-Identifier: Apache-2.0
//
// Licensed under the Apache License, Version 2.0 (the "License");
// you may not use this file except in compliance with the License.
// You may obtain a copy of the License at
//
//     http://www.apache.org/licenses/LICENSE-2.0
//
// Unless required by applicable law or agreed to in writing, software
// distributed under the License is distributed on an "AS IS" BASIS,
// WITHOUT WARRANTIES OR CONDITIONS OF ANY KIND, either express or implied.
// See the License for the specific language governing permissions and
// limitations under the License.

package assets

import (
	"context"

	"github.com/hyperledger/firefly/internal/broadcast"
	"github.com/hyperledger/firefly/internal/data"
	"github.com/hyperledger/firefly/internal/i18n"
	"github.com/hyperledger/firefly/internal/identity"
	"github.com/hyperledger/firefly/internal/metrics"
	"github.com/hyperledger/firefly/internal/operations"
	"github.com/hyperledger/firefly/internal/privatemessaging"
	"github.com/hyperledger/firefly/internal/syncasync"
	"github.com/hyperledger/firefly/internal/sysmessaging"
	"github.com/hyperledger/firefly/internal/txcommon"
	"github.com/hyperledger/firefly/pkg/database"
	"github.com/hyperledger/firefly/pkg/fftypes"
	"github.com/hyperledger/firefly/pkg/tokens"
)

type Manager interface {
	fftypes.Named

	CreateTokenPool(ctx context.Context, ns string, pool *fftypes.TokenPool, waitConfirm bool) (*fftypes.TokenPool, error)
	ActivateTokenPool(ctx context.Context, pool *fftypes.TokenPool, blockchainInfo fftypes.JSONObject) error
	GetTokenPools(ctx context.Context, ns string, filter database.AndFilter) ([]*fftypes.TokenPool, *database.FilterResult, error)
	GetTokenPool(ctx context.Context, ns, connector, poolName string) (*fftypes.TokenPool, error)
	GetTokenPoolByNameOrID(ctx context.Context, ns string, poolNameOrID string) (*fftypes.TokenPool, error)

	GetTokenBalances(ctx context.Context, ns string, filter database.AndFilter) ([]*fftypes.TokenBalance, *database.FilterResult, error)
	GetTokenAccounts(ctx context.Context, ns string, filter database.AndFilter) ([]*fftypes.TokenAccount, *database.FilterResult, error)
	GetTokenAccountPools(ctx context.Context, ns, key string, filter database.AndFilter) ([]*fftypes.TokenAccountPool, *database.FilterResult, error)

	GetTokenTransfers(ctx context.Context, ns string, filter database.AndFilter) ([]*fftypes.TokenTransfer, *database.FilterResult, error)
	GetTokenTransferByID(ctx context.Context, ns, id string) (*fftypes.TokenTransfer, error)

	NewTransfer(ns string, transfer *fftypes.TokenTransferInput) sysmessaging.MessageSender
	MintTokens(ctx context.Context, ns string, transfer *fftypes.TokenTransferInput, waitConfirm bool) (*fftypes.TokenTransfer, error)
	BurnTokens(ctx context.Context, ns string, transfer *fftypes.TokenTransferInput, waitConfirm bool) (*fftypes.TokenTransfer, error)
	TransferTokens(ctx context.Context, ns string, transfer *fftypes.TokenTransferInput, waitConfirm bool) (*fftypes.TokenTransfer, error)

	GetTokenConnectors(ctx context.Context, ns string) ([]*fftypes.TokenConnector, error)

	NewApproval(ns string, approve *fftypes.TokenApprovalInput) sysmessaging.MessageSender
	TokenApproval(ctx context.Context, ns string, approval *fftypes.TokenApprovalInput, waitConfirm bool) (*fftypes.TokenApproval, error)
	GetTokenApprovals(ctx context.Context, ns string, filter database.AndFilter) ([]*fftypes.TokenApproval, *database.FilterResult, error)

	// From operations.OperationHandler
	PrepareOperation(ctx context.Context, op *fftypes.Operation) (*fftypes.PreparedOperation, error)
	RunOperation(ctx context.Context, op *fftypes.PreparedOperation) (complete bool, err error)
}

type assetManager struct {
<<<<<<< HEAD
	ctx        context.Context
	database   database.Plugin
	txHelper   txcommon.Helper
	identity   identity.Manager
	data       data.Manager
	syncasync  syncasync.Bridge
	broadcast  broadcast.Manager
	messaging  privatemessaging.Manager
	tokens     map[string]tokens.Plugin
	metrics    metrics.Manager
	operations operations.Manager
=======
	ctx              context.Context
	database         database.Plugin
	txHelper         txcommon.Helper
	identity         identity.Manager
	data             data.Manager
	syncasync        syncasync.Bridge
	broadcast        broadcast.Manager
	messaging        privatemessaging.Manager
	tokens           map[string]tokens.Plugin
	retry            retry.Retry
	metrics          metrics.Manager
	keyNormalization int
>>>>>>> 408262ad
}

func NewAssetManager(ctx context.Context, di database.Plugin, im identity.Manager, dm data.Manager, sa syncasync.Bridge, bm broadcast.Manager, pm privatemessaging.Manager, ti map[string]tokens.Plugin, mm metrics.Manager, om operations.Manager) (Manager, error) {
	if di == nil || im == nil || sa == nil || bm == nil || pm == nil || ti == nil || mm == nil || om == nil {
		return nil, i18n.NewError(ctx, i18n.MsgInitializationNilDepError)
	}
	am := &assetManager{
<<<<<<< HEAD
		ctx:        ctx,
		database:   di,
		txHelper:   txcommon.NewTransactionHelper(di),
		identity:   im,
		data:       dm,
		syncasync:  sa,
		broadcast:  bm,
		messaging:  pm,
		tokens:     ti,
		metrics:    mm,
		operations: om,
=======
		ctx:       ctx,
		database:  di,
		txHelper:  txcommon.NewTransactionHelper(di),
		identity:  im,
		data:      dm,
		syncasync: sa,
		broadcast: bm,
		messaging: pm,
		tokens:    ti,
		retry: retry.Retry{
			InitialDelay: config.GetDuration(config.AssetManagerRetryInitialDelay),
			MaximumDelay: config.GetDuration(config.AssetManagerRetryMaxDelay),
			Factor:       config.GetFloat64(config.AssetManagerRetryFactor),
		},
		keyNormalization: identity.ParseKeyNormalizationConfig(config.GetString(config.AssetManagerKeyNormalization)),
		metrics:          mm,
>>>>>>> 408262ad
	}
	om.RegisterHandler(ctx, am, []fftypes.OpType{
		fftypes.OpTypeTokenCreatePool,
		fftypes.OpTypeTokenActivatePool,
		fftypes.OpTypeTokenTransfer,
		fftypes.OpTypeTokenApproval,
	})
	return am, nil
}

func (am *assetManager) Name() string {
	return "AssetManager"
}

func (am *assetManager) selectTokenPlugin(ctx context.Context, name string) (tokens.Plugin, error) {
	for pluginName, plugin := range am.tokens {
		if pluginName == name {
			return plugin, nil
		}
	}
	return nil, i18n.NewError(ctx, i18n.MsgUnknownTokensPlugin, name)
}

func (am *assetManager) scopeNS(ns string, filter database.AndFilter) database.AndFilter {
	return filter.Condition(filter.Builder().Eq("namespace", ns))
}

func (am *assetManager) GetTokenBalances(ctx context.Context, ns string, filter database.AndFilter) ([]*fftypes.TokenBalance, *database.FilterResult, error) {
	return am.database.GetTokenBalances(ctx, am.scopeNS(ns, filter))
}

func (am *assetManager) GetTokenAccounts(ctx context.Context, ns string, filter database.AndFilter) ([]*fftypes.TokenAccount, *database.FilterResult, error) {
	return am.database.GetTokenAccounts(ctx, am.scopeNS(ns, filter))
}

func (am *assetManager) GetTokenAccountPools(ctx context.Context, ns, key string, filter database.AndFilter) ([]*fftypes.TokenAccountPool, *database.FilterResult, error) {
	return am.database.GetTokenAccountPools(ctx, key, am.scopeNS(ns, filter))
}

func (am *assetManager) GetTokenConnectors(ctx context.Context, ns string) ([]*fftypes.TokenConnector, error) {
	if err := fftypes.ValidateFFNameField(ctx, ns, "namespace"); err != nil {
		return nil, err
	}

	connectors := []*fftypes.TokenConnector{}
	for token := range am.tokens {
		connectors = append(
			connectors,
			&fftypes.TokenConnector{
				Name: token,
			},
		)
	}

	return connectors, nil
}

func (am *assetManager) getTokenConnectorName(ctx context.Context, ns string) (string, error) {
	tokenConnectors, err := am.GetTokenConnectors(ctx, ns)
	if err != nil {
		return "", err
	}
	if len(tokenConnectors) != 1 {
		return "", i18n.NewError(ctx, i18n.MsgFieldNotSpecified, "connector")
	}
	return tokenConnectors[0].Name, nil
}

func (am *assetManager) getTokenPoolName(ctx context.Context, ns string) (string, error) {
	f := database.TokenPoolQueryFactory.NewFilter(ctx).And()
	f.Limit(1).Count(true)
	tokenPools, fr, err := am.GetTokenPools(ctx, ns, f)
	if err != nil {
		return "", err
	}
	if *fr.TotalCount != 1 {
		return "", i18n.NewError(ctx, i18n.MsgFieldNotSpecified, "pool")
	}
	return tokenPools[0].Name, nil
}<|MERGE_RESOLUTION|>--- conflicted
+++ resolved
@@ -20,6 +20,7 @@
 	"context"
 
 	"github.com/hyperledger/firefly/internal/broadcast"
+	"github.com/hyperledger/firefly/internal/config"
 	"github.com/hyperledger/firefly/internal/data"
 	"github.com/hyperledger/firefly/internal/i18n"
 	"github.com/hyperledger/firefly/internal/identity"
@@ -67,19 +68,6 @@
 }
 
 type assetManager struct {
-<<<<<<< HEAD
-	ctx        context.Context
-	database   database.Plugin
-	txHelper   txcommon.Helper
-	identity   identity.Manager
-	data       data.Manager
-	syncasync  syncasync.Bridge
-	broadcast  broadcast.Manager
-	messaging  privatemessaging.Manager
-	tokens     map[string]tokens.Plugin
-	metrics    metrics.Manager
-	operations operations.Manager
-=======
 	ctx              context.Context
 	database         database.Plugin
 	txHelper         txcommon.Helper
@@ -89,10 +77,9 @@
 	broadcast        broadcast.Manager
 	messaging        privatemessaging.Manager
 	tokens           map[string]tokens.Plugin
-	retry            retry.Retry
 	metrics          metrics.Manager
+	operations       operations.Manager
 	keyNormalization int
->>>>>>> 408262ad
 }
 
 func NewAssetManager(ctx context.Context, di database.Plugin, im identity.Manager, dm data.Manager, sa syncasync.Bridge, bm broadcast.Manager, pm privatemessaging.Manager, ti map[string]tokens.Plugin, mm metrics.Manager, om operations.Manager) (Manager, error) {
@@ -100,36 +87,18 @@
 		return nil, i18n.NewError(ctx, i18n.MsgInitializationNilDepError)
 	}
 	am := &assetManager{
-<<<<<<< HEAD
-		ctx:        ctx,
-		database:   di,
-		txHelper:   txcommon.NewTransactionHelper(di),
-		identity:   im,
-		data:       dm,
-		syncasync:  sa,
-		broadcast:  bm,
-		messaging:  pm,
-		tokens:     ti,
-		metrics:    mm,
-		operations: om,
-=======
-		ctx:       ctx,
-		database:  di,
-		txHelper:  txcommon.NewTransactionHelper(di),
-		identity:  im,
-		data:      dm,
-		syncasync: sa,
-		broadcast: bm,
-		messaging: pm,
-		tokens:    ti,
-		retry: retry.Retry{
-			InitialDelay: config.GetDuration(config.AssetManagerRetryInitialDelay),
-			MaximumDelay: config.GetDuration(config.AssetManagerRetryMaxDelay),
-			Factor:       config.GetFloat64(config.AssetManagerRetryFactor),
-		},
+		ctx:              ctx,
+		database:         di,
+		txHelper:         txcommon.NewTransactionHelper(di),
+		identity:         im,
+		data:             dm,
+		syncasync:        sa,
+		broadcast:        bm,
+		messaging:        pm,
+		tokens:           ti,
 		keyNormalization: identity.ParseKeyNormalizationConfig(config.GetString(config.AssetManagerKeyNormalization)),
 		metrics:          mm,
->>>>>>> 408262ad
+		operations:       om,
 	}
 	om.RegisterHandler(ctx, am, []fftypes.OpType{
 		fftypes.OpTypeTokenCreatePool,
