// Copyright © 2022 Kaleido, Inc.
//
// SPDX-License-Identifier: Apache-2.0
//
// Licensed under the Apache License, Version 2.0 (the "License");
// you may not use this file except in compliance with the License.
// You may obtain a copy of the License at
//
//     http://www.apache.org/licenses/LICENSE-2.0
//
// Unless required by applicable law or agreed to in writing, software
// distributed under the License is distributed on an "AS IS" BASIS,
// WITHOUT WARRANTIES OR CONDITIONS OF ANY KIND, either express or implied.
// See the License for the specific language governing permissions and
// limitations under the License.

package broadcast

import (
	"context"

	"github.com/hyperledger/firefly/internal/batch"
	"github.com/hyperledger/firefly/internal/batchpin"
	"github.com/hyperledger/firefly/internal/config"
	"github.com/hyperledger/firefly/internal/data"
	"github.com/hyperledger/firefly/internal/i18n"
	"github.com/hyperledger/firefly/internal/identity"
	"github.com/hyperledger/firefly/internal/log"
	"github.com/hyperledger/firefly/internal/metrics"
	"github.com/hyperledger/firefly/internal/operations"
	"github.com/hyperledger/firefly/internal/syncasync"
	"github.com/hyperledger/firefly/internal/sysmessaging"
	"github.com/hyperledger/firefly/pkg/blockchain"
	"github.com/hyperledger/firefly/pkg/database"
	"github.com/hyperledger/firefly/pkg/dataexchange"
	"github.com/hyperledger/firefly/pkg/fftypes"
	"github.com/hyperledger/firefly/pkg/sharedstorage"
)

const broadcastDispatcherName = "pinned_broadcast"

type Manager interface {
	fftypes.Named

	NewBroadcast(ns string, in *fftypes.MessageInOut) sysmessaging.MessageSender
	BroadcastDatatype(ctx context.Context, ns string, datatype *fftypes.Datatype, waitConfirm bool) (msg *fftypes.Message, err error)
	BroadcastNamespace(ctx context.Context, ns *fftypes.Namespace, waitConfirm bool) (msg *fftypes.Message, err error)
	BroadcastMessage(ctx context.Context, ns string, in *fftypes.MessageInOut, waitConfirm bool) (out *fftypes.Message, err error)
	BroadcastDefinitionAsNode(ctx context.Context, ns string, def fftypes.Definition, tag string, waitConfirm bool) (msg *fftypes.Message, err error)
	BroadcastDefinition(ctx context.Context, ns string, def fftypes.Definition, signingIdentity *fftypes.SignerRef, tag string, waitConfirm bool) (msg *fftypes.Message, err error)
	BroadcastIdentityClaim(ctx context.Context, ns string, def *fftypes.IdentityClaim, signingIdentity *fftypes.SignerRef, tag string, waitConfirm bool) (msg *fftypes.Message, err error)
	BroadcastTokenPool(ctx context.Context, ns string, pool *fftypes.TokenPoolAnnouncement, waitConfirm bool) (msg *fftypes.Message, err error)
	Start() error
	WaitStop()

	// From operations.OperationHandler
	PrepareOperation(ctx context.Context, op *fftypes.Operation) (*fftypes.PreparedOperation, error)
	RunOperation(ctx context.Context, op *fftypes.PreparedOperation) (complete bool, err error)
}

type broadcastManager struct {
	ctx                   context.Context
	database              database.Plugin
	identity              identity.Manager
	data                  data.Manager
	blockchain            blockchain.Plugin
	exchange              dataexchange.Plugin
	sharedstorage         sharedstorage.Plugin
	batch                 batch.Manager
	syncasync             syncasync.Bridge
	batchpin              batchpin.Submitter
	maxBatchPayloadLength int64
	metrics               metrics.Manager
	operations            operations.Manager
}

<<<<<<< HEAD
func NewBroadcastManager(ctx context.Context, di database.Plugin, im identity.Manager, dm data.Manager, bi blockchain.Plugin, dx dataexchange.Plugin, pi publicstorage.Plugin, ba batch.Manager, sa syncasync.Bridge, bp batchpin.Submitter, mm metrics.Manager, om operations.Manager) (Manager, error) {
	if di == nil || im == nil || dm == nil || bi == nil || dx == nil || pi == nil || ba == nil || mm == nil || om == nil {
=======
func NewBroadcastManager(ctx context.Context, di database.Plugin, im identity.Manager, dm data.Manager, bi blockchain.Plugin, dx dataexchange.Plugin, pi sharedstorage.Plugin, ba batch.Manager, sa syncasync.Bridge, bp batchpin.Submitter, mm metrics.Manager) (Manager, error) {
	if di == nil || im == nil || dm == nil || bi == nil || dx == nil || pi == nil || ba == nil {
>>>>>>> f072de48
		return nil, i18n.NewError(ctx, i18n.MsgInitializationNilDepError)
	}
	bm := &broadcastManager{
		ctx:                   ctx,
		database:              di,
		identity:              im,
		data:                  dm,
		blockchain:            bi,
		exchange:              dx,
		sharedstorage:         pi,
		batch:                 ba,
		syncasync:             sa,
		batchpin:              bp,
		maxBatchPayloadLength: config.GetByteSize(config.BroadcastBatchPayloadLimit),
		metrics:               mm,
		operations:            om,
	}

	bo := batch.DispatcherOptions{
		BatchMaxSize:   config.GetUint(config.BroadcastBatchSize),
		BatchMaxBytes:  bm.maxBatchPayloadLength,
		BatchTimeout:   config.GetDuration(config.BroadcastBatchTimeout),
		DisposeTimeout: config.GetDuration(config.BroadcastBatchAgentTimeout),
	}

	ba.RegisterDispatcher(broadcastDispatcherName,
		fftypes.TransactionTypeBatchPin,
		[]fftypes.MessageType{
			fftypes.MessageTypeBroadcast,
			fftypes.MessageTypeDefinition,
			fftypes.MessageTypeTransferBroadcast,
		}, bm.dispatchBatch, bo)

<<<<<<< HEAD
	om.RegisterHandler(ctx, bm, []fftypes.OpType{
		fftypes.OpTypePublicStorageBatchBroadcast,
=======
func (bm *broadcastManager) dispatchBatch(ctx context.Context, batch *fftypes.Batch, pins []*fftypes.Bytes32) error {

	// Serialize the full payload, which has already been sealed for us by the BatchManager
	payload, err := json.Marshal(batch)
	if err != nil {
		return i18n.WrapError(ctx, err, i18n.MsgSerializationFailed)
	}

	// Write it to IPFS to get a payload reference
	// The payload ref will be persisted back to the batch, as well as being used in the TX
	batch.PayloadRef, err = bm.sharedstorage.PublishData(ctx, bytes.NewReader(payload))
	if err != nil {
		return err
	}

	return bm.database.RunAsGroup(ctx, func(ctx context.Context) error {
		return bm.submitTXAndUpdateDB(ctx, batch, pins)
>>>>>>> f072de48
	})

	return bm, nil
}

func (bm *broadcastManager) Name() string {
	return "BroadcastManager"
}

<<<<<<< HEAD
func (bm *broadcastManager) dispatchBatch(ctx context.Context, batch *fftypes.Batch, pins []*fftypes.Bytes32) error {
=======
	// The completed SharedStorage upload
>>>>>>> f072de48
	op := fftypes.NewOperation(
		bm.sharedstorage,
		batch.Namespace,
		batch.Payload.TX.ID,
<<<<<<< HEAD
		fftypes.OpTypePublicStorageBatchBroadcast)
	addBatchBroadcastInputs(op, batch.ID)
	if err := bm.operations.AddOrReuseOperation(ctx, op); err != nil {
		return err
	}
	if err := bm.operations.RunOperation(ctx, opBatchBroadcast(op, batch)); err != nil {
		return err
	}
	return bm.batchpin.SubmitPinnedBatch(ctx, batch, pins)
=======
		fftypes.OpTypeSharedStorageBatchBroadcast)
	op.Status = fftypes.OpStatusSucceeded // Note we performed the action synchronously above
	err = bm.database.InsertOperation(ctx, op)
	if err != nil {
		return err
	}

	log.L(ctx).Infof("Pinning broadcast batch %s with author=%s key=%s", batch.ID, batch.Author, batch.Key)
	return bm.batchpin.SubmitPinnedBatch(ctx, batch, contexts)
>>>>>>> f072de48
}

func (bm *broadcastManager) publishBlobs(ctx context.Context, dataToPublish []*fftypes.DataAndBlob) error {
	for _, d := range dataToPublish {
		// Stream from the local data exchange ...
		reader, err := bm.exchange.DownloadBLOB(ctx, d.Blob.PayloadRef)
		if err != nil {
			return i18n.WrapError(ctx, err, i18n.MsgDownloadBlobFailed, d.Blob.PayloadRef)
		}
		defer reader.Close()

		// ... to the shared storage
		sharedRef, err := bm.sharedstorage.PublishData(ctx, reader)
		if err != nil {
			return err
		}
		log.L(ctx).Infof("Published blob with hash '%s' for data '%s' to shared storage: '%s'", d.Blob.Hash, d.Data.ID, sharedRef)

		// Update the data in the database, with the shared reference.
		// We do this independently for each piece of data
		update := database.DataQueryFactory.NewUpdate(ctx).Set("blob.public", sharedRef)
		err = bm.database.UpdateData(ctx, d.Data.ID, update)
		if err != nil {
			return err
		}
	}

	return nil
}

func (bm *broadcastManager) Start() error {
	return nil
}

func (bm *broadcastManager) WaitStop() {
	// No go routines
}<|MERGE_RESOLUTION|>--- conflicted
+++ resolved
@@ -74,13 +74,8 @@
 	operations            operations.Manager
 }
 
-<<<<<<< HEAD
-func NewBroadcastManager(ctx context.Context, di database.Plugin, im identity.Manager, dm data.Manager, bi blockchain.Plugin, dx dataexchange.Plugin, pi publicstorage.Plugin, ba batch.Manager, sa syncasync.Bridge, bp batchpin.Submitter, mm metrics.Manager, om operations.Manager) (Manager, error) {
-	if di == nil || im == nil || dm == nil || bi == nil || dx == nil || pi == nil || ba == nil || mm == nil || om == nil {
-=======
-func NewBroadcastManager(ctx context.Context, di database.Plugin, im identity.Manager, dm data.Manager, bi blockchain.Plugin, dx dataexchange.Plugin, pi sharedstorage.Plugin, ba batch.Manager, sa syncasync.Bridge, bp batchpin.Submitter, mm metrics.Manager) (Manager, error) {
-	if di == nil || im == nil || dm == nil || bi == nil || dx == nil || pi == nil || ba == nil {
->>>>>>> f072de48
+func NewBroadcastManager(ctx context.Context, di database.Plugin, im identity.Manager, dm data.Manager, bi blockchain.Plugin, dx dataexchange.Plugin, si sharedstorage.Plugin, ba batch.Manager, sa syncasync.Bridge, bp batchpin.Submitter, mm metrics.Manager, om operations.Manager) (Manager, error) {
+	if di == nil || im == nil || dm == nil || bi == nil || dx == nil || si == nil || ba == nil || mm == nil || om == nil {
 		return nil, i18n.NewError(ctx, i18n.MsgInitializationNilDepError)
 	}
 	bm := &broadcastManager{
@@ -90,7 +85,7 @@
 		data:                  dm,
 		blockchain:            bi,
 		exchange:              dx,
-		sharedstorage:         pi,
+		sharedstorage:         si,
 		batch:                 ba,
 		syncasync:             sa,
 		batchpin:              bp,
@@ -114,28 +109,8 @@
 			fftypes.MessageTypeTransferBroadcast,
 		}, bm.dispatchBatch, bo)
 
-<<<<<<< HEAD
 	om.RegisterHandler(ctx, bm, []fftypes.OpType{
-		fftypes.OpTypePublicStorageBatchBroadcast,
-=======
-func (bm *broadcastManager) dispatchBatch(ctx context.Context, batch *fftypes.Batch, pins []*fftypes.Bytes32) error {
-
-	// Serialize the full payload, which has already been sealed for us by the BatchManager
-	payload, err := json.Marshal(batch)
-	if err != nil {
-		return i18n.WrapError(ctx, err, i18n.MsgSerializationFailed)
-	}
-
-	// Write it to IPFS to get a payload reference
-	// The payload ref will be persisted back to the batch, as well as being used in the TX
-	batch.PayloadRef, err = bm.sharedstorage.PublishData(ctx, bytes.NewReader(payload))
-	if err != nil {
-		return err
-	}
-
-	return bm.database.RunAsGroup(ctx, func(ctx context.Context) error {
-		return bm.submitTXAndUpdateDB(ctx, batch, pins)
->>>>>>> f072de48
+		fftypes.OpTypeSharedStorageBatchBroadcast,
 	})
 
 	return bm, nil
@@ -145,17 +120,13 @@
 	return "BroadcastManager"
 }
 
-<<<<<<< HEAD
 func (bm *broadcastManager) dispatchBatch(ctx context.Context, batch *fftypes.Batch, pins []*fftypes.Bytes32) error {
-=======
 	// The completed SharedStorage upload
->>>>>>> f072de48
 	op := fftypes.NewOperation(
 		bm.sharedstorage,
 		batch.Namespace,
 		batch.Payload.TX.ID,
-<<<<<<< HEAD
-		fftypes.OpTypePublicStorageBatchBroadcast)
+		fftypes.OpTypeSharedStorageBatchBroadcast)
 	addBatchBroadcastInputs(op, batch.ID)
 	if err := bm.operations.AddOrReuseOperation(ctx, op); err != nil {
 		return err
@@ -163,18 +134,8 @@
 	if err := bm.operations.RunOperation(ctx, opBatchBroadcast(op, batch)); err != nil {
 		return err
 	}
+	log.L(ctx).Infof("Pinning broadcast batch %s with author=%s key=%s", batch.ID, batch.Author, batch.Key)
 	return bm.batchpin.SubmitPinnedBatch(ctx, batch, pins)
-=======
-		fftypes.OpTypeSharedStorageBatchBroadcast)
-	op.Status = fftypes.OpStatusSucceeded // Note we performed the action synchronously above
-	err = bm.database.InsertOperation(ctx, op)
-	if err != nil {
-		return err
-	}
-
-	log.L(ctx).Infof("Pinning broadcast batch %s with author=%s key=%s", batch.ID, batch.Author, batch.Key)
-	return bm.batchpin.SubmitPinnedBatch(ctx, batch, contexts)
->>>>>>> f072de48
 }
 
 func (bm *broadcastManager) publishBlobs(ctx context.Context, dataToPublish []*fftypes.DataAndBlob) error {
