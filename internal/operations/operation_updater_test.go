// Copyright © 2021 Kaleido, Inc.
//
// SPDX-License-Identifier: Apache-2.0
//
// Licensed under the Apache License, Version 2.0 (the "License");
// you may not use this file except in compliance with the License.
// You may obtain a copy of the License at
//
//     http://www.apache.org/licenses/LICENSE-2.0
//
// Unless required by applicable law or agreed to in writing, software
// distributed under the License is distributed on an "AS IS" BASIS,
// WITHOUT WARRANTIES OR CONDITIONS OF ANY KIND, either express or implied.
// See the License for the specific language governing permissions and
// limitations under the License.

package operations

import (
	"context"
	"fmt"
	"testing"

	"github.com/hyperledger/firefly-common/pkg/config"
	"github.com/hyperledger/firefly-common/pkg/fftypes"
	"github.com/hyperledger/firefly/internal/coreconfig"
	"github.com/hyperledger/firefly/internal/txcommon"
	"github.com/hyperledger/firefly/mocks/databasemocks"
	"github.com/hyperledger/firefly/mocks/datamocks"
	"github.com/hyperledger/firefly/pkg/core"
	"github.com/hyperledger/firefly/pkg/database"
	"github.com/sirupsen/logrus"
	"github.com/stretchr/testify/assert"
	"github.com/stretchr/testify/mock"
)

type mockplug struct{}

func (mp *mockplug) Name() string {
	return "unittest"
}

func newTestOperationUpdater(t *testing.T) *operationUpdater {
	return newTestOperationUpdaterCommon(t, &database.Capabilities{Concurrency: true})
}

func newTestOperationUpdaterNoConcurrency(t *testing.T) *operationUpdater {
	return newTestOperationUpdaterCommon(t, &database.Capabilities{Concurrency: false})
}

func newTestOperationUpdaterCommon(t *testing.T, dbCapabilities *database.Capabilities) *operationUpdater {
	coreconfig.Reset()
	config.Set(coreconfig.OpUpdateWorkerCount, 1)
	config.Set(coreconfig.OpUpdateWorkerBatchTimeout, "1s")
	config.Set(coreconfig.OpUpdateWorkerBatchMaxInserts, 200)
	logrus.SetLevel(logrus.DebugLevel)

	mom := &operationsManager{
		namespace: "ns1",
		handlers:  make(map[fftypes.FFEnum]OperationHandler),
	}
	mdi := &databasemocks.Plugin{}
	mdi.On("Capabilities").Return(dbCapabilities)
	mdm := &datamocks.Manager{}
	txHelper := txcommon.NewTransactionHelper("ns1", mdi, mdm)
	return newOperationUpdater(context.Background(), mom, mdi, txHelper)
}

func TestNewOperationUpdaterNoConcurrency(t *testing.T) {
	ou := newTestOperationUpdaterNoConcurrency(t)
	defer ou.close()
	assert.Zero(t, ou.conf.workerCount)
}

func TestSubmitUpdateBadIDIgnored(t *testing.T) {
	ou := newTestOperationUpdater(t)
	ou.close()
	ou.workQueues = []chan *core.OperationUpdate{
		make(chan *core.OperationUpdate),
	}
	ou.cancelFunc()
	ou.SubmitOperationUpdate(ou.ctx, &core.OperationUpdate{
		NamespacedOpID: "!!!" + fftypes.NewUUID().String(),
	})
}

func TestSubmitUpdateClosed(t *testing.T) {
	ou := newTestOperationUpdater(t)
	ou.close()
	ou.workQueues = []chan *core.OperationUpdate{
		make(chan *core.OperationUpdate),
	}
	ou.cancelFunc()
	ou.SubmitOperationUpdate(ou.ctx, &core.OperationUpdate{
		NamespacedOpID: "ns1:" + fftypes.NewUUID().String(),
	})
}

func TestSubmitUpdateSyncFallbackOpNotFound(t *testing.T) {
	ou := newTestOperationUpdaterNoConcurrency(t)
	defer ou.close()
	customCtx := context.WithValue(context.Background(), "dbtx", "on this context")

	mdi := ou.database.(*databasemocks.Plugin)
	mdi.On("RunAsGroup", customCtx, mock.Anything).Run(func(args mock.Arguments) {
		err := args[1].(func(context.Context) error)(customCtx)
		assert.NoError(t, err)
	}).Return(nil)
	mdi.On("GetOperations", customCtx, mock.Anything, mock.Anything).Return(nil, nil, nil)

<<<<<<< HEAD
	ou.SubmitOperationUpdate(customCtx, &core.OperationUpdate{
=======
	complete := false
	ou.SubmitOperationUpdate(customCtx, &OperationUpdate{
>>>>>>> 153c61ea
		NamespacedOpID: "ns1:" + fftypes.NewUUID().String(),
		OnComplete:     func() { complete = true },
	})
	assert.True(t, complete)

	mdi.AssertExpectations(t)
}

func TestSubmitUpdateDatabaseError(t *testing.T) {
	ou := newTestOperationUpdaterNoConcurrency(t)
	defer ou.close()

	ctx, cancel := context.WithCancel(context.Background())
	cancel()

	mdi := ou.database.(*databasemocks.Plugin)
	mdi.On("RunAsGroup", mock.Anything, mock.Anything).Return(fmt.Errorf("pop"))

	ou.SubmitOperationUpdate(ctx, &OperationUpdate{
		NamespacedOpID: "ns1:" + fftypes.NewUUID().String(),
	})

	mdi.AssertExpectations(t)
}

func TestSubmitUpdateWrongNS(t *testing.T) {
	ou := newTestOperationUpdaterNoConcurrency(t)
	defer ou.close()
	customCtx := context.WithValue(context.Background(), "dbtx", "on this context")

	ou.SubmitOperationUpdate(customCtx, &core.OperationUpdate{
		NamespacedOpID: "ns2:" + fftypes.NewUUID().String(),
	})
}

func TestSubmitUpdateWorkerE2ESuccess(t *testing.T) {
	om, cancel := newTestOperations(t)
	defer om.WaitStop()
	defer cancel()
	om.updater.conf.maxInserts = 2

	opID1 := fftypes.NewUUID()
	opID2 := fftypes.NewUUID()
	opID3 := fftypes.NewUUID()
	tx1 := &core.Transaction{ID: fftypes.NewUUID()}

	done := make(chan struct{})

	mdi := om.database.(*databasemocks.Plugin)
	mdi.On("GetOperations", mock.Anything, mock.Anything, mock.Anything).Return([]*core.Operation{
		{ID: opID1, Namespace: "ns1", Type: core.OpTypeBlockchainInvoke, Transaction: tx1.ID},
		{ID: opID2, Namespace: "ns1", Type: core.OpTypeTokenTransfer, Input: fftypes.JSONObject{"test": "test"}},
		{ID: opID3, Namespace: "ns1", Type: core.OpTypeTokenApproval, Input: fftypes.JSONObject{"test": "test"}},
	}, nil, nil)
	mdi.On("GetTransactions", mock.Anything, mock.Anything, mock.Anything).Return([]*core.Transaction{tx1}, nil, nil)
	mdi.On("ResolveOperation", mock.Anything, "ns1", opID1, core.OpStatusSucceeded, mock.Anything, fftypes.JSONObject(nil)).Return(nil)
	mdi.On("UpdateTransaction", mock.Anything, tx1.ID, mock.Anything).Return(nil)
	err1Str := "err1"
	mdi.On("ResolveOperation", mock.Anything, "ns1", opID2, core.OpStatusFailed, &err1Str, fftypes.JSONObject{"test": true}).Return(nil)
	err2Str := "err2"
	mdi.On("ResolveOperation", mock.Anything, "ns1", opID3, core.OpStatusFailed, &err2Str, fftypes.JSONObject(nil)).Return(nil).
		Run(func(args mock.Arguments) {
			close(done)
		})

	om.Start()

	om.SubmitOperationUpdate(&mockplug{}, &core.OperationUpdate{
		NamespacedOpID: "ns1:" + opID1.String(),
		Status:         core.OpStatusSucceeded,
		BlockchainTXID: "tx12345",
	})
	om.SubmitOperationUpdate(&mockplug{}, &core.OperationUpdate{
		NamespacedOpID: "ns1:" + opID2.String(),
		Status:         core.OpStatusFailed,
		ErrorMessage:   "err1",
		Output:         fftypes.JSONObject{"test": true},
	})
	om.SubmitOperationUpdate(&mockplug{}, &core.OperationUpdate{
		NamespacedOpID: "ns1:" + opID3.String(),
		Status:         core.OpStatusFailed,
		ErrorMessage:   "err2",
	})

	<-done

	mdi.AssertExpectations(t)
}

func TestUpdateLoopExitRetryCancelledContext(t *testing.T) {
	ou := newTestOperationUpdater(t)
	defer ou.close()
	ou.conf.maxInserts = 1
	ou.initQueues()

	mdi := ou.database.(*databasemocks.Plugin)
	mdi.On("RunAsGroup", mock.Anything, mock.Anything).Return(fmt.Errorf("pop")).Run(func(args mock.Arguments) {
		ou.cancelFunc()
	})

	ou.SubmitOperationUpdate(ou.ctx, &core.OperationUpdate{
		NamespacedOpID: "ns1:" + fftypes.NewUUID().String(),
	})

	ou.updaterLoop(0)

	mdi.AssertExpectations(t)
}

func TestDoBatchUpdateIgnoreBadID(t *testing.T) {
	ou := newTestOperationUpdaterNoConcurrency(t)
	defer ou.close()

	ou.initQueues()

	err := ou.doBatchUpdate(ou.ctx, []*core.OperationUpdate{
		{NamespacedOpID: "!!Bad", Status: core.OpStatusSucceeded},
	})
	assert.NoError(t, err)

}

func TestDoBatchUpdateFailUpdate(t *testing.T) {
	ou := newTestOperationUpdaterNoConcurrency(t)
	defer ou.close()

	opID1 := fftypes.NewUUID()
	mdi := ou.database.(*databasemocks.Plugin)
	mdi.On("GetOperations", mock.Anything, mock.Anything, mock.Anything).Return([]*core.Operation{
		{ID: opID1, Namespace: "ns1", Type: core.OpTypeBlockchainInvoke},
	}, nil, nil)
	mdi.On("ResolveOperation", mock.Anything, "ns1", mock.Anything, mock.Anything, mock.Anything, mock.Anything).Return(fmt.Errorf("pop"))

	ou.initQueues()

	err := ou.doBatchUpdate(ou.ctx, []*core.OperationUpdate{
		{NamespacedOpID: "ns1:" + opID1.String(), Status: core.OpStatusSucceeded},
	})
	assert.Regexp(t, "pop", err)

	mdi.AssertExpectations(t)
}

func TestDoBatchUpdateFailGetTransactions(t *testing.T) {
	ou := newTestOperationUpdaterNoConcurrency(t)
	defer ou.close()

	opID1 := fftypes.NewUUID()
	mdi := ou.database.(*databasemocks.Plugin)
	mdi.On("GetOperations", mock.Anything, mock.Anything, mock.Anything).Return([]*core.Operation{
		{Namespace: "ns1", ID: opID1, Type: core.OpTypeBlockchainInvoke, Transaction: fftypes.NewUUID()},
	}, nil, nil)
	mdi.On("GetTransactions", mock.Anything, mock.Anything, mock.Anything).Return(nil, nil, fmt.Errorf("pop"))

	ou.initQueues()

	err := ou.doBatchUpdate(ou.ctx, []*core.OperationUpdate{
		{NamespacedOpID: "ns1:" + opID1.String(), Status: core.OpStatusSucceeded},
	})
	assert.Regexp(t, "pop", err)

	mdi.AssertExpectations(t)
}

func TestDoBatchUpdateFailGetOperations(t *testing.T) {
	ou := newTestOperationUpdaterNoConcurrency(t)
	defer ou.close()

	opID1 := fftypes.NewUUID()
	mdi := ou.database.(*databasemocks.Plugin)
	mdi.On("GetOperations", mock.Anything, mock.Anything, mock.Anything).Return(nil, nil, fmt.Errorf("pop"))

	ou.initQueues()

	err := ou.doBatchUpdate(ou.ctx, []*core.OperationUpdate{
		{NamespacedOpID: "ns1:" + opID1.String(), Status: core.OpStatusSucceeded},
	})
	assert.Regexp(t, "pop", err)

	mdi.AssertExpectations(t)
}

func TestDoUpdateIgnoreBadID(t *testing.T) {
	ou := newTestOperationUpdaterNoConcurrency(t)
	defer ou.close()

	ou.initQueues()

	err := ou.doUpdate(ou.ctx, &core.OperationUpdate{
		NamespacedOpID: "!!!bad", Status: core.OpStatusSucceeded, BlockchainTXID: "0x12345",
	}, []*core.Operation{}, []*core.Transaction{})
	assert.NoError(t, err)

}

func TestDoUpdateFailTransactionUpdate(t *testing.T) {
	ou := newTestOperationUpdaterNoConcurrency(t)
	defer ou.close()

	opID1 := fftypes.NewUUID()
	txID1 := fftypes.NewUUID()
	mdi := ou.database.(*databasemocks.Plugin)
	mdi.On("UpdateTransaction", mock.Anything, txID1, mock.Anything).Return(fmt.Errorf("pop"))

	ou.initQueues()

	err := ou.doUpdate(ou.ctx, &core.OperationUpdate{
		NamespacedOpID: "ns1:" + opID1.String(), Status: core.OpStatusSucceeded, BlockchainTXID: "0x12345",
	}, []*core.Operation{
		{Namespace: "ns1", ID: opID1, Type: core.OpTypeBlockchainInvoke, Transaction: txID1},
	}, []*core.Transaction{
		{ID: txID1},
	})
	assert.Regexp(t, "pop", err)

	mdi.AssertExpectations(t)
}

func TestDoUpdateFailExternalHandler(t *testing.T) {
	ou := newTestOperationUpdaterNoConcurrency(t)
	defer ou.close()

	opID1 := fftypes.NewUUID()
	txID1 := fftypes.NewUUID()
	ou.manager.handlers[core.OpTypeBlockchainInvoke] = &mockHandler{UpdateErr: fmt.Errorf("pop")}

	ou.initQueues()

	err := ou.doUpdate(ou.ctx, &core.OperationUpdate{
		NamespacedOpID: "ns1:" + opID1.String(), Status: core.OpStatusSucceeded,
	}, []*core.Operation{
		{Namespace: "ns1", ID: opID1, Type: core.OpTypeBlockchainInvoke, Transaction: txID1},
	}, []*core.Transaction{})
	assert.Regexp(t, "pop", err)
}

func TestDoUpdateVerifyBatchManifest(t *testing.T) {
	ou := newTestOperationUpdaterNoConcurrency(t)
	defer ou.close()

	opID1 := fftypes.NewUUID()
	txID1 := fftypes.NewUUID()
	batchID := fftypes.NewUUID()
	ou.manager.handlers[core.OpTypeDataExchangeSendBatch] = &mockHandler{}

	ou.initQueues()

	mdi := ou.database.(*databasemocks.Plugin)
	mdi.On("GetBatchByID", mock.Anything, "ns1", batchID).Return(&core.BatchPersisted{
		Manifest: fftypes.JSONAnyPtr(`"test-manifest"`),
	}, nil)
	mdi.On("ResolveOperation", mock.Anything, "ns1", opID1, core.OpStatusSucceeded, mock.Anything, fftypes.JSONObject(nil)).Return(nil)

	err := ou.doUpdate(ou.ctx, &OperationUpdate{
		NamespacedOpID: "ns1:" + opID1.String(),
		Status:         core.OpStatusSucceeded,
		VerifyManifest: true,
		DXManifest:     `"test-manifest"`,
	}, []*core.Operation{{
		Namespace:   "ns1",
		ID:          opID1,
		Type:        core.OpTypeDataExchangeSendBatch,
		Transaction: txID1,
		Input: fftypes.JSONObject{
			"batch": batchID.String(),
		},
	}}, []*core.Transaction{})

	assert.NoError(t, err)

	mdi.AssertExpectations(t)
}

func TestDoUpdateVerifyBatchManifestQuery(t *testing.T) {
	ou := newTestOperationUpdaterNoConcurrency(t)
	defer ou.close()

	opID1 := fftypes.NewUUID()
	txID1 := fftypes.NewUUID()
	batchID := fftypes.NewUUID()
	ou.manager.handlers[core.OpTypeDataExchangeSendBatch] = &mockHandler{}

	ou.initQueues()

	mdi := ou.database.(*databasemocks.Plugin)
	mdi.On("GetBatchByID", mock.Anything, "ns1", batchID).Return(nil, fmt.Errorf("pop"))

	err := ou.doUpdate(ou.ctx, &OperationUpdate{
		NamespacedOpID: "ns1:" + opID1.String(),
		Status:         core.OpStatusSucceeded,
		VerifyManifest: true,
		DXManifest:     `"test-manifest"`,
	}, []*core.Operation{{
		Namespace:   "ns1",
		ID:          opID1,
		Type:        core.OpTypeDataExchangeSendBatch,
		Transaction: txID1,
		Input: fftypes.JSONObject{
			"batch": batchID.String(),
		},
	}}, []*core.Transaction{})

	assert.EqualError(t, err, "pop")

	mdi.AssertExpectations(t)
}

func TestDoUpdateVerifyBatchManifestFail(t *testing.T) {
	ou := newTestOperationUpdaterNoConcurrency(t)
	defer ou.close()

	opID1 := fftypes.NewUUID()
	txID1 := fftypes.NewUUID()
	batchID := fftypes.NewUUID()
	ou.manager.handlers[core.OpTypeDataExchangeSendBatch] = &mockHandler{}

	ou.initQueues()

	mdi := ou.database.(*databasemocks.Plugin)
	mdi.On("GetBatchByID", mock.Anything, "ns1", batchID).Return(&core.BatchPersisted{
		Manifest: fftypes.JSONAnyPtr(`"test-manifest"`),
	}, nil)
	mdi.On("ResolveOperation", mock.Anything, "ns1", opID1, core.OpStatusFailed, mock.Anything, fftypes.JSONObject(nil)).Return(nil)

	err := ou.doUpdate(ou.ctx, &OperationUpdate{
		NamespacedOpID: "ns1:" + opID1.String(),
		Status:         core.OpStatusSucceeded,
		VerifyManifest: true,
		DXManifest:     `"BAD"`,
	}, []*core.Operation{{
		Namespace:   "ns1",
		ID:          opID1,
		Type:        core.OpTypeDataExchangeSendBatch,
		Transaction: txID1,
		Input: fftypes.JSONObject{
			"batch": batchID.String(),
		},
	}}, []*core.Transaction{})

	assert.NoError(t, err)

	mdi.AssertExpectations(t)
}

func TestDoUpdateVerifyBlobManifestFail(t *testing.T) {
	ou := newTestOperationUpdaterNoConcurrency(t)
	defer ou.close()

	opID1 := fftypes.NewUUID()
	txID1 := fftypes.NewUUID()
	blobHash := fftypes.NewRandB32()
	ou.manager.handlers[core.OpTypeDataExchangeSendBlob] = &mockHandler{}

	ou.initQueues()

	mdi := ou.database.(*databasemocks.Plugin)
	mdi.On("ResolveOperation", mock.Anything, "ns1", opID1, core.OpStatusFailed, mock.Anything, fftypes.JSONObject(nil)).Return(nil)

	err := ou.doUpdate(ou.ctx, &OperationUpdate{
		NamespacedOpID: "ns1:" + opID1.String(),
		Status:         core.OpStatusSucceeded,
		VerifyManifest: true,
		DXHash:         "BAD",
	}, []*core.Operation{{
		Namespace:   "ns1",
		ID:          opID1,
		Type:        core.OpTypeDataExchangeSendBlob,
		Transaction: txID1,
		Input: fftypes.JSONObject{
			"hash": blobHash.String(),
		},
	}}, []*core.Transaction{})

	assert.NoError(t, err)

	mdi.AssertExpectations(t)
}<|MERGE_RESOLUTION|>--- conflicted
+++ resolved
@@ -108,12 +108,8 @@
 	}).Return(nil)
 	mdi.On("GetOperations", customCtx, mock.Anything, mock.Anything).Return(nil, nil, nil)
 
-<<<<<<< HEAD
+	complete := false
 	ou.SubmitOperationUpdate(customCtx, &core.OperationUpdate{
-=======
-	complete := false
-	ou.SubmitOperationUpdate(customCtx, &OperationUpdate{
->>>>>>> 153c61ea
 		NamespacedOpID: "ns1:" + fftypes.NewUUID().String(),
 		OnComplete:     func() { complete = true },
 	})
@@ -132,7 +128,7 @@
 	mdi := ou.database.(*databasemocks.Plugin)
 	mdi.On("RunAsGroup", mock.Anything, mock.Anything).Return(fmt.Errorf("pop"))
 
-	ou.SubmitOperationUpdate(ctx, &OperationUpdate{
+	ou.SubmitOperationUpdate(ctx, &core.OperationUpdate{
 		NamespacedOpID: "ns1:" + fftypes.NewUUID().String(),
 	})
 
@@ -367,7 +363,7 @@
 	}, nil)
 	mdi.On("ResolveOperation", mock.Anything, "ns1", opID1, core.OpStatusSucceeded, mock.Anything, fftypes.JSONObject(nil)).Return(nil)
 
-	err := ou.doUpdate(ou.ctx, &OperationUpdate{
+	err := ou.doUpdate(ou.ctx, &core.OperationUpdate{
 		NamespacedOpID: "ns1:" + opID1.String(),
 		Status:         core.OpStatusSucceeded,
 		VerifyManifest: true,
@@ -401,7 +397,7 @@
 	mdi := ou.database.(*databasemocks.Plugin)
 	mdi.On("GetBatchByID", mock.Anything, "ns1", batchID).Return(nil, fmt.Errorf("pop"))
 
-	err := ou.doUpdate(ou.ctx, &OperationUpdate{
+	err := ou.doUpdate(ou.ctx, &core.OperationUpdate{
 		NamespacedOpID: "ns1:" + opID1.String(),
 		Status:         core.OpStatusSucceeded,
 		VerifyManifest: true,
@@ -438,7 +434,7 @@
 	}, nil)
 	mdi.On("ResolveOperation", mock.Anything, "ns1", opID1, core.OpStatusFailed, mock.Anything, fftypes.JSONObject(nil)).Return(nil)
 
-	err := ou.doUpdate(ou.ctx, &OperationUpdate{
+	err := ou.doUpdate(ou.ctx, &core.OperationUpdate{
 		NamespacedOpID: "ns1:" + opID1.String(),
 		Status:         core.OpStatusSucceeded,
 		VerifyManifest: true,
@@ -472,7 +468,7 @@
 	mdi := ou.database.(*databasemocks.Plugin)
 	mdi.On("ResolveOperation", mock.Anything, "ns1", opID1, core.OpStatusFailed, mock.Anything, fftypes.JSONObject(nil)).Return(nil)
 
-	err := ou.doUpdate(ou.ctx, &OperationUpdate{
+	err := ou.doUpdate(ou.ctx, &core.OperationUpdate{
 		NamespacedOpID: "ns1:" + opID1.String(),
 		Status:         core.OpStatusSucceeded,
 		VerifyManifest: true,
