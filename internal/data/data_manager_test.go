// Copyright © 2021 Kaleido, Inc.
//
// SPDX-License-Identifier: Apache-2.0
//
// Licensed under the Apache License, Version 2.0 (the "License");
// you may not use this file except in compliance with the License.
// You may obtain a copy of the License at
//
//     http://www.apache.org/licenses/LICENSE-2.0
//
// Unless required by applicable law or agreed to in writing, software
// distributed under the License is distributed on an "AS IS" BASIS,
// WITHOUT WARRANTIES OR CONDITIONS OF ANY KIND, either express or implied.
// See the License for the specific language governing permissions and
// limitations under the License.

package data

import (
	"context"
	"fmt"
	"testing"

	"github.com/hyperledger/firefly-common/pkg/config"
	"github.com/hyperledger/firefly-common/pkg/fftypes"
	"github.com/hyperledger/firefly/internal/cache"
	"github.com/hyperledger/firefly/internal/coreconfig"
	"github.com/hyperledger/firefly/mocks/databasemocks"
	"github.com/hyperledger/firefly/mocks/dataexchangemocks"
	"github.com/hyperledger/firefly/pkg/core"
	"github.com/hyperledger/firefly/pkg/database"
	"github.com/stretchr/testify/assert"
	"github.com/stretchr/testify/mock"
)

func newTestDataManager(t *testing.T) (*dataManager, context.Context, func()) {
	coreconfig.Reset()
	config.Set(coreconfig.MessageWriterCount, 1)
	ctx, cancel := context.WithCancel(context.Background())
	mdi := &databasemocks.Plugin{}
	mdi.On("Capabilities").Return(&database.Capabilities{
		Concurrency: true,
	})
	mdx := &dataexchangemocks.Plugin{}
<<<<<<< HEAD
	ns := core.NamespaceRef{LocalName: "ns1", RemoteName: "ns1"}
	dm, err := NewDataManager(ctx, ns, mdi, mdx, cache.NewCacheManager(ctx))
=======
	ns := &core.Namespace{Name: "ns1", NetworkName: "ns1"}
	dm, err := NewDataManager(ctx, ns, mdi, mdx)
>>>>>>> a6eb2c69
	assert.NoError(t, err)
	dm.Start()
	return dm.(*dataManager), ctx, func() {
		cancel()
		dm.WaitStop()
	}
}

func testNewMessage() (*fftypes.UUID, *fftypes.Bytes32, *NewMessage) {
	dataID := fftypes.NewUUID()
	dataHash := fftypes.NewRandB32()
	return dataID, dataHash, &NewMessage{
		Message: &core.MessageInOut{
			Message: core.Message{
				Header: core.MessageHeader{
					ID:        fftypes.NewUUID(),
					Namespace: "ns1",
				},
			},
			InlineData: core.InlineData{
				{DataRef: core.DataRef{ID: dataID, Hash: dataHash}},
			},
		},
	}
}

func TestValidateE2E(t *testing.T) {

	coreconfig.Reset()
	dm, ctx, cancel := newTestDataManager(t)
	defer cancel()
	mdi := dm.database.(*databasemocks.Plugin)
	data := &core.Data{
		Namespace: "ns1",
		Validator: core.ValidatorTypeJSON,
		Datatype: &core.DatatypeRef{
			Name:    "customer",
			Version: "0.0.1",
		},
		Value: fftypes.JSONAnyPtr(`{"some":"json"}`),
	}
	data.Seal(ctx, nil)
	dt := &core.Datatype{
		ID:        fftypes.NewUUID(),
		Validator: core.ValidatorTypeJSON,
		Value: fftypes.JSONAnyPtr(`{
			"properties": {
				"field1": {
					"type": "string"
				}
			},
			"additionalProperties": false
		}`),
		Namespace: "ns1",
		Name:      "customer",
		Version:   "0.0.1",
	}
	mdi.On("GetDatatypeByName", mock.Anything, "ns1", "customer", "0.0.1").Return(dt, nil)
	isValid, err := dm.ValidateAll(ctx, core.DataArray{data})
	assert.Regexp(t, "FF10198", err)
	assert.False(t, isValid)

	v, err := dm.getValidatorForDatatype(ctx, data.Validator, data.Datatype)
	err = v.Validate(ctx, data)
	assert.Regexp(t, "FF10198", err)

	data.Value = fftypes.JSONAnyPtr(`{"field1":"value1"}`)
	data.Seal(context.Background(), nil)
	err = v.Validate(ctx, data)
	assert.NoError(t, err)

	isValid, err = dm.ValidateAll(ctx, core.DataArray{data})
	assert.NoError(t, err)
	assert.True(t, isValid)

}

func TestWriteNewMessageE2E(t *testing.T) {

	dm, ctx, cancel := newTestDataManager(t)
	defer cancel()

	dt := &core.Datatype{
		ID:        fftypes.NewUUID(),
		Validator: core.ValidatorTypeJSON,
		Value:     fftypes.JSONAnyPtr(`{}`),
		Name:      "customer",
		Namespace: "0.0.1",
	}

	mdi := dm.database.(*databasemocks.Plugin)
	mdi.On("GetDatatypeByName", mock.Anything, "ns1", "customer", "0.0.1").Return(dt, nil).Once()
	mdi.On("RunAsGroup", mock.Anything, mock.Anything).Run(func(args mock.Arguments) {
		err := args[1].(func(context.Context) error)(ctx)
		assert.NoError(t, err)
	}).Return(nil)
	mdi.On("InsertDataArray", mock.Anything, mock.Anything).Return(nil).Once()

	data1, err := dm.UploadJSON(ctx, &core.DataRefOrValue{
		Value:     fftypes.JSONAnyPtr(`"message 1 - data A"`),
		Validator: core.ValidatorTypeJSON,
		Datatype: &core.DatatypeRef{
			Name:    "customer",
			Version: "0.0.1",
		},
	})
	assert.NoError(t, err)

	mdi.On("GetDataByID", mock.Anything, "ns1", data1.ID, true).Return(data1, nil).Once()

	_, _, newMsg1 := testNewMessage()
	newMsg1.Message.InlineData = core.InlineData{
		{DataRef: core.DataRef{
			ID:   data1.ID,
			Hash: data1.Hash,
		}},
		{Value: fftypes.JSONAnyPtr(`"message 1 - data B"`)},
		{Value: fftypes.JSONAnyPtr(`"message 1 - data C"`)},
	}
	_, _, newMsg2 := testNewMessage()
	newMsg2.Message.InlineData = core.InlineData{
		{Value: fftypes.JSONAnyPtr(`"message 2 - data B"`)},
		{Value: fftypes.JSONAnyPtr(`"message 2 - data C"`)},
	}

	err = dm.ResolveInlineData(ctx, newMsg1)
	assert.NoError(t, err)
	err = dm.ResolveInlineData(ctx, newMsg2)
	assert.NoError(t, err)

	allData := append(append(core.DataArray{}, newMsg1.NewData...), newMsg2.NewData...)
	assert.Len(t, allData, 4)

	mdi.On("InsertMessages", mock.Anything, mock.MatchedBy(func(msgs []*core.Message) bool {
		msgsByID := make(map[fftypes.UUID]bool)
		for _, msg := range msgs {
			msgsByID[*msg.Header.ID] = true
		}
		return len(msgs) == 2 &&
			msgsByID[*newMsg1.Message.Header.ID] &&
			msgsByID[*newMsg2.Message.Header.ID]
	})).Return(nil).Once()
	mdi.On("InsertDataArray", mock.Anything, mock.MatchedBy(func(dataArray core.DataArray) bool {
		dataByID := make(map[fftypes.UUID]bool)
		for _, data := range dataArray {
			dataByID[*data.ID] = true
		}
		return len(dataArray) == 4 &&
			dataByID[*newMsg1.AllData[1].ID] &&
			dataByID[*newMsg1.AllData[2].ID] &&
			dataByID[*newMsg2.AllData[0].ID] &&
			dataByID[*newMsg2.AllData[1].ID]
	})).Return(nil).Once()

	results := make(chan error)

	go func() {
		results <- dm.WriteNewMessage(ctx, newMsg1)
	}()
	go func() {
		results <- dm.WriteNewMessage(ctx, newMsg2)
	}()

	assert.NoError(t, <-results)
	assert.NoError(t, <-results)

	mdi.AssertExpectations(t)
}

func TestInitBadDeps(t *testing.T) {
<<<<<<< HEAD
	_, err := NewDataManager(context.Background(), core.NamespaceRef{}, nil, nil, nil)
=======
	_, err := NewDataManager(context.Background(), &core.Namespace{}, nil, nil)
>>>>>>> a6eb2c69
	assert.Regexp(t, "FF10128", err)
}

func TestValidatorLookupCached(t *testing.T) {
	coreconfig.Reset()
	dm, ctx, cancel := newTestDataManager(t)
	defer cancel()
	mdi := dm.database.(*databasemocks.Plugin)
	ref := &core.DatatypeRef{
		Name:    "customer",
		Version: "0.0.1",
	}
	dt := &core.Datatype{
		ID:        fftypes.NewUUID(),
		Validator: core.ValidatorTypeJSON,
		Value:     fftypes.JSONAnyPtr(`{}`),
		Name:      "customer",
		Namespace: "0.0.1",
	}
	mdi.On("GetDatatypeByName", mock.Anything, "ns1", "customer", "0.0.1").Return(dt, nil).Once()
	lookup1, err := dm.getValidatorForDatatype(ctx, core.ValidatorTypeJSON, ref)
	assert.NoError(t, err)
	assert.Equal(t, "customer", lookup1.(*jsonValidator).datatype.Name)

	lookup2, err := dm.getValidatorForDatatype(ctx, core.ValidatorTypeJSON, ref)
	assert.NoError(t, err)
	assert.Equal(t, lookup1, lookup2)

}

func TestValidateBadHash(t *testing.T) {

	coreconfig.Reset()
	dm, ctx, cancel := newTestDataManager(t)
	defer cancel()
	mdi := dm.database.(*databasemocks.Plugin)
	data := &core.Data{
		Namespace: "ns1",
		Validator: core.ValidatorTypeJSON,
		Datatype: &core.DatatypeRef{
			Name:    "customer",
			Version: "0.0.1",
		},
		Value: fftypes.JSONAnyPtr(`{}`),
		Hash:  fftypes.NewRandB32(),
	}
	dt := &core.Datatype{
		ID:        fftypes.NewUUID(),
		Validator: core.ValidatorTypeJSON,
		Value:     fftypes.JSONAnyPtr(`{}`),
		Name:      "customer",
		Namespace: "0.0.1",
	}
	mdi.On("GetDatatypeByName", mock.Anything, "ns1", "customer", "0.0.1").Return(dt, nil).Once()
	_, err := dm.ValidateAll(ctx, core.DataArray{data})
	assert.Regexp(t, "FF10201", err)

}

func TestGetMessageDataDBError(t *testing.T) {

	dm, ctx, cancel := newTestDataManager(t)
	defer cancel()
	mdi := dm.database.(*databasemocks.Plugin)
	mdi.On("GetDataByID", mock.Anything, "ns1", mock.Anything, true).Return(nil, fmt.Errorf("pop"))
	data, foundAll, err := dm.GetMessageDataCached(ctx, &core.Message{
		Header: core.MessageHeader{ID: fftypes.NewUUID()},
		Data:   core.DataRefs{{ID: fftypes.NewUUID(), Hash: fftypes.NewRandB32()}},
	})
	assert.Nil(t, data)
	assert.False(t, foundAll)
	assert.EqualError(t, err, "pop")

}

func TestGetMessageDataNilEntry(t *testing.T) {

	dm, ctx, cancel := newTestDataManager(t)
	defer cancel()
	mdi := dm.database.(*databasemocks.Plugin)
	mdi.On("GetDataByID", mock.Anything, "ns1", mock.Anything, true).Return(nil, nil)
	data, foundAll, err := dm.GetMessageDataCached(ctx, &core.Message{
		Header: core.MessageHeader{ID: fftypes.NewUUID()},
		Data:   core.DataRefs{nil},
	})
	assert.Empty(t, data)
	assert.False(t, foundAll)
	assert.NoError(t, err)

}

func TestGetMessageDataNotFound(t *testing.T) {

	dm, ctx, cancel := newTestDataManager(t)
	defer cancel()
	mdi := dm.database.(*databasemocks.Plugin)
	mdi.On("GetDataByID", mock.Anything, "ns1", mock.Anything, true).Return(nil, nil)
	data, foundAll, err := dm.GetMessageDataCached(ctx, &core.Message{
		Header: core.MessageHeader{ID: fftypes.NewUUID()},
		Data:   core.DataRefs{{ID: fftypes.NewUUID(), Hash: fftypes.NewRandB32()}},
	})
	assert.Empty(t, data)
	assert.False(t, foundAll)
	assert.NoError(t, err)

}

func TestGetMessageDataHashMismatch(t *testing.T) {

	dm, ctx, cancel := newTestDataManager(t)
	defer cancel()
	mdi := dm.database.(*databasemocks.Plugin)
	dataID := fftypes.NewUUID()
	mdi.On("GetDataByID", mock.Anything, "ns1", mock.Anything, true).Return(&core.Data{
		ID:   dataID,
		Hash: fftypes.NewRandB32(),
	}, nil)
	data, foundAll, err := dm.GetMessageDataCached(ctx, &core.Message{
		Header: core.MessageHeader{ID: fftypes.NewUUID()},
		Data:   core.DataRefs{{ID: dataID, Hash: fftypes.NewRandB32()}},
	})
	assert.Empty(t, data)
	assert.False(t, foundAll)
	assert.NoError(t, err)

}

func TestGetMessageDataOk(t *testing.T) {

	dm, ctx, cancel := newTestDataManager(t)
	defer cancel()
	mdi := dm.database.(*databasemocks.Plugin)
	dataID := fftypes.NewUUID()
	hash := fftypes.NewRandB32()
	msg := &core.Message{
		Header: core.MessageHeader{ID: fftypes.NewUUID()},
		Data:   core.DataRefs{{ID: dataID, Hash: hash}},
	}

	mdi.On("GetDataByID", mock.Anything, "ns1", mock.Anything, true).Return(&core.Data{
		ID:   dataID,
		Hash: hash,
	}, nil).Once()
	data, foundAll, err := dm.GetMessageDataCached(ctx, msg)
	assert.NotEmpty(t, data)
	assert.Equal(t, *dataID, *data[0].ID)
	assert.True(t, foundAll)
	assert.NoError(t, err)

	// Check cache kicks in for second call
	data, foundAll, err = dm.GetMessageDataCached(ctx, msg)
	assert.NotEmpty(t, data)
	assert.Equal(t, *dataID, *data[0].ID)
	assert.True(t, foundAll)
	assert.NoError(t, err)

	mdi.AssertExpectations(t)
}

func TestCheckDatatypeVerifiesTheSchema(t *testing.T) {

	dm, ctx, cancel := newTestDataManager(t)
	defer cancel()
	err := dm.CheckDatatype(ctx, &core.Datatype{})
	assert.Regexp(t, "FF10196", err)
}

func TestResolveInlineDataEmpty(t *testing.T) {

	dm, ctx, cancel := newTestDataManager(t)
	defer cancel()

	newMsg := &NewMessage{
		Message: &core.MessageInOut{
			Message: core.Message{
				Header: core.MessageHeader{
					ID:        fftypes.NewUUID(),
					Namespace: "ns1",
				},
			},
			InlineData: core.InlineData{},
		},
	}

	err := dm.ResolveInlineData(ctx, newMsg)
	assert.NoError(t, err)
	assert.Empty(t, newMsg.AllData)
	assert.Empty(t, newMsg.Message.Data)

}

func TestResolveInlineDataRefIDOnlyOK(t *testing.T) {
	dm, ctx, cancel := newTestDataManager(t)
	defer cancel()
	mdi := dm.database.(*databasemocks.Plugin)

	dataID, dataHash, newMsg := testNewMessage()

	mdi.On("GetDataByID", ctx, "ns1", dataID, true).Return(&core.Data{
		ID:        dataID,
		Namespace: "ns1",
		Hash:      dataHash,
	}, nil)

	err := dm.ResolveInlineData(ctx, newMsg)
	assert.NoError(t, err)
	assert.Len(t, newMsg.AllData, 1)
	assert.Len(t, newMsg.Message.Data, 1)
	assert.Equal(t, dataID, newMsg.AllData[0].ID)
	assert.Equal(t, dataHash, newMsg.AllData[0].Hash)
	assert.Empty(t, newMsg.NewData)
}

func TestResolveInlineDataDataToPublish(t *testing.T) {
	dm, ctx, cancel := newTestDataManager(t)
	defer cancel()
	mdi := dm.database.(*databasemocks.Plugin)

	dataID, dataHash, newMsg := testNewMessage()
	blobHash := fftypes.NewRandB32()

	mdi.On("GetDataByID", ctx, "ns1", dataID, true).Return(&core.Data{
		ID:        dataID,
		Namespace: "ns1",
		Hash:      dataHash,
		Blob: &core.BlobRef{
			Hash: blobHash,
		},
	}, nil)
	mdi.On("GetBlobMatchingHash", ctx, blobHash).Return(&core.Blob{
		Hash:       blobHash,
		PayloadRef: "blob/1",
	}, nil)

	err := dm.ResolveInlineData(ctx, newMsg)
	assert.NoError(t, err)
	assert.Len(t, newMsg.AllData, 1)
	assert.Len(t, newMsg.Message.Data, 1)
	assert.Empty(t, newMsg.NewData)
	assert.Equal(t, dataID, newMsg.AllData[0].ID)
	assert.Equal(t, dataHash, newMsg.AllData[0].Hash)
}

func TestResolveInlineDataResolveBlobFail(t *testing.T) {
	dm, ctx, cancel := newTestDataManager(t)
	defer cancel()
	mdi := dm.database.(*databasemocks.Plugin)

	dataID, dataHash, newMsg := testNewMessage()
	blobHash := fftypes.NewRandB32()

	mdi.On("GetDataByID", ctx, "ns1", dataID, true).Return(&core.Data{
		ID:        dataID,
		Namespace: "ns1",
		Hash:      dataHash,
		Blob: &core.BlobRef{
			Hash: blobHash,
		},
	}, nil)
	mdi.On("GetBlobMatchingHash", ctx, blobHash).Return(nil, fmt.Errorf("pop"))

	err := dm.ResolveInlineData(ctx, newMsg)
	assert.EqualError(t, err, "pop")
}

func TestResolveInlineDataRefBadHash(t *testing.T) {
	dm, ctx, cancel := newTestDataManager(t)
	defer cancel()
	mdi := dm.database.(*databasemocks.Plugin)

	dataID, _, newMsg := testNewMessage()

	mdi.On("GetDataByID", ctx, "ns1", dataID, true).Return(&core.Data{
		ID:        dataID,
		Namespace: "ns1",
		Hash:      fftypes.NewRandB32(),
	}, nil)

	err := dm.ResolveInlineData(ctx, newMsg)
	assert.Regexp(t, "FF10204", err)
}

func TestResolveInlineDataNilMsg(t *testing.T) {
	dm, ctx, cancel := newTestDataManager(t)
	defer cancel()

	err := dm.ResolveInlineData(ctx, &NewMessage{})
	assert.Regexp(t, "FF00125", err)
}

func TestResolveInlineDataRefLookkupFail(t *testing.T) {
	dm, ctx, cancel := newTestDataManager(t)
	defer cancel()
	mdi := dm.database.(*databasemocks.Plugin)

	dataID, _, newMsg := testNewMessage()

	mdi.On("GetDataByID", ctx, "ns1", dataID, true).Return(nil, fmt.Errorf("pop"))

	err := dm.ResolveInlineData(ctx, newMsg)
	assert.EqualError(t, err, "pop")
}

func TestResolveInlineDataValueNoValidatorOK(t *testing.T) {
	dm, ctx, cancel := newTestDataManager(t)
	defer cancel()
	mdi := dm.database.(*databasemocks.Plugin)

	mdi.On("UpsertData", ctx, mock.Anything, database.UpsertOptimizationNew).Return(nil)

	_, _, newMsg := testNewMessage()
	newMsg.Message.InlineData = core.InlineData{
		{Value: fftypes.JSONAnyPtr(`{"some":"json"}`)},
	}

	err := dm.ResolveInlineData(ctx, newMsg)
	assert.NoError(t, err)
	assert.Len(t, newMsg.AllData, 1)
	assert.Len(t, newMsg.NewData, 1)
	assert.Len(t, newMsg.Message.Data, 1)
	assert.NotNil(t, newMsg.AllData[0].ID)
	assert.NotNil(t, newMsg.AllData[0].Hash)
}

func TestResolveInlineDataValueWithValidation(t *testing.T) {
	dm, ctx, cancel := newTestDataManager(t)
	defer cancel()
	mdi := dm.database.(*databasemocks.Plugin)

	mdi.On("UpsertData", ctx, mock.Anything, database.UpsertOptimizationNew).Return(nil)
	mdi.On("GetDatatypeByName", ctx, "ns1", "customer", "0.0.1").Return(&core.Datatype{
		ID:        fftypes.NewUUID(),
		Validator: core.ValidatorTypeJSON,
		Namespace: "ns1",
		Name:      "customer",
		Version:   "0.0.1",
		Value: fftypes.JSONAnyPtr(`{
			"properties": {
				"field1": {
					"type": "string"
				}
			},
			"additionalProperties": false
		}`),
	}, nil)

	_, _, newMsg := testNewMessage()
	newMsg.Message.InlineData = core.InlineData{
		{
			Datatype: &core.DatatypeRef{
				Name:    "customer",
				Version: "0.0.1",
			},
			Value: fftypes.JSONAnyPtr(`{"field1":"value1"}`),
		},
	}

	err := dm.ResolveInlineData(ctx, newMsg)
	assert.NoError(t, err)
	assert.Len(t, newMsg.AllData, 1)
	assert.Len(t, newMsg.NewData, 1)
	assert.NotNil(t, newMsg.AllData[0].ID)
	assert.NotNil(t, newMsg.AllData[0].Hash)

	newMsg.Message.InlineData = core.InlineData{
		{
			Datatype: &core.DatatypeRef{
				Name:    "customer",
				Version: "0.0.1",
			},
			Value: fftypes.JSONAnyPtr(`{"not_allowed":"value"}`),
		},
	}
	err = dm.ResolveInlineData(ctx, newMsg)
	assert.Regexp(t, "FF10198", err)
}

func TestResolveInlineDataNoRefOrValue(t *testing.T) {
	dm, ctx, cancel := newTestDataManager(t)
	defer cancel()

	_, _, newMsg := testNewMessage()
	newMsg.Message.InlineData = core.InlineData{
		{ /* missing */ },
	}

	err := dm.ResolveInlineData(ctx, newMsg)
	assert.Regexp(t, "FF10205", err)
}

func TestUploadJSONLoadDatatypeFail(t *testing.T) {
	dm, ctx, cancel := newTestDataManager(t)
	defer cancel()
	mdi := dm.database.(*databasemocks.Plugin)

	mdi.On("GetDatatypeByName", ctx, "ns1", "customer", "0.0.1").Return(nil, fmt.Errorf("pop"))
	_, err := dm.UploadJSON(ctx, &core.DataRefOrValue{
		Datatype: &core.DatatypeRef{
			Name:    "customer",
			Version: "0.0.1",
		},
	})
	assert.EqualError(t, err, "pop")
}

func TestUploadJSONLoadInsertDataFail(t *testing.T) {
	dm, ctx, cancel := newTestDataManager(t)
	defer cancel()
	dm.messageWriter.close()
	_, err := dm.UploadJSON(ctx, &core.DataRefOrValue{
		Value: fftypes.JSONAnyPtr(`{}`),
	})
	assert.Regexp(t, "FF00154", err)
}

func TestValidateAndStoreLoadNilRef(t *testing.T) {
	dm, ctx, cancel := newTestDataManager(t)
	defer cancel()

	_, err := dm.validateInputData(ctx, &core.DataRefOrValue{
		Validator: core.ValidatorTypeJSON,
		Datatype:  nil,
	})
	assert.Regexp(t, "FF00109", err)
}

func TestValidateAndStoreLoadValidatorUnknown(t *testing.T) {

	dm, ctx, cancel := newTestDataManager(t)
	defer cancel()
	mdi := dm.database.(*databasemocks.Plugin)
	mdi.On("GetDatatypeByName", mock.Anything, "ns1", "customer", "0.0.1").Return(nil, nil)
	_, err := dm.validateInputData(ctx, &core.DataRefOrValue{
		Validator: "wrong!",
		Datatype: &core.DatatypeRef{
			Name:    "customer",
			Version: "0.0.1",
		},
	})
	assert.Regexp(t, "FF00108.*wrong", err)

}

func TestValidateAndStoreLoadBadRef(t *testing.T) {

	dm, ctx, cancel := newTestDataManager(t)
	defer cancel()
	mdi := dm.database.(*databasemocks.Plugin)
	mdi.On("GetDatatypeByName", mock.Anything, "ns1", "customer", "0.0.1").Return(nil, nil)
	_, err := dm.validateInputData(ctx, &core.DataRefOrValue{
		Datatype: &core.DatatypeRef{
			// Missing name
		},
	})
	assert.Regexp(t, "FF10195", err)
}

func TestValidateAndStoreNotFound(t *testing.T) {

	dm, ctx, cancel := newTestDataManager(t)
	defer cancel()
	mdi := dm.database.(*databasemocks.Plugin)
	mdi.On("GetDatatypeByName", mock.Anything, "ns1", "customer", "0.0.1").Return(nil, nil)
	_, err := dm.validateInputData(ctx, &core.DataRefOrValue{
		Datatype: &core.DatatypeRef{
			Name:    "customer",
			Version: "0.0.1",
		},
	})
	assert.Regexp(t, "FF10195", err)
}

func TestValidateAndStoreBlobError(t *testing.T) {

	dm, ctx, cancel := newTestDataManager(t)
	defer cancel()
	mdi := dm.database.(*databasemocks.Plugin)
	blobHash := fftypes.NewRandB32()
	mdi.On("GetBlobMatchingHash", mock.Anything, blobHash).Return(nil, fmt.Errorf("pop"))
	_, err := dm.validateInputData(ctx, &core.DataRefOrValue{
		Blob: &core.BlobRef{
			Hash: blobHash,
		},
	})
	assert.Regexp(t, "pop", err)
}

func TestValidateAndStoreBlobNotFound(t *testing.T) {

	dm, ctx, cancel := newTestDataManager(t)
	defer cancel()
	mdi := dm.database.(*databasemocks.Plugin)
	blobHash := fftypes.NewRandB32()
	mdi.On("GetBlobMatchingHash", mock.Anything, blobHash).Return(nil, nil)
	_, err := dm.validateInputData(ctx, &core.DataRefOrValue{
		Blob: &core.BlobRef{
			Hash: blobHash,
		},
	})
	assert.Regexp(t, "FF10239", err)
}

func TestValidateAllLookupError(t *testing.T) {

	dm, ctx, cancel := newTestDataManager(t)
	defer cancel()
	mdi := dm.database.(*databasemocks.Plugin)
	mdi.On("GetDatatypeByName", mock.Anything, "ns1", "customer", "0.0.1").Return(nil, fmt.Errorf("pop"))
	data := &core.Data{
		Namespace: "ns1",
		Validator: core.ValidatorTypeJSON,
		Datatype: &core.DatatypeRef{
			Name:    "customer",
			Version: "0.0.1",
		},
		Value: fftypes.JSONAnyPtr(`anything`),
	}
	data.Seal(ctx, nil)
	_, err := dm.ValidateAll(ctx, core.DataArray{data})
	assert.Regexp(t, "pop", err)

}

func TestGetValidatorForDatatypeNilRef(t *testing.T) {

	dm, ctx, cancel := newTestDataManager(t)
	defer cancel()
	v, err := dm.getValidatorForDatatype(ctx, "", nil)
	assert.Nil(t, v)
	assert.NoError(t, err)

}

func TestValidateAllStoredValidatorInvalid(t *testing.T) {

	dm, ctx, cancel := newTestDataManager(t)
	defer cancel()
	mdi := dm.database.(*databasemocks.Plugin)
	mdi.On("GetDatatypeByName", mock.Anything, "ns1", "customer", "0.0.1").Return(&core.Datatype{
		Value: fftypes.JSONAnyPtr(`{"not": "a", "schema": true}`),
	}, nil)
	data := &core.Data{
		Namespace: "ns1",
		Datatype: &core.DatatypeRef{
			Name:    "customer",
			Version: "0.0.1",
		},
	}
	isValid, err := dm.ValidateAll(ctx, core.DataArray{data})
	assert.False(t, isValid)
	assert.NoError(t, err)
	mdi.AssertExpectations(t)
}

func TestHydrateBatchOK(t *testing.T) {
	dm, ctx, cancel := newTestDataManager(t)
	defer cancel()

	batchID := fftypes.NewUUID()
	msgID := fftypes.NewUUID()
	msgHash := fftypes.NewRandB32()
	dataID := fftypes.NewUUID()
	dataHash := fftypes.NewRandB32()
	bp := &core.BatchPersisted{
		BatchHeader: core.BatchHeader{
			Type:      core.BatchTypeBroadcast,
			ID:        batchID,
			Namespace: "ns1",
		},
		Manifest: fftypes.JSONAnyPtr(fmt.Sprintf(`{"id":"%s","messages":[{"id":"%s","hash":"%s"}],"data":[{"id":"%s","hash":"%s"}]}`,
			batchID, msgID, msgHash, dataID, dataHash,
		)),
		TX: core.TransactionRef{
			ID: fftypes.NewUUID(),
		},
	}

	mdi := dm.database.(*databasemocks.Plugin)
	mdi.On("GetMessageByID", ctx, "ns1", msgID).Return(&core.Message{
		Header:    core.MessageHeader{ID: msgID},
		Hash:      msgHash,
		Confirmed: fftypes.Now(),
	}, nil)
	mdi.On("GetDataByID", ctx, "ns1", dataID, true).Return(&core.Data{
		ID:      dataID,
		Hash:    dataHash,
		Created: fftypes.Now(),
	}, nil)

	batch, err := dm.HydrateBatch(ctx, bp)
	assert.NoError(t, err)
	assert.Equal(t, bp.BatchHeader, batch.BatchHeader)
	assert.Equal(t, bp.TX, batch.Payload.TX)
	assert.Equal(t, msgID, batch.Payload.Messages[0].Header.ID)
	assert.Equal(t, msgHash, batch.Payload.Messages[0].Hash)
	assert.Nil(t, batch.Payload.Messages[0].Confirmed)
	assert.Equal(t, dataID, batch.Payload.Data[0].ID)
	assert.Equal(t, dataHash, batch.Payload.Data[0].Hash)
	assert.Equal(t, dataHash, batch.Payload.Data[0].Hash)
	assert.NotNil(t, batch.Payload.Data[0].Created)

	mdi.AssertExpectations(t)
}

func TestHydrateBatchDataFail(t *testing.T) {
	dm, ctx, cancel := newTestDataManager(t)
	defer cancel()

	batchID := fftypes.NewUUID()
	msgID := fftypes.NewUUID()
	msgHash := fftypes.NewRandB32()
	dataID := fftypes.NewUUID()
	dataHash := fftypes.NewRandB32()
	bp := &core.BatchPersisted{
		BatchHeader: core.BatchHeader{
			Type:      core.BatchTypeBroadcast,
			ID:        batchID,
			Namespace: "ns1",
		},
		Manifest: fftypes.JSONAnyPtr(fmt.Sprintf(`{"id":"%s","messages":[{"id":"%s","hash":"%s"}],"data":[{"id":"%s","hash":"%s"}]}`,
			batchID, msgID, msgHash, dataID, dataHash,
		)),
		TX: core.TransactionRef{
			ID: fftypes.NewUUID(),
		},
	}

	mdi := dm.database.(*databasemocks.Plugin)
	mdi.On("GetMessageByID", ctx, "ns1", msgID).Return(&core.Message{
		Header:    core.MessageHeader{ID: msgID},
		Hash:      msgHash,
		Confirmed: fftypes.Now(),
	}, nil)
	mdi.On("GetDataByID", ctx, "ns1", dataID, true).Return(nil, fmt.Errorf("pop"))

	_, err := dm.HydrateBatch(ctx, bp)
	assert.Regexp(t, "FF10372.*pop", err)

	mdi.AssertExpectations(t)
}

func TestHydrateBatchMsgNotFound(t *testing.T) {
	dm, ctx, cancel := newTestDataManager(t)
	defer cancel()

	batchID := fftypes.NewUUID()
	msgID := fftypes.NewUUID()
	msgHash := fftypes.NewRandB32()
	dataID := fftypes.NewUUID()
	dataHash := fftypes.NewRandB32()
	bp := &core.BatchPersisted{
		BatchHeader: core.BatchHeader{
			Type:      core.BatchTypeBroadcast,
			ID:        batchID,
			Namespace: "ns1",
		},
		Manifest: fftypes.JSONAnyPtr(fmt.Sprintf(`{"id":"%s","messages":[{"id":"%s","hash":"%s"}],"data":[{"id":"%s","hash":"%s"}]}`,
			batchID, msgID, msgHash, dataID, dataHash,
		)),
		TX: core.TransactionRef{
			ID: fftypes.NewUUID(),
		},
	}

	mdi := dm.database.(*databasemocks.Plugin)
	mdi.On("GetMessageByID", ctx, "ns1", msgID).Return(nil, nil)

	_, err := dm.HydrateBatch(ctx, bp)
	assert.Regexp(t, "FF10372", err)

	mdi.AssertExpectations(t)
}

func TestHydrateBatchMsgBadManifest(t *testing.T) {
	dm, ctx, cancel := newTestDataManager(t)
	defer cancel()

	bp := &core.BatchPersisted{
		Manifest: fftypes.JSONAnyPtr(`!json`),
	}

	_, err := dm.HydrateBatch(ctx, bp)
	assert.Regexp(t, "FF00127", err)
}

func TestGetMessageWithDataOk(t *testing.T) {

	dm, ctx, cancel := newTestDataManager(t)
	defer cancel()
	mdi := dm.database.(*databasemocks.Plugin)
	dataID := fftypes.NewUUID()
	hash := fftypes.NewRandB32()
	msg := &core.Message{
		Header: core.MessageHeader{ID: fftypes.NewUUID()},
		Data:   core.DataRefs{{ID: dataID, Hash: hash}},
	}

	mdi.On("GetMessageByID", mock.Anything, "ns1", mock.Anything).Return(msg, nil).Once()
	mdi.On("GetDataByID", mock.Anything, "ns1", mock.Anything, true).Return(&core.Data{
		ID:   dataID,
		Hash: hash,
	}, nil).Once()
	msgRet, data, foundAll, err := dm.GetMessageWithDataCached(ctx, msg.Header.ID)
	assert.Equal(t, msg, msgRet)
	assert.NotEmpty(t, data)
	assert.Equal(t, *dataID, *data[0].ID)
	assert.True(t, foundAll)
	assert.NoError(t, err)

	// Check cache kicks in for second call
	msgRet, data, foundAll, err = dm.GetMessageWithDataCached(ctx, msg.Header.ID)
	assert.Equal(t, msg, msgRet)
	assert.NotEmpty(t, data)
	assert.Equal(t, *dataID, *data[0].ID)
	assert.True(t, foundAll)
	assert.NoError(t, err)

	mdi.AssertExpectations(t)
}

func TestGetMessageWithDataCRORequirePublicBlobRefs(t *testing.T) {

	dm, ctx, cancel := newTestDataManager(t)
	defer cancel()
	mdi := dm.database.(*databasemocks.Plugin)
	dataID := fftypes.NewUUID()
	hash := fftypes.NewRandB32()
	msg := &core.Message{
		Header: core.MessageHeader{ID: fftypes.NewUUID()},
		Data:   core.DataRefs{{ID: dataID, Hash: hash}},
	}

	mdi.On("GetMessageByID", mock.Anything, "ns1", mock.Anything).Return(msg, nil).Twice()
	mdi.On("GetDataByID", mock.Anything, "ns1", mock.Anything, true).Return(&core.Data{
		ID:   dataID,
		Hash: hash,
		Blob: &core.BlobRef{
			Hash: fftypes.NewRandB32(),
		},
	}, nil).Twice()
	msgRet, data, foundAll, err := dm.GetMessageWithDataCached(ctx, msg.Header.ID)
	assert.Equal(t, msg, msgRet)
	assert.NotEmpty(t, data)
	assert.Equal(t, *dataID, *data[0].ID)
	assert.True(t, foundAll)
	assert.NoError(t, err)

	// Check cache does not kick in as we have missing blob ref
	msgRet, data, foundAll, err = dm.GetMessageWithDataCached(ctx, msg.Header.ID, CRORequirePublicBlobRefs)
	assert.Equal(t, msg, msgRet)
	assert.NotEmpty(t, data)
	assert.Equal(t, *dataID, *data[0].ID)
	assert.True(t, foundAll)
	assert.NoError(t, err)

	mdi.AssertExpectations(t)
}

func TestGetMessageWithDataReadDataFail(t *testing.T) {

	dm, ctx, cancel := newTestDataManager(t)
	defer cancel()
	mdi := dm.database.(*databasemocks.Plugin)
	dataID := fftypes.NewUUID()
	hash := fftypes.NewRandB32()
	msg := &core.Message{
		Header: core.MessageHeader{ID: fftypes.NewUUID()},
		Data:   core.DataRefs{{ID: dataID, Hash: hash}},
	}

	mdi.On("GetMessageByID", mock.Anything, "ns1", mock.Anything).Return(msg, nil)
	mdi.On("GetDataByID", mock.Anything, "ns1", mock.Anything, true).Return(nil, fmt.Errorf("pop"))
	_, _, _, err := dm.GetMessageWithDataCached(ctx, msg.Header.ID)
	assert.Regexp(t, "pop", err)

	mdi.AssertExpectations(t)
}

func TestGetMessageWithDataReadMessageFail(t *testing.T) {

	dm, ctx, cancel := newTestDataManager(t)
	defer cancel()
	mdi := dm.database.(*databasemocks.Plugin)
	dataID := fftypes.NewUUID()
	hash := fftypes.NewRandB32()
	msg := &core.Message{
		Header: core.MessageHeader{ID: fftypes.NewUUID()},
		Data:   core.DataRefs{{ID: dataID, Hash: hash}},
	}

	mdi.On("GetMessageByID", mock.Anything, "ns1", mock.Anything).Return(msg, fmt.Errorf("pop"))
	_, _, _, err := dm.GetMessageWithDataCached(ctx, msg.Header.ID)
	assert.Regexp(t, "pop", err)

	mdi.AssertExpectations(t)
}

func TestUpdateMessageCacheCRORequirePins(t *testing.T) {

	dm, ctx, cancel := newTestDataManager(t)
	defer cancel()

	data := core.DataArray{
		{ID: fftypes.NewUUID(), Hash: fftypes.NewRandB32()},
	}
	msgNoPins := &core.Message{
		Header: core.MessageHeader{
			ID:     fftypes.NewUUID(),
			Topics: core.FFStringArray{"topic1"},
		},
		Data: data.Refs(),
	}
	msgWithPins := &core.Message{
		Header: msgNoPins.Header,
		Data:   data.Refs(),
		Pins:   core.FFStringArray{"pin1"},
	}

	msg, _ := dm.PeekMessageCache(ctx, msgWithPins.Header.ID)
	assert.Nil(t, msg)

	dm.UpdateMessageCache(msgNoPins, data)

	msg, _ = dm.PeekMessageCache(ctx, msgWithPins.Header.ID)
	assert.NotNil(t, msg)

	mce := dm.queryMessageCache(ctx, msgNoPins.Header.ID, CRORequirePins)
	assert.Nil(t, mce)

	dm.UpdateMessageIfCached(ctx, msgWithPins)
	for mce == nil {
		mce = dm.queryMessageCache(ctx, msgNoPins.Header.ID, CRORequirePins)
	}

	now := fftypes.Now()
	dm.UpdateMessageStateIfCached(ctx, msgWithPins.Header.ID, core.MessageStateConfirmed, now)
	assert.Equal(t, core.MessageStateConfirmed, msgWithPins.State)
	assert.Equal(t, now, msgWithPins.Confirmed)

}

func TestUpdateMessageCacheCRORequireBatchID(t *testing.T) {

	dm, ctx, cancel := newTestDataManager(t)
	defer cancel()

	data := core.DataArray{
		{ID: fftypes.NewUUID(), Hash: fftypes.NewRandB32()},
	}
	msgNoPins := &core.Message{
		Header: core.MessageHeader{
			ID:     fftypes.NewUUID(),
			Topics: core.FFStringArray{"topic1"},
		},
		Data: data.Refs(),
	}
	msgWithBatch := &core.Message{
		Header:  msgNoPins.Header,
		Data:    data.Refs(),
		BatchID: fftypes.NewUUID(),
	}

	dm.UpdateMessageCache(msgNoPins, data)

	mce := dm.queryMessageCache(ctx, msgNoPins.Header.ID, CRORequireBatchID)
	assert.Nil(t, mce)

	dm.UpdateMessageIfCached(ctx, msgWithBatch)
	for mce == nil {
		mce = dm.queryMessageCache(ctx, msgNoPins.Header.ID, CRORequireBatchID)
	}

}

func TestWriteNewMessageFailNil(t *testing.T) {

	dm, ctx, cancel := newTestDataManager(t)
	defer cancel()

	err := dm.WriteNewMessage(ctx, &NewMessage{})
	assert.Regexp(t, "FF00125", err)
}

func TestWriteNewMessageFailClosed(t *testing.T) {

	dm, ctx, cancel := newTestDataManager(t)
	defer cancel()
	dm.messageWriter.close()

	err := dm.WriteNewMessage(ctx, &NewMessage{
		Message: &core.MessageInOut{},
	})
	assert.Regexp(t, "FF00154", err)
}<|MERGE_RESOLUTION|>--- conflicted
+++ resolved
@@ -42,13 +42,8 @@
 		Concurrency: true,
 	})
 	mdx := &dataexchangemocks.Plugin{}
-<<<<<<< HEAD
-	ns := core.NamespaceRef{LocalName: "ns1", RemoteName: "ns1"}
+	ns := &core.Namespace{Name: "ns1", NetworkName: "ns1"}
 	dm, err := NewDataManager(ctx, ns, mdi, mdx, cache.NewCacheManager(ctx))
-=======
-	ns := &core.Namespace{Name: "ns1", NetworkName: "ns1"}
-	dm, err := NewDataManager(ctx, ns, mdi, mdx)
->>>>>>> a6eb2c69
 	assert.NoError(t, err)
 	dm.Start()
 	return dm.(*dataManager), ctx, func() {
@@ -219,11 +214,7 @@
 }
 
 func TestInitBadDeps(t *testing.T) {
-<<<<<<< HEAD
-	_, err := NewDataManager(context.Background(), core.NamespaceRef{}, nil, nil, nil)
-=======
-	_, err := NewDataManager(context.Background(), &core.Namespace{}, nil, nil)
->>>>>>> a6eb2c69
+	_, err := NewDataManager(context.Background(), &core.Namespace{}, nil, nil, nil)
 	assert.Regexp(t, "FF10128", err)
 }
 
