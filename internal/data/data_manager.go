--- conflicted
+++ resolved
@@ -132,36 +132,6 @@
 	return err
 }
 
-<<<<<<< HEAD
-func (dm *dataManager) namespaceExistsCached(ctx context.Context, ns string) (bool, error) {
-	cached := dm.namespaceCache.Get(ns)
-	if cached != nil {
-		cached.Extend(dm.namespaceCacheTTL)
-		return true, nil
-	}
-	log.L(context.Background()).Debugf("Cache miss for namespace %s", ns)
-	namespace, err := dm.database.GetNamespace(ctx, ns)
-	if err != nil || namespace == nil {
-		return false, err
-	}
-	dm.namespaceCache.Set(ns, namespace, dm.namespaceCacheTTL)
-	return true, nil
-}
-
-func (dm *dataManager) VerifyNamespaceExists(ctx context.Context, ns string) error {
-	if err := fftypes.ValidateFFNameField(ctx, ns, "namespace"); err != nil {
-		return err
-	}
-	if exists, err := dm.namespaceExistsCached(ctx, ns); err != nil {
-		return err
-	} else if !exists {
-		return i18n.NewError(ctx, coremsgs.MsgNamespaceNotExist)
-	}
-	return nil
-}
-
-=======
->>>>>>> 7975b39a
 // getValidatorForDatatype only returns database errors - not found (of all kinds) is a nil
 func (dm *dataManager) getValidatorForDatatype(ctx context.Context, validator core.ValidatorType, datatypeRef *core.DatatypeRef) (Validator, error) {
 	if validator == "" {
