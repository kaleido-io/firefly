// Copyright © 2022 Kaleido, Inc.
//
// SPDX-License-Identifier: Apache-2.0
//
// Licensed under the Apache License, Version 2.0 (the "License");
// you may not use this file except in compliance with the License.
// You may obtain a copy of the License at
//
//     http://www.apache.org/licenses/LICENSE-2.0
//
// Unless required by applicable law or agreed to in writing, software
// distributed under the License is distributed on an "AS IS" BASIS,
// WITHOUT WARRANTIES OR CONDITIONS OF ANY KIND, either express or implied.
// See the License for the specific language governing permissions and
// limitations under the License.

package multiparty

import (
	"context"
	"fmt"

	"github.com/hyperledger/firefly-common/pkg/fftypes"
	"github.com/hyperledger/firefly-common/pkg/i18n"
	"github.com/hyperledger/firefly-common/pkg/log"
	"github.com/hyperledger/firefly/internal/coremsgs"
	"github.com/hyperledger/firefly/internal/metrics"
	"github.com/hyperledger/firefly/internal/operations"
	"github.com/hyperledger/firefly/internal/txcommon"
	"github.com/hyperledger/firefly/pkg/blockchain"
	"github.com/hyperledger/firefly/pkg/core"
	"github.com/hyperledger/firefly/pkg/database"
)

type Manager interface {
	core.Named

	// RootOrg returns configuration details for the root organization identity
	RootOrg() RootOrg

	// ConfigureContract initializes the subscription to the FireFly contract
	// - Checks the namespace contract info against the plugin's configuration, and updates it as needed
	// - Initializes the contract info for performing BatchPin transactions, and initializes subscriptions for BatchPin events
	ConfigureContract(ctx context.Context) (err error)

	// TerminateContract marks the given event as the last one to be parsed on the current FireFly contract
	// - Validates that the event came from the currently active FireFly contract
	// - Re-initializes the plugin against the next configured FireFly contract
	// - Updates the namespace contract info to record the point of termination and the newly active contract
	TerminateContract(ctx context.Context, location *fftypes.JSONAny, termination *blockchain.Event) (err error)

	// GetNetworkVersion returns the network version of the active FireFly contract
	GetNetworkVersion() int

	// SubmitBatchPin sequences a batch of message globally to all viewers of a given ledger
	SubmitBatchPin(ctx context.Context, batch *core.BatchPersisted, contexts []*fftypes.Bytes32, payloadRef string) error

	// SubmitNetworkAction writes a special "BatchPin" event which signals the plugin to take an action
	SubmitNetworkAction(ctx context.Context, signingKey string, action *core.NetworkAction) error

	// From operations.OperationHandler
	PrepareOperation(ctx context.Context, op *core.Operation) (*core.PreparedOperation, error)
	RunOperation(ctx context.Context, op *core.PreparedOperation) (outputs fftypes.JSONObject, complete bool, err error)
}

type Config struct {
	Enabled   bool
	Org       RootOrg
	Contracts []Contract
}

type RootOrg struct {
	Name        string
	Description string
	Key         string
}

type Contract struct {
	Location   *fftypes.JSONAny
	FirstEvent string
}

type multipartyManager struct {
<<<<<<< HEAD
	namespace      core.NamespaceRef
=======
	ctx            context.Context
	stop           func()
	namespace      *core.Namespace
>>>>>>> ce9d5a57
	database       database.Plugin
	blockchain     blockchain.Plugin
	operations     operations.Manager
	metrics        metrics.Manager
	txHelper       txcommon.Helper
	config         Config
	networkVersion int
}

<<<<<<< HEAD
func NewMultipartyManager(ctx context.Context, ns core.NamespaceRef, config Config, di database.Plugin, bi blockchain.Plugin, om operations.Manager, mm metrics.Manager, th txcommon.Helper) (Manager, error) {
=======
func NewMultipartyManager(ctx context.Context, stop func(), ns *core.Namespace, config Config, di database.Plugin, bi blockchain.Plugin, om operations.Manager, mm metrics.Manager, th txcommon.Helper) (Manager, error) {
>>>>>>> ce9d5a57
	if di == nil || bi == nil || mm == nil || om == nil || th == nil {
		return nil, i18n.NewError(ctx, coremsgs.MsgInitializationNilDepError, "MultipartyManager")
	}
	mp := &multipartyManager{
		namespace:  ns,
		config:     config,
		database:   di,
		blockchain: bi,
		operations: om,
		metrics:    mm,
		txHelper:   th,
	}
	om.RegisterHandler(ctx, mp, []core.OpType{
		core.OpTypeBlockchainPinBatch,
		core.OpTypeBlockchainNetworkAction,
	})
	return mp, nil
}

func (mm *multipartyManager) Name() string {
	return "MultipartyManager"
}

func (mm *multipartyManager) RootOrg() RootOrg {
	return mm.config.Org
}

func (mm *multipartyManager) ConfigureContract(ctx context.Context) (err error) {
	contracts := &mm.namespace.Contracts
	log.L(ctx).Infof("Resolving FireFly contract at index %d", contracts.Active.Index)
	location, firstEvent, err := mm.resolveFireFlyContract(ctx, contracts.Active.Index)
	if err != nil {
		return err
	}

	version, err := mm.blockchain.GetNetworkVersion(ctx, location)
	if err != nil {
		return err
	}

<<<<<<< HEAD
=======
	if !contracts.Active.Location.IsNil() && contracts.Active.Location.String() != location.String() {
		log.L(ctx).Warnf("FireFly contract location changed from %s to %s", contracts.Active.Location, location)
	}

	if mm.namespace.LocalName == core.LegacySystemNamespace && version > 1 {
		// ff_system namespace should stop its orchestrator for network V2+
		mm.stop()
		return nil
	}

>>>>>>> ce9d5a57
	subID, err := mm.blockchain.AddFireflySubscription(ctx, mm.namespace.LocalName, location, firstEvent)
	if err == nil {
		mm.networkVersion = version
		contracts.Active = core.MultipartyContract{
			Location:   location,
			FirstEvent: firstEvent,
			Info: core.MultipartyContractInfo{
				Subscription: subID,
			},
		}
		err = mm.database.UpsertNamespace(ctx, mm.namespace, true)
	}
	return err
}

func (mm *multipartyManager) resolveFireFlyContract(ctx context.Context, contractIndex int) (location *fftypes.JSONAny, firstEvent string, err error) {
	if len(mm.config.Contracts) > 0 || contractIndex > 0 {
		if contractIndex >= len(mm.config.Contracts) {
			return nil, "", i18n.NewError(ctx, coremsgs.MsgInvalidFireFlyContractIndex,
				fmt.Sprintf("%s.multiparty.contracts[%d]", mm.namespace.LocalName, contractIndex))
		}
		active := mm.config.Contracts[contractIndex]
		location = active.Location
		firstEvent = active.FirstEvent
	} else {
		// handle deprecated config here
		location, firstEvent, err = mm.blockchain.GetAndConvertDeprecatedContractConfig(ctx)
		if err != nil {
			return nil, "", err
		}
	}

	return location, firstEvent, err
}

func (mm *multipartyManager) TerminateContract(ctx context.Context, location *fftypes.JSONAny, termination *blockchain.Event) (err error) {
	contracts := &mm.namespace.Contracts
	if contracts.Active.Location.String() != location.String() {
		log.L(ctx).Warnf("Ignoring termination event from contract at '%s', which does not match active '%s'", location, contracts.Active.Location)
		return nil
	}
	log.L(ctx).Infof("Processing termination of contract #%d at '%s'", contracts.Active.Index, contracts.Active.Location)
	contracts.Active.Info.FinalEvent = termination.ProtocolID
	contracts.Terminated = append(contracts.Terminated, contracts.Active)
	contracts.Active = core.MultipartyContract{Index: contracts.Active.Index + 1}
	mm.blockchain.RemoveFireflySubscription(ctx, contracts.Active.Info.Subscription)
	return mm.ConfigureContract(ctx)
}

func (mm *multipartyManager) GetNetworkVersion() int {
	return mm.networkVersion
}

func (mm *multipartyManager) SubmitNetworkAction(ctx context.Context, signingKey string, action *core.NetworkAction) error {
	if action.Type != core.NetworkActionTerminate {
		return i18n.NewError(ctx, coremsgs.MsgUnrecognizedNetworkAction, action.Type)
	}

	txid, err := mm.txHelper.SubmitNewTransaction(ctx, core.TransactionTypeNetworkAction)
	if err != nil {
		return err
	}

	op := core.NewOperation(
		mm.blockchain,
		mm.namespace.LocalName,
		txid,
		core.OpTypeBlockchainNetworkAction)
	addNetworkActionInputs(op, action.Type, signingKey)
	if err := mm.operations.AddOrReuseOperation(ctx, op); err != nil {
		return err
	}

	_, err = mm.operations.RunOperation(ctx, opNetworkAction(op, action.Type, signingKey))
	return err
}

func (mm *multipartyManager) SubmitBatchPin(ctx context.Context, batch *core.BatchPersisted, contexts []*fftypes.Bytes32, payloadRef string) error {
	op := core.NewOperation(
		mm.blockchain,
		batch.Namespace,
		batch.TX.ID,
		core.OpTypeBlockchainPinBatch)
	addBatchPinInputs(op, batch.ID, contexts, payloadRef)
	if err := mm.operations.AddOrReuseOperation(ctx, op); err != nil {
		return err
	}

	if mm.metrics.IsMetricsEnabled() {
		mm.metrics.CountBatchPin()
	}
	_, err := mm.operations.RunOperation(ctx, opBatchPin(op, batch, contexts, payloadRef))
	return err
}<|MERGE_RESOLUTION|>--- conflicted
+++ resolved
@@ -81,13 +81,7 @@
 }
 
 type multipartyManager struct {
-<<<<<<< HEAD
-	namespace      core.NamespaceRef
-=======
-	ctx            context.Context
-	stop           func()
 	namespace      *core.Namespace
->>>>>>> ce9d5a57
 	database       database.Plugin
 	blockchain     blockchain.Plugin
 	operations     operations.Manager
@@ -97,11 +91,7 @@
 	networkVersion int
 }
 
-<<<<<<< HEAD
-func NewMultipartyManager(ctx context.Context, ns core.NamespaceRef, config Config, di database.Plugin, bi blockchain.Plugin, om operations.Manager, mm metrics.Manager, th txcommon.Helper) (Manager, error) {
-=======
-func NewMultipartyManager(ctx context.Context, stop func(), ns *core.Namespace, config Config, di database.Plugin, bi blockchain.Plugin, om operations.Manager, mm metrics.Manager, th txcommon.Helper) (Manager, error) {
->>>>>>> ce9d5a57
+func NewMultipartyManager(ctx context.Context, ns *core.Namespace, config Config, di database.Plugin, bi blockchain.Plugin, om operations.Manager, mm metrics.Manager, th txcommon.Helper) (Manager, error) {
 	if di == nil || bi == nil || mm == nil || om == nil || th == nil {
 		return nil, i18n.NewError(ctx, coremsgs.MsgInitializationNilDepError, "MultipartyManager")
 	}
@@ -142,19 +132,10 @@
 		return err
 	}
 
-<<<<<<< HEAD
-=======
 	if !contracts.Active.Location.IsNil() && contracts.Active.Location.String() != location.String() {
 		log.L(ctx).Warnf("FireFly contract location changed from %s to %s", contracts.Active.Location, location)
 	}
 
-	if mm.namespace.LocalName == core.LegacySystemNamespace && version > 1 {
-		// ff_system namespace should stop its orchestrator for network V2+
-		mm.stop()
-		return nil
-	}
-
->>>>>>> ce9d5a57
 	subID, err := mm.blockchain.AddFireflySubscription(ctx, mm.namespace.LocalName, location, firstEvent)
 	if err == nil {
 		mm.networkVersion = version
