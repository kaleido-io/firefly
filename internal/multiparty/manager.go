// Copyright © 2022 Kaleido, Inc.
//
// SPDX-License-Identifier: Apache-2.0
//
// Licensed under the Apache License, Version 2.0 (the "License");
// you may not use this file except in compliance with the License.
// You may obtain a copy of the License at
//
//     http://www.apache.org/licenses/LICENSE-2.0
//
// Unless required by applicable law or agreed to in writing, software
// distributed under the License is distributed on an "AS IS" BASIS,
// WITHOUT WARRANTIES OR CONDITIONS OF ANY KIND, either express or implied.
// See the License for the specific language governing permissions and
// limitations under the License.

package multiparty

import (
	"context"
	"fmt"

	"github.com/hyperledger/firefly-common/pkg/fftypes"
	"github.com/hyperledger/firefly-common/pkg/i18n"
	"github.com/hyperledger/firefly-common/pkg/log"
	"github.com/hyperledger/firefly/internal/coremsgs"
	"github.com/hyperledger/firefly/internal/metrics"
	"github.com/hyperledger/firefly/internal/operations"
	"github.com/hyperledger/firefly/internal/txcommon"
	"github.com/hyperledger/firefly/pkg/blockchain"
	"github.com/hyperledger/firefly/pkg/core"
	"github.com/hyperledger/firefly/pkg/database"
)

type Manager interface {
	core.Named

	// RootOrg returns configuration details for the root organization identity
	RootOrg() RootOrg

	// ConfigureContract initializes the subscription to the FireFly contract
	// - Checks the provided contract info against the plugin's configuration, and updates it as needed
	// - Initializes the contract info for performing BatchPin transactions, and initializes subscriptions for BatchPin events
	ConfigureContract(ctx context.Context, contracts *core.FireFlyContracts) (err error)

	// TerminateContract marks the given event as the last one to be parsed on the current FireFly contract
	// - Validates that the event came from the currently active FireFly contract
	// - Re-initializes the plugin against the next configured FireFly contract
	// - Updates the provided contract info to record the point of termination and the newly active contract
	TerminateContract(ctx context.Context, contracts *core.FireFlyContracts, location *fftypes.JSONAny, termination *blockchain.Event) (err error)

	// GetNetworkVersion returns the network version of the active FireFly contract
	GetNetworkVersion() int

	// SubmitBatchPin sequences a batch of message globally to all viewers of a given ledger
	SubmitBatchPin(ctx context.Context, batch *core.BatchPersisted, contexts []*fftypes.Bytes32, payloadRef string) error

	// SubmitNetworkAction writes a special "BatchPin" event which signals the plugin to take an action
	SubmitNetworkAction(ctx context.Context, signingKey string, action *core.NetworkAction) error

	// From operations.OperationHandler
	PrepareOperation(ctx context.Context, op *core.Operation) (*core.PreparedOperation, error)
	RunOperation(ctx context.Context, op *core.PreparedOperation) (outputs fftypes.JSONObject, complete bool, err error)
}

type Config struct {
	Enabled   bool
	Org       RootOrg
	Contracts []Contract
}

type RootOrg struct {
	Name        string
	Description string
	Key         string
}

type Contract struct {
	Location   *fftypes.JSONAny
	FirstEvent string
}

type multipartyManager struct {
	ctx            context.Context
<<<<<<< HEAD
	stop           func()
	namespace      string
=======
	namespace      core.NamespaceRef
>>>>>>> 3795e046
	database       database.Plugin
	blockchain     blockchain.Plugin
	operations     operations.Manager
	metrics        metrics.Manager
	txHelper       txcommon.Helper
	config         Config
	activeContract struct {
		location       *fftypes.JSONAny
		firstEvent     string
		networkVersion int
		subscription   string
	}
}

<<<<<<< HEAD
func NewMultipartyManager(ctx context.Context, stop func(), ns string, config Config, di database.Plugin, bi blockchain.Plugin, om operations.Manager, mm metrics.Manager, th txcommon.Helper) (Manager, error) {
=======
func NewMultipartyManager(ctx context.Context, ns core.NamespaceRef, config Config, di database.Plugin, bi blockchain.Plugin, om operations.Manager, mm metrics.Manager, th txcommon.Helper) (Manager, error) {
>>>>>>> 3795e046
	if di == nil || bi == nil || mm == nil || om == nil || th == nil {
		return nil, i18n.NewError(ctx, coremsgs.MsgInitializationNilDepError, "MultipartyManager")
	}
	mp := &multipartyManager{
		ctx:        ctx,
		stop:       stop,
		namespace:  ns,
		config:     config,
		database:   di,
		blockchain: bi,
		operations: om,
		metrics:    mm,
		txHelper:   th,
	}
	om.RegisterHandler(ctx, mp, []core.OpType{
		core.OpTypeBlockchainPinBatch,
		core.OpTypeBlockchainNetworkAction,
	})
	return mp, nil
}

func (mm *multipartyManager) Name() string {
	return "MultipartyManager"
}

func (mm *multipartyManager) RootOrg() RootOrg {
	return mm.config.Org
}

func (mm *multipartyManager) ConfigureContract(ctx context.Context, contracts *core.FireFlyContracts) (err error) {
	log.L(ctx).Infof("Resolving FireFly contract at index %d", contracts.Active.Index)
	location, firstEvent, err := mm.resolveFireFlyContract(ctx, contracts.Active.Index)
	if err != nil {
		return err
	}

	version, err := mm.blockchain.GetNetworkVersion(ctx, location)
	if err != nil {
		return err
	}

<<<<<<< HEAD
	if mm.namespace == core.LegacySystemNamespace && version > 1 {
		// ff_system namespace should stop its orchestrator for network V2+
		mm.stop()
		return nil
	}

	subID, err := mm.blockchain.AddFireflySubscription(ctx, mm.namespace, location, firstEvent)
=======
	subID, err := mm.blockchain.AddFireflySubscription(ctx, mm.namespace.RemoteName, location, firstEvent)
>>>>>>> 3795e046
	if err == nil {
		mm.activeContract.location = location
		mm.activeContract.firstEvent = firstEvent
		mm.activeContract.networkVersion = version
		mm.activeContract.subscription = subID
		contracts.Active = core.FireFlyContractInfo{
			Location:     location,
			FirstEvent:   firstEvent,
			Subscription: subID,
		}
	}
	return err
}

func (mm *multipartyManager) resolveFireFlyContract(ctx context.Context, contractIndex int) (location *fftypes.JSONAny, firstEvent string, err error) {
	if len(mm.config.Contracts) > 0 || contractIndex > 0 {
		if contractIndex >= len(mm.config.Contracts) {
			return nil, "", i18n.NewError(ctx, coremsgs.MsgInvalidFireFlyContractIndex, fmt.Sprintf("%s.multiparty.contracts[%d]", mm.namespace, contractIndex))
		}
		active := mm.config.Contracts[contractIndex]
		location = active.Location
		firstEvent = active.FirstEvent
	} else {
		// handle deprecated config here
		location, firstEvent, err = mm.blockchain.GetAndConvertDeprecatedContractConfig(ctx)
		if err != nil {
			return nil, "", err
		}
	}

	return location, firstEvent, err
}

func (mm *multipartyManager) TerminateContract(ctx context.Context, contracts *core.FireFlyContracts, location *fftypes.JSONAny, termination *blockchain.Event) (err error) {
	// TODO: Investigate if it better to consolidate DB termination here
	if contracts.Active.Location.String() != location.String() {
		log.L(ctx).Warnf("Ignoring termination event from contract at '%s', which does not match active '%s'", location, contracts.Active.Location)
		return nil
	}
	log.L(ctx).Infof("Processing termination of contract #%d at '%s'", contracts.Active.Index, contracts.Active.Location)
	contracts.Active.FinalEvent = termination.ProtocolID
	contracts.Terminated = append(contracts.Terminated, contracts.Active)
	contracts.Active = core.FireFlyContractInfo{Index: contracts.Active.Index + 1}
	mm.blockchain.RemoveFireflySubscription(ctx, mm.activeContract.subscription)
	return mm.ConfigureContract(ctx, contracts)
}

func (mm *multipartyManager) GetNetworkVersion() int {
	return mm.activeContract.networkVersion
}

func (mm *multipartyManager) SubmitNetworkAction(ctx context.Context, signingKey string, action *core.NetworkAction) error {
	if action.Type != core.NetworkActionTerminate {
		return i18n.NewError(ctx, coremsgs.MsgUnrecognizedNetworkAction, action.Type)
	}

	txid, err := mm.txHelper.SubmitNewTransaction(ctx, core.TransactionTypeNetworkAction)
	if err != nil {
		return err
	}

	op := core.NewOperation(
		mm.blockchain,
		mm.namespace.LocalName,
		txid,
		core.OpTypeBlockchainNetworkAction)
	addNetworkActionInputs(op, action.Type, signingKey)
	if err := mm.operations.AddOrReuseOperation(ctx, op); err != nil {
		return err
	}

	_, err = mm.operations.RunOperation(ctx, opNetworkAction(op, action.Type, signingKey))
	return err
}

func (mm *multipartyManager) SubmitBatchPin(ctx context.Context, batch *core.BatchPersisted, contexts []*fftypes.Bytes32, payloadRef string) error {
	op := core.NewOperation(
		mm.blockchain,
		batch.Namespace,
		batch.TX.ID,
		core.OpTypeBlockchainPinBatch)
	addBatchPinInputs(op, batch.ID, contexts, payloadRef)
	if err := mm.operations.AddOrReuseOperation(ctx, op); err != nil {
		return err
	}

	if mm.metrics.IsMetricsEnabled() {
		mm.metrics.CountBatchPin()
	}
	_, err := mm.operations.RunOperation(ctx, opBatchPin(op, batch, contexts, payloadRef))
	return err
}<|MERGE_RESOLUTION|>--- conflicted
+++ resolved
@@ -82,12 +82,8 @@
 
 type multipartyManager struct {
 	ctx            context.Context
-<<<<<<< HEAD
 	stop           func()
-	namespace      string
-=======
 	namespace      core.NamespaceRef
->>>>>>> 3795e046
 	database       database.Plugin
 	blockchain     blockchain.Plugin
 	operations     operations.Manager
@@ -102,11 +98,7 @@
 	}
 }
 
-<<<<<<< HEAD
-func NewMultipartyManager(ctx context.Context, stop func(), ns string, config Config, di database.Plugin, bi blockchain.Plugin, om operations.Manager, mm metrics.Manager, th txcommon.Helper) (Manager, error) {
-=======
-func NewMultipartyManager(ctx context.Context, ns core.NamespaceRef, config Config, di database.Plugin, bi blockchain.Plugin, om operations.Manager, mm metrics.Manager, th txcommon.Helper) (Manager, error) {
->>>>>>> 3795e046
+func NewMultipartyManager(ctx context.Context, stop func(), ns core.NamespaceRef, config Config, di database.Plugin, bi blockchain.Plugin, om operations.Manager, mm metrics.Manager, th txcommon.Helper) (Manager, error) {
 	if di == nil || bi == nil || mm == nil || om == nil || th == nil {
 		return nil, i18n.NewError(ctx, coremsgs.MsgInitializationNilDepError, "MultipartyManager")
 	}
@@ -148,17 +140,13 @@
 		return err
 	}
 
-<<<<<<< HEAD
-	if mm.namespace == core.LegacySystemNamespace && version > 1 {
+	if mm.namespace.LocalName == core.LegacySystemNamespace && version > 1 {
 		// ff_system namespace should stop its orchestrator for network V2+
 		mm.stop()
 		return nil
 	}
 
-	subID, err := mm.blockchain.AddFireflySubscription(ctx, mm.namespace, location, firstEvent)
-=======
-	subID, err := mm.blockchain.AddFireflySubscription(ctx, mm.namespace.RemoteName, location, firstEvent)
->>>>>>> 3795e046
+	subID, err := mm.blockchain.AddFireflySubscription(ctx, mm.namespace.LocalName, location, firstEvent)
 	if err == nil {
 		mm.activeContract.location = location
 		mm.activeContract.firstEvent = firstEvent
