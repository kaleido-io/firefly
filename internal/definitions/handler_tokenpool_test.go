// Copyright © 2021 Kaleido, Inc.
//
// SPDX-License-Identifier: Apache-2.0
//
// Licensed under the Apache License, Version 2.0 (the "License");
// you may not use this file except in compliance with the License.
// You may obtain a copy of the License at
//
//     http://www.apache.org/licenses/LICENSE-2.0
//
// Unless required by applicable law or agreed to in writing, software
// distributed under the License is distributed on an "AS IS" BASIS,
// WITHOUT WARRANTIES OR CONDITIONS OF ANY KIND, either express or implied.
// See the License for the specific language governing permissions and
// limitations under the License.

package definitions

import (
	"context"
	"encoding/json"
	"fmt"
	"testing"

	"github.com/hyperledger/firefly-common/pkg/fftypes"
	"github.com/hyperledger/firefly/mocks/assetmocks"
	"github.com/hyperledger/firefly/mocks/databasemocks"
	"github.com/hyperledger/firefly/mocks/identitymanagermocks"
	"github.com/hyperledger/firefly/pkg/core"
	"github.com/hyperledger/firefly/pkg/database"
	"github.com/stretchr/testify/assert"
	"github.com/stretchr/testify/mock"
)

func newPoolDefinition() *core.TokenPoolDefinition {
	pool := &core.TokenPool{
		ID:          fftypes.NewUUID(),
		Namespace:   "ns1",
		Name:        "name1",
		NetworkName: "name1",
		Type:        core.TokenTypeFungible,
		Locator:     "12345",
		Symbol:      "COIN",
		TX: core.TransactionRef{
			Type: core.TransactionTypeTokenPool,
			ID:   fftypes.NewUUID(),
		},
		Connector: "remote1",
		Published: true,
	}
	return &core.TokenPoolDefinition{
		Pool: pool,
	}
}

func buildPoolDefinitionMessage(definition *core.TokenPoolDefinition) (*core.Message, core.DataArray, error) {
	msg := &core.Message{
		Header: core.MessageHeader{
			ID:  fftypes.NewUUID(),
			Tag: core.SystemTagDefinePool,
			SignerRef: core.SignerRef{
				Author: "firefly:org1",
			},
		},
	}
	b, err := json.Marshal(definition)
	if err != nil {
		return nil, nil, err
	}
	data := core.DataArray{{
		Value: fftypes.JSONAnyPtrBytes(b),
	}}
	return msg, data, nil
}

func TestHandleDefinitionBroadcastTokenPoolActivateOK(t *testing.T) {
	sh, bs := newTestDefinitionHandler(t)

	definition := newPoolDefinition()
	pool := definition.Pool
	msg, data, err := buildPoolDefinitionMessage(definition)
	assert.NoError(t, err)

	mdi := sh.database.(*databasemocks.Plugin)
	mam := sh.assets.(*assetmocks.Manager)
	mim := sh.identity.(*identitymanagermocks.Manager)
	mdi.On("InsertOrGetTokenPool", context.Background(), mock.MatchedBy(func(p *core.TokenPool) bool {
		return *p.ID == *pool.ID && p.Message == msg.Header.ID && p.Connector == "connector1"
	})).Return(nil, nil)
	mam.On("ActivateTokenPool", context.Background(), mock.AnythingOfType("*core.TokenPool")).Return(nil)
	mim.On("GetMultipartyRootOrg", context.Background()).Return(&core.Identity{
		IdentityBase: core.IdentityBase{
			DID: "firefly:org1",
		},
	}, nil)

	action, err := sh.HandleDefinitionBroadcast(context.Background(), &bs.BatchState, msg, data, fftypes.NewUUID())
	assert.Equal(t, HandlerResult{Action: core.ActionWait, CustomCorrelator: pool.ID}, action)
	assert.NoError(t, err)

	err = bs.RunPreFinalize(context.Background())
	assert.NoError(t, err)

	mdi.AssertExpectations(t)
	mam.AssertExpectations(t)
	mim.AssertExpectations(t)
}

func TestHandleDefinitionBroadcastTokenPoolBadConnector(t *testing.T) {
	sh, bs := newTestDefinitionHandler(t)

	definition := newPoolDefinition()
	pool := definition.Pool
	pool.NetworkName = "//bad"
	msg, data, err := buildPoolDefinitionMessage(definition)
	assert.NoError(t, err)

	mim := sh.identity.(*identitymanagermocks.Manager)
	mim.On("GetMultipartyRootOrg", context.Background()).Return(&core.Identity{
		IdentityBase: core.IdentityBase{
			DID: "firefly:org1",
		},
	}, nil)

	action, err := sh.HandleDefinitionBroadcast(context.Background(), &bs.BatchState, msg, data, fftypes.NewUUID())
	assert.Equal(t, HandlerResult{Action: core.ActionReject, CustomCorrelator: pool.ID}, action)
	assert.Regexp(t, "FF10403", err)

	err = bs.RunPreFinalize(context.Background())
	assert.NoError(t, err)

	mim.AssertExpectations(t)
}

func TestHandleDefinitionBroadcastTokenPoolNameExists(t *testing.T) {
	sh, bs := newTestDefinitionHandler(t)

	definition := newPoolDefinition()
	pool := definition.Pool
	msg, data, err := buildPoolDefinitionMessage(definition)
	assert.NoError(t, err)

	existing := &core.TokenPool{
		Name: "name1",
	}

	mdi := sh.database.(*databasemocks.Plugin)
	mim := sh.identity.(*identitymanagermocks.Manager)
	mdi.On("InsertOrGetTokenPool", context.Background(), mock.MatchedBy(func(p *core.TokenPool) bool {
		return *p.ID == *pool.ID && p.Message == msg.Header.ID && p.Name == "name1"
	})).Return(existing, nil)
	mdi.On("InsertOrGetTokenPool", context.Background(), mock.MatchedBy(func(p *core.TokenPool) bool {
		return *p.ID == *pool.ID && p.Message == msg.Header.ID && p.Name == "name1-1"
	})).Return(nil, nil)
	mim.On("GetMultipartyRootOrg", context.Background()).Return(&core.Identity{
		IdentityBase: core.IdentityBase{
			DID: "firefly:org1",
		},
	}, nil)

	action, err := sh.HandleDefinitionBroadcast(context.Background(), &bs.BatchState, msg, data, fftypes.NewUUID())
	assert.Equal(t, HandlerResult{Action: core.ActionWait, CustomCorrelator: pool.ID}, action)
	assert.NoError(t, err)

	mdi.AssertExpectations(t)
	mim.AssertExpectations(t)
}

func TestHandleDefinitionLocalTokenPoolNameExists(t *testing.T) {
	sh, bs := newTestDefinitionHandler(t)

	definition := newPoolDefinition()
	pool := definition.Pool
	pool.Published = false

	existing := &core.TokenPool{
		Name: "name1",
	}

	mdi := sh.database.(*databasemocks.Plugin)
	mdi.On("InsertOrGetTokenPool", context.Background(), mock.MatchedBy(func(p *core.TokenPool) bool {
		return *p.ID == *pool.ID && p.Name == "name1"
	})).Return(existing, nil)

	action, err := sh.handleTokenPoolDefinition(context.Background(), &bs.BatchState, pool, true)
	assert.Equal(t, HandlerResult{Action: core.ActionReject, CustomCorrelator: pool.ID}, action)
	assert.Error(t, err)

	mdi.AssertExpectations(t)
	bs.assertNoFinalizers()
}

func TestHandleDefinitionBroadcastTokenPoolNetworkNameExists(t *testing.T) {
	sh, bs := newTestDefinitionHandler(t)

	definition := newPoolDefinition()
	pool := definition.Pool
	msg, data, err := buildPoolDefinitionMessage(definition)
	assert.NoError(t, err)

	existing := &core.TokenPool{
		NetworkName: "name1",
	}

	mdi := sh.database.(*databasemocks.Plugin)
	mim := sh.identity.(*identitymanagermocks.Manager)
	mdi.On("InsertOrGetTokenPool", context.Background(), mock.MatchedBy(func(p *core.TokenPool) bool {
		return *p.ID == *pool.ID && p.Message == msg.Header.ID
	})).Return(existing, nil)
	mim.On("GetMultipartyRootOrg", context.Background()).Return(&core.Identity{
		IdentityBase: core.IdentityBase{
			DID: "firefly:org1",
		},
	}, nil)

	action, err := sh.HandleDefinitionBroadcast(context.Background(), &bs.BatchState, msg, data, fftypes.NewUUID())
	assert.Equal(t, HandlerResult{Action: core.ActionReject, CustomCorrelator: pool.ID}, action)
	assert.Error(t, err)

	mdi.AssertExpectations(t)
	mim.AssertExpectations(t)
	bs.assertNoFinalizers()
}

func TestHandleDefinitionBroadcastTokenPoolExistingConfirmed(t *testing.T) {
	sh, bs := newTestDefinitionHandler(t)

	definition := newPoolDefinition()
	pool := definition.Pool
	msg, data, err := buildPoolDefinitionMessage(definition)
	assert.NoError(t, err)

	existing := &core.TokenPool{
		ID:      pool.ID,
		State:   core.TokenPoolStateConfirmed,
		Message: msg.Header.ID,
	}

	mdi := sh.database.(*databasemocks.Plugin)
	mim := sh.identity.(*identitymanagermocks.Manager)
	mdi.On("InsertOrGetTokenPool", context.Background(), mock.MatchedBy(func(p *core.TokenPool) bool {
		return *p.ID == *pool.ID && p.Message == msg.Header.ID
	})).Return(existing, nil)
	mim.On("GetMultipartyRootOrg", context.Background()).Return(&core.Identity{
		IdentityBase: core.IdentityBase{
			DID: "firefly:org1",
		},
	}, nil)

	action, err := sh.HandleDefinitionBroadcast(context.Background(), &bs.BatchState, msg, data, fftypes.NewUUID())
	assert.Equal(t, HandlerResult{Action: core.ActionConfirm, CustomCorrelator: pool.ID}, action)
	assert.NoError(t, err)

	mdi.AssertExpectations(t)
	mim.AssertExpectations(t)
}

func TestHandleDefinitionBroadcastTokenPoolExistingWaiting(t *testing.T) {
	sh, bs := newTestDefinitionHandler(t)

	definition := newPoolDefinition()
	pool := definition.Pool
	msg, data, err := buildPoolDefinitionMessage(definition)
	assert.NoError(t, err)

	existing := &core.TokenPool{
<<<<<<< HEAD
		Active: true,
=======
		ID:      pool.ID,
		State:   core.TokenPoolStatePending,
		Message: msg.Header.ID,
	}

	mdi := sh.database.(*databasemocks.Plugin)
	mim := sh.identity.(*identitymanagermocks.Manager)
	mdi.On("InsertOrGetTokenPool", context.Background(), mock.MatchedBy(func(p *core.TokenPool) bool {
		return *p.ID == *pool.ID && p.Message == msg.Header.ID
	})).Return(existing, nil)
	mim.On("GetMultipartyRootOrg", context.Background()).Return(&core.Identity{
		IdentityBase: core.IdentityBase{
			DID: "firefly:org1",
		},
	}, nil)

	action, err := sh.HandleDefinitionBroadcast(context.Background(), &bs.BatchState, msg, data, fftypes.NewUUID())
	assert.Equal(t, HandlerResult{Action: core.ActionWait, CustomCorrelator: pool.ID}, action)
	assert.NoError(t, err)

	mdi.AssertExpectations(t)
	mim.AssertExpectations(t)
}

func TestHandleDefinitionBroadcastTokenPoolExistingPublish(t *testing.T) {
	sh, bs := newTestDefinitionHandler(t)

	definition := newPoolDefinition()
	pool := definition.Pool
	msg, data, err := buildPoolDefinitionMessage(definition)
	assert.NoError(t, err)

	existing := &core.TokenPool{
		ID:    pool.ID,
		State: core.TokenPoolStateConfirmed,
		Name:  "existing-pool",
>>>>>>> 0b926d19
	}
	newPool := *pool
	newPool.Name = existing.Name
	newPool.Connector = "connector1"
	newPool.Published = true
	newPool.Message = msg.Header.ID
	newPool.State = core.TokenPoolStatePending

	mdi := sh.database.(*databasemocks.Plugin)
	mim := sh.identity.(*identitymanagermocks.Manager)

	mdi.On("InsertOrGetTokenPool", context.Background(), mock.MatchedBy(func(p *core.TokenPool) bool {
		return *p.ID == *pool.ID && p.Message == msg.Header.ID
	})).Return(existing, nil)
	mdi.On("UpsertTokenPool", context.Background(), &newPool, database.UpsertOptimizationExisting).Return(nil)
	mim.On("GetMultipartyRootOrg", context.Background()).Return(&core.Identity{
		IdentityBase: core.IdentityBase{
			DID: "firefly:org1",
		},
	}, nil)

	action, err := sh.HandleDefinitionBroadcast(context.Background(), &bs.BatchState, msg, data, fftypes.NewUUID())
	assert.Equal(t, HandlerResult{Action: core.ActionConfirm, CustomCorrelator: pool.ID}, action)
	assert.NoError(t, err)

	mdi.AssertExpectations(t)
	mim.AssertExpectations(t)
}

func TestHandleDefinitionBroadcastTokenPoolExistingPublishUpsertFail(t *testing.T) {
	sh, bs := newTestDefinitionHandler(t)

	definition := newPoolDefinition()
	pool := definition.Pool
	msg, data, err := buildPoolDefinitionMessage(definition)
	assert.NoError(t, err)

	existing := &core.TokenPool{
		ID:    pool.ID,
		State: core.TokenPoolStateConfirmed,
		Name:  "existing-pool",
	}
	newPool := *pool
	newPool.Name = existing.Name
	newPool.Connector = "connector1"
	newPool.Published = true
	newPool.Message = msg.Header.ID
	newPool.State = core.TokenPoolStatePending

	mdi := sh.database.(*databasemocks.Plugin)
	mim := sh.identity.(*identitymanagermocks.Manager)

	mdi.On("InsertOrGetTokenPool", context.Background(), mock.MatchedBy(func(p *core.TokenPool) bool {
		return *p.ID == *pool.ID && p.Message == msg.Header.ID
	})).Return(existing, nil)
	mdi.On("UpsertTokenPool", context.Background(), &newPool, database.UpsertOptimizationExisting).Return(fmt.Errorf("pop"))
	mim.On("GetMultipartyRootOrg", context.Background()).Return(&core.Identity{
		IdentityBase: core.IdentityBase{
			DID: "firefly:org1",
		},
	}, nil)

	action, err := sh.HandleDefinitionBroadcast(context.Background(), &bs.BatchState, msg, data, fftypes.NewUUID())
	assert.Equal(t, HandlerResult{Action: core.ActionRetry, CustomCorrelator: pool.ID}, action)
	assert.EqualError(t, err, "pop")

	mdi.AssertExpectations(t)
	mim.AssertExpectations(t)
}

func TestHandleDefinitionBroadcastTokenPoolExistingPublishOrgFail(t *testing.T) {
	sh, bs := newTestDefinitionHandler(t)

	definition := newPoolDefinition()
	pool := definition.Pool
	msg, data, err := buildPoolDefinitionMessage(definition)
	assert.NoError(t, err)

	existing := &core.TokenPool{
		ID:    pool.ID,
		State: core.TokenPoolStateConfirmed,
		Name:  "existing-pool",
	}
	newPool := *pool
	newPool.Name = existing.Name
	newPool.Connector = "connector1"
	newPool.Published = true
	newPool.Message = msg.Header.ID
	newPool.State = core.TokenPoolStatePending

	mim := sh.identity.(*identitymanagermocks.Manager)

	mim.On("GetMultipartyRootOrg", context.Background()).Return(nil, fmt.Errorf("pop"))

	action, err := sh.HandleDefinitionBroadcast(context.Background(), &bs.BatchState, msg, data, fftypes.NewUUID())
	assert.Equal(t, HandlerResult{Action: core.ActionRetry}, action)
	assert.EqualError(t, err, "pop")

	mim.AssertExpectations(t)
}

func TestHandleDefinitionBroadcastTokenPoolExistingPublishOrgMismatch(t *testing.T) {
	sh, bs := newTestDefinitionHandler(t)

	definition := newPoolDefinition()
	pool := definition.Pool
	msg, data, err := buildPoolDefinitionMessage(definition)
	assert.NoError(t, err)

	existing := &core.TokenPool{
		ID:    pool.ID,
		State: core.TokenPoolStateConfirmed,
		Name:  "existing-pool",
	}
	newPool := *pool
	newPool.Name = existing.Name
	newPool.Connector = "connector1"
	newPool.Published = true
	newPool.Message = msg.Header.ID
	newPool.State = core.TokenPoolStatePending

	mdi := sh.database.(*databasemocks.Plugin)
	mim := sh.identity.(*identitymanagermocks.Manager)

	mdi.On("InsertOrGetTokenPool", context.Background(), mock.MatchedBy(func(p *core.TokenPool) bool {
		return *p.ID == *pool.ID && p.Message == msg.Header.ID
	})).Return(existing, nil)
	mim.On("GetMultipartyRootOrg", context.Background()).Return(&core.Identity{
		IdentityBase: core.IdentityBase{
			DID: "firefly:org2",
		},
	}, nil)

	action, err := sh.HandleDefinitionBroadcast(context.Background(), &bs.BatchState, msg, data, fftypes.NewUUID())
	assert.Equal(t, HandlerResult{Action: core.ActionReject, CustomCorrelator: pool.ID}, action)
	assert.Regexp(t, "FF10407", err)

	mdi.AssertExpectations(t)
	mim.AssertExpectations(t)
}

func TestHandleDefinitionBroadcastTokenPoolFailUpsert(t *testing.T) {
	sh, bs := newTestDefinitionHandler(t)

	definition := newPoolDefinition()
	pool := definition.Pool
	msg, data, err := buildPoolDefinitionMessage(definition)
	assert.NoError(t, err)

	mdi := sh.database.(*databasemocks.Plugin)
	mim := sh.identity.(*identitymanagermocks.Manager)
	mdi.On("InsertOrGetTokenPool", context.Background(), mock.MatchedBy(func(p *core.TokenPool) bool {
		return *p.ID == *pool.ID && p.Message == msg.Header.ID
	})).Return(nil, fmt.Errorf("pop"))
	mim.On("GetMultipartyRootOrg", context.Background()).Return(&core.Identity{
		IdentityBase: core.IdentityBase{
			DID: "firefly:org1",
		},
	}, nil)

	action, err := sh.HandleDefinitionBroadcast(context.Background(), &bs.BatchState, msg, data, fftypes.NewUUID())
	assert.Equal(t, HandlerResult{Action: core.ActionRetry}, action)
	assert.EqualError(t, err, "pop")

	mdi.AssertExpectations(t)
	mim.AssertExpectations(t)
	bs.assertNoFinalizers()
}

func TestHandleDefinitionBroadcastTokenPoolActivateFail(t *testing.T) {
	sh, bs := newTestDefinitionHandler(t)

	definition := newPoolDefinition()
	pool := definition.Pool
	msg, data, err := buildPoolDefinitionMessage(definition)
	assert.NoError(t, err)

	mdi := sh.database.(*databasemocks.Plugin)
	mam := sh.assets.(*assetmocks.Manager)
	mim := sh.identity.(*identitymanagermocks.Manager)
	mdi.On("InsertOrGetTokenPool", context.Background(), mock.MatchedBy(func(p *core.TokenPool) bool {
		return *p.ID == *pool.ID && p.Message == msg.Header.ID
	})).Return(nil, nil)
	mam.On("ActivateTokenPool", context.Background(), mock.AnythingOfType("*core.TokenPool")).Return(fmt.Errorf("pop"))
	mim.On("GetMultipartyRootOrg", context.Background()).Return(&core.Identity{
		IdentityBase: core.IdentityBase{
			DID: "firefly:org1",
		},
	}, nil)

	action, err := sh.HandleDefinitionBroadcast(context.Background(), &bs.BatchState, msg, data, fftypes.NewUUID())
	assert.Equal(t, HandlerResult{Action: core.ActionWait, CustomCorrelator: pool.ID}, action)
	assert.NoError(t, err)

	err = bs.RunPreFinalize(context.Background())
	assert.EqualError(t, err, "pop")

	mdi.AssertExpectations(t)
	mam.AssertExpectations(t)
	mim.AssertExpectations(t)
}

func TestHandleDefinitionBroadcastTokenPoolValidateFail(t *testing.T) {
	sh, bs := newTestDefinitionHandler(t)

	definition := &core.TokenPoolDefinition{
		Pool: &core.TokenPool{},
	}
	msg, data, err := buildPoolDefinitionMessage(definition)
	assert.NoError(t, err)

	action, err := sh.HandleDefinitionBroadcast(context.Background(), &bs.BatchState, msg, data, fftypes.NewUUID())
	assert.Equal(t, HandlerResult{Action: core.ActionReject}, action)
	assert.Error(t, err)
	bs.assertNoFinalizers()
}

func TestHandleDefinitionBroadcastTokenPoolBadMessage(t *testing.T) {
	sh, bs := newTestDefinitionHandler(t)

	msg := &core.Message{
		Header: core.MessageHeader{
			ID:  fftypes.NewUUID(),
			Tag: core.SystemTagDefinePool,
		},
	}

	action, err := sh.HandleDefinitionBroadcast(context.Background(), &bs.BatchState, msg, nil, fftypes.NewUUID())
	assert.Equal(t, HandlerResult{Action: core.ActionReject}, action)
	assert.Error(t, err)
	bs.assertNoFinalizers()
}<|MERGE_RESOLUTION|>--- conflicted
+++ resolved
@@ -174,7 +174,8 @@
 	pool.Published = false
 
 	existing := &core.TokenPool{
-		Name: "name1",
+		Active: true,
+		Name:   "name1",
 	}
 
 	mdi := sh.database.(*databasemocks.Plugin)
@@ -232,7 +233,7 @@
 
 	existing := &core.TokenPool{
 		ID:      pool.ID,
-		State:   core.TokenPoolStateConfirmed,
+		Active:  true,
 		Message: msg.Header.ID,
 	}
 
@@ -264,53 +265,49 @@
 	assert.NoError(t, err)
 
 	existing := &core.TokenPool{
-<<<<<<< HEAD
+		ID:      pool.ID,
+		Active:  false,
+		Message: msg.Header.ID,
+	}
+
+	mdi := sh.database.(*databasemocks.Plugin)
+	mim := sh.identity.(*identitymanagermocks.Manager)
+	mdi.On("InsertOrGetTokenPool", context.Background(), mock.MatchedBy(func(p *core.TokenPool) bool {
+		return *p.ID == *pool.ID && p.Message == msg.Header.ID
+	})).Return(existing, nil)
+	mim.On("GetMultipartyRootOrg", context.Background()).Return(&core.Identity{
+		IdentityBase: core.IdentityBase{
+			DID: "firefly:org1",
+		},
+	}, nil)
+
+	action, err := sh.HandleDefinitionBroadcast(context.Background(), &bs.BatchState, msg, data, fftypes.NewUUID())
+	assert.Equal(t, HandlerResult{Action: core.ActionWait, CustomCorrelator: pool.ID}, action)
+	assert.NoError(t, err)
+
+	mdi.AssertExpectations(t)
+	mim.AssertExpectations(t)
+}
+
+func TestHandleDefinitionBroadcastTokenPoolExistingPublish(t *testing.T) {
+	sh, bs := newTestDefinitionHandler(t)
+
+	definition := newPoolDefinition()
+	pool := definition.Pool
+	msg, data, err := buildPoolDefinitionMessage(definition)
+	assert.NoError(t, err)
+
+	existing := &core.TokenPool{
+		ID:     pool.ID,
 		Active: true,
-=======
-		ID:      pool.ID,
-		State:   core.TokenPoolStatePending,
-		Message: msg.Header.ID,
-	}
-
-	mdi := sh.database.(*databasemocks.Plugin)
-	mim := sh.identity.(*identitymanagermocks.Manager)
-	mdi.On("InsertOrGetTokenPool", context.Background(), mock.MatchedBy(func(p *core.TokenPool) bool {
-		return *p.ID == *pool.ID && p.Message == msg.Header.ID
-	})).Return(existing, nil)
-	mim.On("GetMultipartyRootOrg", context.Background()).Return(&core.Identity{
-		IdentityBase: core.IdentityBase{
-			DID: "firefly:org1",
-		},
-	}, nil)
-
-	action, err := sh.HandleDefinitionBroadcast(context.Background(), &bs.BatchState, msg, data, fftypes.NewUUID())
-	assert.Equal(t, HandlerResult{Action: core.ActionWait, CustomCorrelator: pool.ID}, action)
-	assert.NoError(t, err)
-
-	mdi.AssertExpectations(t)
-	mim.AssertExpectations(t)
-}
-
-func TestHandleDefinitionBroadcastTokenPoolExistingPublish(t *testing.T) {
-	sh, bs := newTestDefinitionHandler(t)
-
-	definition := newPoolDefinition()
-	pool := definition.Pool
-	msg, data, err := buildPoolDefinitionMessage(definition)
-	assert.NoError(t, err)
-
-	existing := &core.TokenPool{
-		ID:    pool.ID,
-		State: core.TokenPoolStateConfirmed,
-		Name:  "existing-pool",
->>>>>>> 0b926d19
+		Name:   "existing-pool",
 	}
 	newPool := *pool
 	newPool.Name = existing.Name
 	newPool.Connector = "connector1"
 	newPool.Published = true
 	newPool.Message = msg.Header.ID
-	newPool.State = core.TokenPoolStatePending
+	newPool.Active = false
 
 	mdi := sh.database.(*databasemocks.Plugin)
 	mim := sh.identity.(*identitymanagermocks.Manager)
@@ -342,16 +339,16 @@
 	assert.NoError(t, err)
 
 	existing := &core.TokenPool{
-		ID:    pool.ID,
-		State: core.TokenPoolStateConfirmed,
-		Name:  "existing-pool",
+		ID:     pool.ID,
+		Active: true,
+		Name:   "existing-pool",
 	}
 	newPool := *pool
 	newPool.Name = existing.Name
 	newPool.Connector = "connector1"
 	newPool.Published = true
 	newPool.Message = msg.Header.ID
-	newPool.State = core.TokenPoolStatePending
+	newPool.Active = false
 
 	mdi := sh.database.(*databasemocks.Plugin)
 	mim := sh.identity.(*identitymanagermocks.Manager)
@@ -383,16 +380,16 @@
 	assert.NoError(t, err)
 
 	existing := &core.TokenPool{
-		ID:    pool.ID,
-		State: core.TokenPoolStateConfirmed,
-		Name:  "existing-pool",
+		ID:     pool.ID,
+		Active: true,
+		Name:   "existing-pool",
 	}
 	newPool := *pool
 	newPool.Name = existing.Name
 	newPool.Connector = "connector1"
 	newPool.Published = true
 	newPool.Message = msg.Header.ID
-	newPool.State = core.TokenPoolStatePending
+	newPool.Active = false
 
 	mim := sh.identity.(*identitymanagermocks.Manager)
 
@@ -414,16 +411,16 @@
 	assert.NoError(t, err)
 
 	existing := &core.TokenPool{
-		ID:    pool.ID,
-		State: core.TokenPoolStateConfirmed,
-		Name:  "existing-pool",
+		ID:     pool.ID,
+		Active: true,
+		Name:   "existing-pool",
 	}
 	newPool := *pool
 	newPool.Name = existing.Name
 	newPool.Connector = "connector1"
 	newPool.Published = true
 	newPool.Message = msg.Header.ID
-	newPool.State = core.TokenPoolStatePending
+	newPool.Active = false
 
 	mdi := sh.database.(*databasemocks.Plugin)
 	mim := sh.identity.(*identitymanagermocks.Manager)
