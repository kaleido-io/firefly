// Copyright © 2022 Kaleido, Inc.
//
// SPDX-License-Identifier: Apache-2.0
//
// Licensed under the Apache License, Version 2.0 (the "License");
// you may not use this file except in compliance with the License.
// You may obtain a copy of the License at
//
//     http://www.apache.org/licenses/LICENSE-2.0
//
// Unless required by applicable law or agreed to in writing, software
// distributed under the License is distributed on an "AS IS" BASIS,
// WITHOUT WARRANTIES OR CONDITIONS OF ANY KIND, either express or implied.
// See the License for the specific language governing permissions and
// limitations under the License.

package definitions

import (
	"context"

	"github.com/hyperledger/firefly/internal/log"
	"github.com/hyperledger/firefly/pkg/database"
	"github.com/hyperledger/firefly/pkg/fftypes"
)

func (dh *definitionHandlers) persistTokenPool(ctx context.Context, announce *fftypes.TokenPoolAnnouncement) (valid bool, err error) {
	pool := announce.Pool
	pool.State = fftypes.TokenPoolStatePending
	err = dh.database.UpsertTokenPool(ctx, pool)
	if err != nil {
		if err == database.IDMismatch {
			log.L(ctx).Errorf("Invalid token pool '%s'. ID mismatch with existing record", pool.ID)
			return false, nil // not retryable
		}
		log.L(ctx).Errorf("Failed to insert token pool '%s': %s", pool.ID, err)
		return false, err // retryable
	}
	return true, nil
}

func (dh *definitionHandlers) handleTokenPoolBroadcast(ctx context.Context, state DefinitionBatchState, msg *fftypes.Message, data []*fftypes.Data) (HandlerResult, error) {
	var announce fftypes.TokenPoolAnnouncement
	if valid := dh.getSystemBroadcastPayload(ctx, msg, data, &announce); !valid {
		return HandlerResult{Action: ActionReject}, nil
	}

	pool := announce.Pool
	pool.Message = msg.Header.ID

	// Set an event correlator, so that if we reject then the sync-async bridge action can know
	// from the event (without downloading and parsing the msg)
	correlator := pool.ID

	if err := pool.Validate(ctx); err != nil {
		log.L(ctx).Warnf("Token pool '%s' rejected - validate failed: %s", pool.ID, err)
		return HandlerResult{Action: ActionReject, CustomCorrelator: correlator}, nil
	}

	// Check if pool has already been confirmed on chain (and confirm the message if so)
	if existingPool, err := dh.database.GetTokenPoolByID(ctx, pool.ID); err != nil {
		return HandlerResult{Action: ActionRetry}, err
	} else if existingPool != nil && existingPool.State == fftypes.TokenPoolStateConfirmed {
		return HandlerResult{Action: ActionConfirm, CustomCorrelator: correlator}, nil
	}

	// Create the pool in pending state
	if valid, err := dh.persistTokenPool(ctx, &announce); err != nil {
		return HandlerResult{Action: ActionRetry}, err
	} else if !valid {
		return HandlerResult{Action: ActionReject, CustomCorrelator: correlator}, nil
	}

	// Message will remain unconfirmed, but plugin will be notified to activate the pool
	// This will ultimately trigger a pool creation event and a rewind
<<<<<<< HEAD
	return ActionWait, &DefinitionBatchActions{
		PreFinalize: func(ctx context.Context) error {
			if err := dh.assets.ActivateTokenPool(ctx, pool, announce.Event.Info); err != nil {
				log.L(ctx).Errorf("Failed to activate token pool '%s': %s", pool.ID, err)
				return err
			}
			return nil
		},
	}, nil
=======
	state.AddPreFinalize(func(ctx context.Context) error {
		if err := dh.assets.ActivateTokenPool(ctx, pool, announce.Event); err != nil {
			log.L(ctx).Errorf("Failed to activate token pool '%s': %s", pool.ID, err)
			return err
		}
		return nil
	})
	return HandlerResult{Action: ActionWait, CustomCorrelator: correlator}, nil
>>>>>>> 408262ad
}<|MERGE_RESOLUTION|>--- conflicted
+++ resolved
@@ -73,24 +73,12 @@
 
 	// Message will remain unconfirmed, but plugin will be notified to activate the pool
 	// This will ultimately trigger a pool creation event and a rewind
-<<<<<<< HEAD
-	return ActionWait, &DefinitionBatchActions{
-		PreFinalize: func(ctx context.Context) error {
-			if err := dh.assets.ActivateTokenPool(ctx, pool, announce.Event.Info); err != nil {
-				log.L(ctx).Errorf("Failed to activate token pool '%s': %s", pool.ID, err)
-				return err
-			}
-			return nil
-		},
-	}, nil
-=======
 	state.AddPreFinalize(func(ctx context.Context) error {
-		if err := dh.assets.ActivateTokenPool(ctx, pool, announce.Event); err != nil {
+		if err := dh.assets.ActivateTokenPool(ctx, pool, announce.Event.Info); err != nil {
 			log.L(ctx).Errorf("Failed to activate token pool '%s': %s", pool.ID, err)
 			return err
 		}
 		return nil
 	})
 	return HandlerResult{Action: ActionWait, CustomCorrelator: correlator}, nil
->>>>>>> 408262ad
 }