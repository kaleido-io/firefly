// Copyright © 2022 Kaleido, Inc.
//
// SPDX-License-Identifier: Apache-2.0
//
// Licensed under the Apache License, Version 2.0 (the "License");
// you may not use this file except in compliance with the License.
// You may obtain a copy of the License at
//
//     http://www.apache.org/licenses/LICENSE-2.0
//
// Unless required by applicable law or agreed to in writing, software
// distributed under the License is distributed on an "AS IS" BASIS,
// WITHOUT WARRANTIES OR CONDITIONS OF ANY KIND, either express or implied.
// See the License for the specific language governing permissions and
// limitations under the License.

package namespace

import (
	"context"
	"encoding/json"
	"fmt"
	"strconv"
	"sync"

	"github.com/hyperledger/firefly-common/pkg/auth"
	"github.com/hyperledger/firefly-common/pkg/auth/authfactory"
	"github.com/hyperledger/firefly-common/pkg/config"
	"github.com/hyperledger/firefly-common/pkg/fftypes"
	"github.com/hyperledger/firefly-common/pkg/i18n"
	"github.com/hyperledger/firefly-common/pkg/log"
	"github.com/hyperledger/firefly/internal/blockchain/bifactory"
	"github.com/hyperledger/firefly/internal/coreconfig"
	"github.com/hyperledger/firefly/internal/coremsgs"
	"github.com/hyperledger/firefly/internal/database/difactory"
	"github.com/hyperledger/firefly/internal/dataexchange/dxfactory"
	"github.com/hyperledger/firefly/internal/events/eifactory"
	"github.com/hyperledger/firefly/internal/events/system"
	"github.com/hyperledger/firefly/internal/identity/iifactory"
	"github.com/hyperledger/firefly/internal/metrics"
	"github.com/hyperledger/firefly/internal/multiparty"
	"github.com/hyperledger/firefly/internal/orchestrator"
	"github.com/hyperledger/firefly/internal/sharedstorage/ssfactory"
	"github.com/hyperledger/firefly/internal/spievents"
	"github.com/hyperledger/firefly/internal/tokens/tifactory"
	"github.com/hyperledger/firefly/pkg/blockchain"
	"github.com/hyperledger/firefly/pkg/core"
	"github.com/hyperledger/firefly/pkg/database"
	"github.com/hyperledger/firefly/pkg/dataexchange"
	"github.com/hyperledger/firefly/pkg/events"
	"github.com/hyperledger/firefly/pkg/identity"
	"github.com/hyperledger/firefly/pkg/sharedstorage"
	"github.com/hyperledger/firefly/pkg/tokens"
)

var (
	blockchainConfig    = config.RootArray("plugins.blockchain")
	tokensConfig        = config.RootArray("plugins.tokens")
	databaseConfig      = config.RootArray("plugins.database")
	sharedstorageConfig = config.RootArray("plugins.sharedstorage")
	dataexchangeConfig  = config.RootArray("plugins.dataexchange")
	identityConfig      = config.RootArray("plugins.identity")
	authConfig          = config.RootArray("plugins.auth")

	// Deprecated configs
	deprecatedTokensConfig        = config.RootArray("tokens")
	deprecatedBlockchainConfig    = config.RootSection("blockchain")
	deprecatedDatabaseConfig      = config.RootSection("database")
	deprecatedSharedStorageConfig = config.RootSection("sharedstorage")
	deprecatedDataexchangeConfig  = config.RootSection("dataexchange")
)

type Manager interface {
	Init(ctx context.Context, cancelCtx context.CancelFunc) error
	Start() error
	WaitStop()
	Reset(ctx context.Context)

	Orchestrator(ns string) orchestrator.Orchestrator
	SPIEvents() spievents.Manager
	GetNamespaces(ctx context.Context) ([]*core.Namespace, error)
	GetOperationByNamespacedID(ctx context.Context, nsOpID string) (*core.Operation, error)
	ResolveOperationByNamespacedID(ctx context.Context, nsOpID string, op *core.OperationUpdateDTO) error
	Authorize(ctx context.Context, authReq *fftypes.AuthReq) error
}

type namespace struct {
	name         string
	remoteName   string
	description  string
	orchestrator orchestrator.Orchestrator
	config       orchestrator.Config
	plugins      []string
}

type namespaceManager struct {
	ctx         context.Context
	cancelCtx   context.CancelFunc
	nsMux       sync.Mutex
	namespaces  map[string]*namespace
	pluginNames map[string]bool
	plugins     struct {
		blockchain    map[string]blockchainPlugin
		identity      map[string]identityPlugin
		database      map[string]databasePlugin
		sharedstorage map[string]sharedStoragePlugin
		dataexchange  map[string]dataExchangePlugin
		tokens        map[string]tokensPlugin
		events        map[string]eventsPlugin
		auth          map[string]authPlugin
	}
	metricsEnabled   bool
	metrics          metrics.Manager
	adminEvents      spievents.Manager
	utOrchestrator   orchestrator.Orchestrator
	tokenRemoteNames map[string]string
}

type blockchainPlugin struct {
	config config.Section
	plugin blockchain.Plugin
}

type databasePlugin struct {
	config config.Section
	plugin database.Plugin
}

type dataExchangePlugin struct {
	config config.Section
	plugin dataexchange.Plugin
}

type sharedStoragePlugin struct {
	config config.Section
	plugin sharedstorage.Plugin
}

type tokensPlugin struct {
	config config.Section
	plugin tokens.Plugin
}

type identityPlugin struct {
	config config.Section
	plugin identity.Plugin
}

type eventsPlugin struct {
	config config.Section
	plugin events.Plugin
}

type authPlugin struct {
	config config.Section
	plugin auth.Plugin
}

func stringSlicesEqual(a, b []string) bool {
	if len(a) != len(b) {
		return false
	}
	for i, v := range a {
		if v != b[i] {
			return false
		}
	}
	return true
}

func NewNamespaceManager(withDefaults bool) Manager {
	nm := &namespaceManager{
		namespaces:       make(map[string]*namespace),
		metricsEnabled:   config.GetBool(coreconfig.MetricsEnabled),
		tokenRemoteNames: make(map[string]string),
	}

	InitConfig(withDefaults)

	// Initialize the config on all the factories
	bifactory.InitConfigDeprecated(deprecatedBlockchainConfig)
	bifactory.InitConfig(blockchainConfig)
	difactory.InitConfigDeprecated(deprecatedDatabaseConfig)
	difactory.InitConfig(databaseConfig)
	ssfactory.InitConfigDeprecated(deprecatedSharedStorageConfig)
	ssfactory.InitConfig(sharedstorageConfig)
	dxfactory.InitConfig(dataexchangeConfig)
	dxfactory.InitConfigDeprecated(deprecatedDataexchangeConfig)
	iifactory.InitConfig(identityConfig)
	tifactory.InitConfigDeprecated(deprecatedTokensConfig)
	tifactory.InitConfig(tokensConfig)
	authfactory.InitConfigArray(authConfig)

	return nm
}

func (nm *namespaceManager) Init(ctx context.Context, cancelCtx context.CancelFunc) (err error) {
	nm.ctx = ctx
	nm.cancelCtx = cancelCtx

	if err = nm.loadPlugins(ctx); err != nil {
		return err
	}
	if err = nm.initPlugins(ctx); err != nil {
		return err
	}
	if err = nm.loadNamespaces(ctx); err != nil {
		return err
	}

	if nm.metricsEnabled {
		// Ensure metrics are registered
		metrics.Registry()
	}

	var v1Namespace *namespace
	for _, ns := range nm.namespaces {
		if err := nm.initNamespace(ns); err != nil {
			return err
		}
		multiparty := ns.config.Multiparty.Enabled
		version := "n/a"
		if multiparty {
			version = fmt.Sprintf("%d", ns.orchestrator.MultiParty().GetNetworkVersion())
		}
		log.L(ctx).Infof("Initialized namespace '%s' multiparty=%s version=%s", ns.name, strconv.FormatBool(multiparty), version)
		if multiparty && ns.orchestrator.MultiParty().GetNetworkVersion() == 1 {
			// TODO:
			// We should check the contract address too, AND should check previously-terminated contracts
			// in addition to the active contract. That implies:
			// - we must cache the address and version of each contract on the namespace in the database
			// - when the orchestrator loads that info from the database (triggered from Orchestrator.Init),
			//   it needs to somehow be available here
			//
			// In short, if any namespace was EVER pointed at a V1 contract, that contract and that namespace's plugins
			// become the de facto configuration for ff_system as well. There can only be one V1 contract in the history
			// of a given FireFly node, because it's impossible to re-create ff_system against a different contract
			// or different set of plugins.
			if v1Namespace == nil {
				v1Namespace = ns
			} else if !stringSlicesEqual(v1Namespace.plugins, ns.plugins) {
				// TODO: localize error
				return fmt.Errorf("could not initialize legacy '%s' namespace - found conflicting V1 multi-party config in %s and %s",
					core.LegacySystemNamespace, v1Namespace.name, ns.name)
			}
		}
	}

	// If any namespace is a multiparty V1 namespace, insert the legacy ff_system namespace.
	// Note that the contract address and plugin list must match for ALL V1 namespaces.
	if v1Namespace != nil {
		systemNS := *v1Namespace
		systemNS.name = core.LegacySystemNamespace
		systemNS.remoteName = core.LegacySystemNamespace
		log.L(ctx).Infof("Initializing legacy '%s' namespace as a copy of %s", core.LegacySystemNamespace, v1Namespace.name)
		err = nm.initNamespace(&systemNS)
		nm.namespaces[core.LegacySystemNamespace] = &systemNS
	}
	return err
}

<<<<<<< HEAD
func (nm *namespaceManager) initNamespace(ns *namespace) (err error) {
	or := nm.utOrchestrator
	if or == nil {
		names := core.NamespaceRef{LocalName: ns.name, RemoteName: ns.remoteName}
		var plugins *orchestrator.Plugins
		if ns.config.Multiparty.Enabled {
			plugins, err = nm.validateMultiPartyConfig(nm.ctx, ns.name, ns.plugins)
		} else {
			plugins, err = nm.validateNonMultipartyConfig(nm.ctx, ns.name, ns.plugins)
		}
		if err != nil {
			return err
		}
		or = orchestrator.NewOrchestrator(names, ns.config, plugins, nm.metrics)
=======
func (nm *namespaceManager) initNamespace(name string, ns *namespace) error {
	stored, err := ns.plugins.Database.Plugin.GetNamespace(nm.ctx, name)
	switch {
	case err != nil:
		return err
	case stored != nil:
		stored.RemoteName = ns.remoteName
		stored.Description = ns.description
		// TODO: should we check for discrepancies in the multiparty contract config?
	default:
		stored = &core.Namespace{
			LocalName:   name,
			RemoteName:  ns.remoteName,
			Description: ns.description,
			Created:     fftypes.Now(),
		}
	}
	if err = ns.plugins.Database.Plugin.UpsertNamespace(nm.ctx, stored, true); err != nil {
		return err
	}

	or := nm.utOrchestrator
	if or == nil {
		or = orchestrator.NewOrchestrator(stored, ns.config, ns.plugins, nm.metrics)
>>>>>>> 568f1b3a
	}
	orCtx, orCancel := context.WithCancel(nm.ctx)
	if err := or.Init(orCtx, orCancel); err != nil {
		return err
	}
	go func() {
		<-orCtx.Done()
		nm.nsMux.Lock()
		defer nm.nsMux.Unlock()
		delete(nm.namespaces, ns.name)
	}()
	ns.orchestrator = or
	return nil
}

func (nm *namespaceManager) Start() error {
	// Orchestrators must be started before plugins so as not to miss events
	for _, ns := range nm.namespaces {
		if err := ns.orchestrator.Start(); err != nil {
			return err
		}
	}
	for _, plugin := range nm.plugins.blockchain {
		if err := plugin.plugin.Start(); err != nil {
			return err
		}
	}
	for _, plugin := range nm.plugins.dataexchange {
		if err := plugin.plugin.Start(); err != nil {
			return err
		}
	}
	for _, plugin := range nm.plugins.tokens {
		if err := plugin.plugin.Start(); err != nil {
			return err
		}
	}
	return nil
}

func (nm *namespaceManager) WaitStop() {
	nm.nsMux.Lock()
	namespaces := make(map[string]*namespace, len(nm.namespaces))
	for k, v := range nm.namespaces {
		namespaces[k] = v
	}
	nm.nsMux.Unlock()

	for _, ns := range namespaces {
		ns.orchestrator.WaitStop()
	}
	nm.adminEvents.WaitStop()
}

func (nm *namespaceManager) Reset(ctx context.Context) {
	// Restart the current context to pick up the configuration change
	go func() {
		<-ctx.Done()
		nm.cancelCtx()
	}()
}

func (nm *namespaceManager) loadPlugins(ctx context.Context) (err error) {
	nm.pluginNames = make(map[string]bool)
	if nm.metrics == nil {
		nm.metrics = metrics.NewMetricsManager(ctx)
	}

	if nm.plugins.database == nil {
		nm.plugins.database, err = nm.getDatabasePlugins(ctx)
		if err != nil {
			return err
		}
	}

	if nm.adminEvents == nil {
		nm.adminEvents = spievents.NewAdminEventManager(ctx)
	}

	if nm.plugins.identity == nil {
		nm.plugins.identity, err = nm.getIdentityPlugins(ctx)
		if err != nil {
			return err
		}
	}

	if nm.plugins.blockchain == nil {
		nm.plugins.blockchain, err = nm.getBlockchainPlugins(ctx)
		if err != nil {
			return err
		}
	}

	if nm.plugins.sharedstorage == nil {
		nm.plugins.sharedstorage, err = nm.getSharedStoragePlugins(ctx)
		if err != nil {
			return err
		}
	}

	if nm.plugins.dataexchange == nil {
		nm.plugins.dataexchange, err = nm.getDataExchangePlugins(ctx)
		if err != nil {
			return err
		}
	}

	if nm.plugins.tokens == nil {
		nm.plugins.tokens, err = nm.getTokensPlugins(ctx)
		if err != nil {
			return err
		}
	}

	if nm.plugins.events == nil {
		nm.plugins.events, err = nm.getEventPlugins(ctx)
		if err != nil {
			return err
		}
	}

	if nm.plugins.auth == nil {
		nm.plugins.auth, err = nm.getAuthPlugin(ctx)
		if err != nil {
			return err
		}
	}

	return nil
}

func (nm *namespaceManager) getTokensPlugins(ctx context.Context) (plugins map[string]tokensPlugin, err error) {
	plugins = make(map[string]tokensPlugin)
	// Remote names must be unique
	remoteNames := make(map[string]bool)

	tokensConfigArraySize := tokensConfig.ArraySize()
	for i := 0; i < tokensConfigArraySize; i++ {
		config := tokensConfig.ArrayEntry(i)
		name, pluginType, err := nm.validatePluginConfig(ctx, config, "tokens")
		if err != nil {
			return nil, err
		}
		remoteName := config.GetString(coreconfig.PluginRemoteName)
		// If there is no remote name, use the plugin name
		if remoteName == "" {
			remoteName = name
		}
		if _, exists := remoteNames[remoteName]; exists {
			return nil, i18n.NewError(ctx, coremsgs.MsgDuplicatePluginRemoteName, "tokens", remoteName)
		}
		remoteNames[remoteName] = true
		nm.tokenRemoteNames[name] = remoteName

		plugin, err := tifactory.GetPlugin(ctx, pluginType)
		if err != nil {
			return nil, err
		}

		plugins[name] = tokensPlugin{
			config: config.SubSection(pluginType),
			plugin: plugin,
		}
	}

	// If there still is no tokens config, check the deprecated structure for config
	if len(plugins) == 0 {
		tokensConfigArraySize = deprecatedTokensConfig.ArraySize()
		if tokensConfigArraySize > 0 {
			log.L(ctx).Warnf("Your tokens config uses a deprecated configuration structure - the tokens configuration has been moved under the 'plugins' section")
		}

		for i := 0; i < tokensConfigArraySize; i++ {
			deprecatedConfig := deprecatedTokensConfig.ArrayEntry(i)
			name := deprecatedConfig.GetString(coreconfig.PluginConfigName)
			pluginType := deprecatedConfig.GetString(tokens.TokensConfigPlugin)
			if name == "" || pluginType == "" {
				return nil, i18n.NewError(ctx, coremsgs.MsgMissingTokensPluginConfig)
			}
			if err = fftypes.ValidateFFNameField(ctx, name, "name"); err != nil {
				return nil, err
			}

			plugin, err := tifactory.GetPlugin(ctx, pluginType)
			if err != nil {
				return nil, err
			}

			plugins[name] = tokensPlugin{
				config: deprecatedConfig,
				plugin: plugin,
			}
		}
	}

	return plugins, err
}

func (nm *namespaceManager) getDatabasePlugins(ctx context.Context) (plugins map[string]databasePlugin, err error) {
	plugins = make(map[string]databasePlugin)
	dbConfigArraySize := databaseConfig.ArraySize()
	for i := 0; i < dbConfigArraySize; i++ {
		config := databaseConfig.ArrayEntry(i)
		name, pluginType, err := nm.validatePluginConfig(ctx, config, "database")
		if err != nil {
			return nil, err
		}

		plugin, err := difactory.GetPlugin(ctx, pluginType)
		if err != nil {
			return nil, err
		}

		plugins[name] = databasePlugin{
			config: config.SubSection(pluginType),
			plugin: plugin,
		}
	}

	// check for deprecated config
	if len(plugins) == 0 {
		pluginType := deprecatedDatabaseConfig.GetString(coreconfig.PluginConfigType)
		if pluginType != "" {
			plugin, err := difactory.GetPlugin(ctx, deprecatedDatabaseConfig.GetString(coreconfig.PluginConfigType))
			if err != nil {
				return nil, err
			}
			log.L(ctx).Warnf("Your database config uses a deprecated configuration structure - the database configuration has been moved under the 'plugins' section")
			name := "database_0"
			plugins[name] = databasePlugin{
				config: deprecatedDatabaseConfig.SubSection(pluginType),
				plugin: plugin,
			}
		}
	}

	return plugins, err
}

func (nm *namespaceManager) validatePluginConfig(ctx context.Context, config config.Section, sectionName string) (name, pluginType string, err error) {
	name = config.GetString(coreconfig.PluginConfigName)
	pluginType = config.GetString(coreconfig.PluginConfigType)

	if name == "" || pluginType == "" {
		return "", "", i18n.NewError(ctx, coremsgs.MsgInvalidPluginConfiguration, sectionName)
	}

	if err := fftypes.ValidateFFNameField(ctx, name, "name"); err != nil {
		return "", "", err
	}

	if _, ok := nm.pluginNames[name]; ok {
		return "", "", i18n.NewError(ctx, coremsgs.MsgDuplicatePluginName, name)
	}
	nm.pluginNames[name] = true

	return name, pluginType, nil
}

func (nm *namespaceManager) getDataExchangePlugins(ctx context.Context) (plugins map[string]dataExchangePlugin, err error) {
	plugins = make(map[string]dataExchangePlugin)
	dxConfigArraySize := dataexchangeConfig.ArraySize()
	for i := 0; i < dxConfigArraySize; i++ {
		config := dataexchangeConfig.ArrayEntry(i)
		name, pluginType, err := nm.validatePluginConfig(ctx, config, "dataexchange")
		if err != nil {
			return nil, err
		}

		plugin, err := dxfactory.GetPlugin(ctx, pluginType)
		if err != nil {
			return nil, err
		}

		plugins[name] = dataExchangePlugin{
			config: config.SubSection(pluginType),
			plugin: plugin,
		}
	}

	// check deprecated config
	if len(plugins) == 0 {
		pluginType := deprecatedDataexchangeConfig.GetString(coreconfig.PluginConfigType)
		if pluginType != "" {
			plugin, err := dxfactory.GetPlugin(ctx, pluginType)
			if err != nil {
				return nil, err
			}
			log.L(ctx).Warnf("Your data exchange config uses a deprecated configuration structure - the data exchange configuration has been moved under the 'plugins' section")
			name := "dataexchange_0"
			plugins[name] = dataExchangePlugin{
				config: deprecatedDataexchangeConfig.SubSection(pluginType),
				plugin: plugin,
			}
		}
	}

	return plugins, err
}

func (nm *namespaceManager) getIdentityPlugins(ctx context.Context) (plugins map[string]identityPlugin, err error) {
	plugins = make(map[string]identityPlugin)
	configSize := identityConfig.ArraySize()
	for i := 0; i < configSize; i++ {
		config := identityConfig.ArrayEntry(i)
		name, pluginType, err := nm.validatePluginConfig(ctx, config, "identity")
		if err != nil {
			return nil, err
		}

		plugin, err := iifactory.GetPlugin(ctx, pluginType)
		if err != nil {
			return nil, err
		}

		plugins[name] = identityPlugin{
			config: config.SubSection(pluginType),
			plugin: plugin,
		}
	}

	return plugins, err
}

func (nm *namespaceManager) getBlockchainPlugins(ctx context.Context) (plugins map[string]blockchainPlugin, err error) {
	plugins = make(map[string]blockchainPlugin)
	blockchainConfigArraySize := blockchainConfig.ArraySize()
	for i := 0; i < blockchainConfigArraySize; i++ {
		config := blockchainConfig.ArrayEntry(i)
		name, pluginType, err := nm.validatePluginConfig(ctx, config, "blockchain")
		if err != nil {
			return nil, err
		}

		plugin, err := bifactory.GetPlugin(ctx, pluginType)
		if err != nil {
			return nil, err
		}

		plugins[name] = blockchainPlugin{
			config: config.SubSection(pluginType),
			plugin: plugin,
		}
	}

	// check deprecated config
	if len(plugins) == 0 {
		pluginType := deprecatedBlockchainConfig.GetString(coreconfig.PluginConfigType)
		if pluginType != "" {
			plugin, err := bifactory.GetPlugin(ctx, pluginType)
			if err != nil {
				return nil, err
			}
			log.L(ctx).Warnf("Your blockchain config uses a deprecated configuration structure - the blockchain configuration has been moved under the 'plugins' section")
			name := "blockchain_0"
			plugins[name] = blockchainPlugin{
				config: deprecatedBlockchainConfig.SubSection(pluginType),
				plugin: plugin,
			}
		}
	}

	return plugins, err
}

func (nm *namespaceManager) getSharedStoragePlugins(ctx context.Context) (plugins map[string]sharedStoragePlugin, err error) {
	plugins = make(map[string]sharedStoragePlugin)
	configSize := sharedstorageConfig.ArraySize()
	for i := 0; i < configSize; i++ {
		config := sharedstorageConfig.ArrayEntry(i)
		name, pluginType, err := nm.validatePluginConfig(ctx, config, "sharedstorage")
		if err != nil {
			return nil, err
		}

		plugin, err := ssfactory.GetPlugin(ctx, pluginType)
		if err != nil {
			return nil, err
		}

		plugins[name] = sharedStoragePlugin{
			config: config.SubSection(pluginType),
			plugin: plugin,
		}
	}

	// check deprecated config
	if len(plugins) == 0 {
		pluginType := deprecatedSharedStorageConfig.GetString(coreconfig.PluginConfigType)
		if pluginType != "" {
			plugin, err := ssfactory.GetPlugin(ctx, pluginType)
			if err != nil {
				return nil, err
			}
			log.L(ctx).Warnf("Your shared storage config uses a deprecated configuration structure - the shared storage configuration has been moved under the 'plugins' section")
			name := "sharedstorage_0"
			plugins[name] = sharedStoragePlugin{
				config: deprecatedSharedStorageConfig.SubSection(pluginType),
				plugin: plugin,
			}
		}
	}

	return plugins, err
}

func (nm *namespaceManager) initPlugins(ctx context.Context) (err error) {
	for _, entry := range nm.plugins.database {
		if err = entry.plugin.Init(ctx, entry.config); err != nil {
			return err
		}
		entry.plugin.SetHandler(database.GlobalHandler, nm)
	}
	for _, entry := range nm.plugins.blockchain {
		if err = entry.plugin.Init(ctx, entry.config, nm.metrics); err != nil {
			return err
		}
	}
	for _, entry := range nm.plugins.dataexchange {
		if err = entry.plugin.Init(ctx, entry.config); err != nil {
			return err
		}
	}
	for _, entry := range nm.plugins.sharedstorage {
		if err = entry.plugin.Init(ctx, entry.config); err != nil {
			return err
		}
	}
	for name, entry := range nm.plugins.tokens {
		if err = entry.plugin.Init(ctx, name, entry.config); err != nil {
			return err
		}
	}
	for _, entry := range nm.plugins.events {
		if err = entry.plugin.Init(nm.ctx, entry.config); err != nil {
			return err
		}
	}
	for name, entry := range nm.plugins.auth {
		if err = entry.plugin.Init(nm.ctx, name, entry.config); err != nil {
			return err
		}
	}
	return nil
}

func (nm *namespaceManager) loadNamespaces(ctx context.Context) (err error) {
	defaultName := config.GetString(coreconfig.NamespacesDefault)
	size := namespacePredefined.ArraySize()
	foundDefault := false
	for i := 0; i < size; i++ {
		nsConfig := namespacePredefined.ArrayEntry(i)
		name := nsConfig.GetString(coreconfig.NamespaceName)
		if name == "" {
			log.L(ctx).Warnf("Skipping unnamed entry at namespaces.predefined[%d]", i)
			continue
		}
		if _, ok := nm.namespaces[name]; ok {
			log.L(ctx).Warnf("Duplicate predefined namespace (ignored): %s", name)
			continue
		}
		foundDefault = foundDefault || name == defaultName
		if nm.namespaces[name], err = nm.loadNamespace(ctx, name, i, nsConfig); err != nil {
			return err
		}
	}
	if !foundDefault {
		return i18n.NewError(ctx, coremsgs.MsgDefaultNamespaceNotFound, defaultName)
	}
	return err
}

func (nm *namespaceManager) loadNamespace(ctx context.Context, name string, index int, conf config.Section) (*namespace, error) {
	if err := fftypes.ValidateFFNameField(ctx, name, fmt.Sprintf("namespaces.predefined[%d].name", index)); err != nil {
		return nil, err
	}
	remoteName := conf.GetString(coreconfig.NamespaceRemoteName)
	if name == core.LegacySystemNamespace || remoteName == core.LegacySystemNamespace {
		return nil, i18n.NewError(ctx, coremsgs.MsgFFSystemReservedName, core.LegacySystemNamespace)
	}
	if remoteName == "" {
		remoteName = name
	}

	multipartyConf := conf.SubSection(coreconfig.NamespaceMultiparty)
	// If any multiparty org information is configured (here or at the root), assume multiparty mode by default
	orgName := multipartyConf.GetString(coreconfig.NamespaceMultipartyOrgName)
	orgKey := multipartyConf.GetString(coreconfig.NamespaceMultipartyOrgKey)
	orgDesc := multipartyConf.GetString(coreconfig.NamespaceMultipartyOrgDescription)
	deprecatedOrgName := config.GetString(coreconfig.OrgName)
	deprecatedOrgKey := config.GetString(coreconfig.OrgKey)
	deprecatedOrgDesc := config.GetString(coreconfig.OrgDescription)
	if deprecatedOrgName != "" || deprecatedOrgKey != "" || deprecatedOrgDesc != "" {
		log.L(ctx).Warnf("Your org config uses a deprecated configuration structure - the org configuration has been moved under the 'namespaces.predefined[].multiparty' section")
	}
	if orgName == "" {
		orgName = deprecatedOrgName
	}
	if orgKey == "" {
		orgKey = deprecatedOrgKey
	}
	if orgDesc == "" {
		orgDesc = deprecatedOrgDesc
	}
	multipartyEnabled := multipartyConf.Get(coreconfig.NamespaceMultipartyEnabled)
	if multipartyEnabled == nil {
		multipartyEnabled = orgName != "" || orgKey != ""
	}

	// If no plugins are listed under this namespace, use all defined plugins by default
	pluginsRaw := conf.Get(coreconfig.NamespacePlugins)
	plugins := conf.GetStringSlice(coreconfig.NamespacePlugins)
	if pluginsRaw == nil {
		for plugin := range nm.plugins.blockchain {
			plugins = append(plugins, plugin)
		}

		for plugin := range nm.plugins.dataexchange {
			plugins = append(plugins, plugin)
		}

		for plugin := range nm.plugins.sharedstorage {
			plugins = append(plugins, plugin)
		}

		for plugin := range nm.plugins.database {
			plugins = append(plugins, plugin)
		}

		for plugin := range nm.plugins.identity {
			plugins = append(plugins, plugin)
		}

		for plugin := range nm.plugins.tokens {
			plugins = append(plugins, plugin)
		}
	}

	config := orchestrator.Config{
		DefaultKey:       conf.GetString(coreconfig.NamespaceDefaultKey),
		TokenRemoteNames: nm.tokenRemoteNames,
	}
	if multipartyEnabled.(bool) {
		contractsConf := multipartyConf.SubArray(coreconfig.NamespaceMultipartyContract)
		contractConfArraySize := contractsConf.ArraySize()
		contracts := make([]multiparty.Contract, contractConfArraySize)

		for i := 0; i < contractConfArraySize; i++ {
			conf := contractsConf.ArrayEntry(i)
			locationObject := conf.GetObject(coreconfig.NamespaceMultipartyContractLocation)
			b, err := json.Marshal(locationObject)
			if err != nil {
				return nil, err
			}
			location := fftypes.JSONAnyPtrBytes(b)
			contract := multiparty.Contract{
				Location:   location,
				FirstEvent: conf.GetString(coreconfig.NamespaceMultipartyContractFirstEvent),
			}
			contracts[i] = contract
		}

		config.Multiparty.Enabled = true
		config.Multiparty.Org.Name = orgName
		config.Multiparty.Org.Key = orgKey
		config.Multiparty.Org.Description = orgDesc
		config.Multiparty.Contracts = contracts
	}

	return &namespace{
		name:        name,
		remoteName:  remoteName,
		description: conf.GetString(coreconfig.NamespaceDescription),
		config:      config,
		plugins:     plugins,
	}, nil
}

func (nm *namespaceManager) validateMultiPartyConfig(ctx context.Context, name string, plugins []string) (*orchestrator.Plugins, error) {
	var result orchestrator.Plugins
	for _, pluginName := range plugins {
		if instance, ok := nm.plugins.blockchain[pluginName]; ok {
			if result.Blockchain.Plugin != nil {
				return nil, i18n.NewError(ctx, coremsgs.MsgNamespaceMultiplePluginType, name, "blockchain")
			}
			result.Blockchain = orchestrator.BlockchainPlugin{
				Name:   pluginName,
				Plugin: instance.plugin,
			}
			continue
		}
		if instance, ok := nm.plugins.dataexchange[pluginName]; ok {
			if result.DataExchange.Plugin != nil {
				return nil, i18n.NewError(ctx, coremsgs.MsgNamespaceMultiplePluginType, name, "dataexchange")
			}
			result.DataExchange = orchestrator.DataExchangePlugin{
				Name:   pluginName,
				Plugin: instance.plugin,
			}
			continue
		}
		if instance, ok := nm.plugins.sharedstorage[pluginName]; ok {
			if result.SharedStorage.Plugin != nil {
				return nil, i18n.NewError(ctx, coremsgs.MsgNamespaceMultiplePluginType, name, "sharedstorage")
			}
			result.SharedStorage = orchestrator.SharedStoragePlugin{
				Name:   pluginName,
				Plugin: instance.plugin,
			}
			continue
		}
		if instance, ok := nm.plugins.database[pluginName]; ok {
			if result.Database.Plugin != nil {
				return nil, i18n.NewError(ctx, coremsgs.MsgNamespaceMultiplePluginType, name, "database")
			}
			result.Database = orchestrator.DatabasePlugin{
				Name:   pluginName,
				Plugin: instance.plugin,
			}
			continue
		}
		if instance, ok := nm.plugins.tokens[pluginName]; ok {
			result.Tokens = append(result.Tokens, orchestrator.TokensPlugin{
				Name:   pluginName,
				Plugin: instance.plugin,
			})
			continue
		}
		if instance, ok := nm.plugins.identity[pluginName]; ok {
			result.Identity = orchestrator.IdentityPlugin{
				Name:   pluginName,
				Plugin: instance.plugin,
			}
			continue
		}
		if instance, ok := nm.plugins.auth[pluginName]; ok {
			result.Auth = orchestrator.AuthPlugin{
				Name:   pluginName,
				Plugin: instance.plugin,
			}
			continue
		}

		return nil, i18n.NewError(ctx, coremsgs.MsgNamespaceUnknownPlugin, name, pluginName)
	}

	if result.Database.Plugin == nil ||
		result.SharedStorage.Plugin == nil ||
		result.DataExchange.Plugin == nil ||
		result.Blockchain.Plugin == nil {
		return nil, i18n.NewError(ctx, coremsgs.MsgNamespaceWrongPluginsMultiparty, name)
	}

	result.Events = make(map[string]events.Plugin, len(nm.plugins.events))
	for name, entry := range nm.plugins.events {
		result.Events[name] = entry.plugin
	}
	return &result, nil
}

func (nm *namespaceManager) validateNonMultipartyConfig(ctx context.Context, name string, plugins []string) (*orchestrator.Plugins, error) {
	var result orchestrator.Plugins
	for _, pluginName := range plugins {
		if instance, ok := nm.plugins.blockchain[pluginName]; ok {
			if result.Blockchain.Plugin != nil {
				return nil, i18n.NewError(ctx, coremsgs.MsgNamespaceMultiplePluginType, name, "blockchain")
			}
			result.Blockchain = orchestrator.BlockchainPlugin{
				Name:   pluginName,
				Plugin: instance.plugin,
			}
			continue
		}
		if _, ok := nm.plugins.dataexchange[pluginName]; ok {
			return nil, i18n.NewError(ctx, coremsgs.MsgNamespaceWrongPluginsNonMultiparty, name)
		}
		if _, ok := nm.plugins.sharedstorage[pluginName]; ok {
			return nil, i18n.NewError(ctx, coremsgs.MsgNamespaceWrongPluginsNonMultiparty, name)
		}
		if instance, ok := nm.plugins.database[pluginName]; ok {
			if result.Database.Plugin != nil {
				return nil, i18n.NewError(ctx, coremsgs.MsgNamespaceMultiplePluginType, name, "database")
			}
			result.Database = orchestrator.DatabasePlugin{
				Name:   pluginName,
				Plugin: instance.plugin,
			}
			continue
		}
		if instance, ok := nm.plugins.tokens[pluginName]; ok {
			result.Tokens = append(result.Tokens, orchestrator.TokensPlugin{
				Name:   pluginName,
				Plugin: instance.plugin,
			})
			continue
		}
		if instance, ok := nm.plugins.auth[pluginName]; ok {
			result.Auth = orchestrator.AuthPlugin{
				Name:   pluginName,
				Plugin: instance.plugin,
			}
			continue
		}

		return nil, i18n.NewError(ctx, coremsgs.MsgNamespaceUnknownPlugin, name, pluginName)
	}

	if result.Database.Plugin == nil {
		return nil, i18n.NewError(ctx, coremsgs.MsgNamespaceNoDatabase, name)
	}

	result.Events = make(map[string]events.Plugin, len(nm.plugins.events))
	for name, entry := range nm.plugins.events {
		result.Events[name] = entry.plugin
	}
	return &result, nil
}

func (nm *namespaceManager) SPIEvents() spievents.Manager {
	return nm.adminEvents
}

func (nm *namespaceManager) Orchestrator(ns string) orchestrator.Orchestrator {
	nm.nsMux.Lock()
	defer nm.nsMux.Unlock()
	if namespace, ok := nm.namespaces[ns]; ok {
		return namespace.orchestrator
	}
	return nil
}

func (nm *namespaceManager) GetNamespaces(ctx context.Context) ([]*core.Namespace, error) {
	nm.nsMux.Lock()
	defer nm.nsMux.Unlock()
	results := make([]*core.Namespace, 0, len(nm.namespaces))
	for _, ns := range nm.namespaces {
		results = append(results, ns.orchestrator.GetNamespace(ctx))
	}
	return results, nil
}

func (nm *namespaceManager) GetOperationByNamespacedID(ctx context.Context, nsOpID string) (*core.Operation, error) {
	ns, u, err := core.ParseNamespacedOpID(ctx, nsOpID)
	if err != nil {
		return nil, err
	}
	or := nm.Orchestrator(ns)
	if or == nil {
		return nil, i18n.NewError(ctx, coremsgs.Msg404NotFound)
	}
	return or.GetOperationByID(ctx, u.String())
}

func (nm *namespaceManager) ResolveOperationByNamespacedID(ctx context.Context, nsOpID string, op *core.OperationUpdateDTO) error {
	ns, u, err := core.ParseNamespacedOpID(ctx, nsOpID)
	if err != nil {
		return err
	}
	or := nm.Orchestrator(ns)
	if or == nil {
		return i18n.NewError(ctx, coremsgs.Msg404NotFound)
	}
	return or.Operations().ResolveOperationByID(ctx, u, op)
}

func (nm *namespaceManager) getEventPlugins(ctx context.Context) (plugins map[string]eventsPlugin, err error) {
	plugins = make(map[string]eventsPlugin)
	enabledTransports := config.GetStringSlice(coreconfig.EventTransportsEnabled)
	uniqueTransports := make(map[string]bool)
	for _, transport := range enabledTransports {
		uniqueTransports[transport] = true
	}
	// Cannot disable the internal listener
	uniqueTransports[system.SystemEventsTransport] = true
	for transport := range uniqueTransports {
		plugin, err := eifactory.GetPlugin(ctx, transport)
		if err != nil {
			return nil, err
		}

		name := plugin.Name()
		section := config.RootSection("events").SubSection(name)
		plugin.InitConfig(section)
		plugins[name] = eventsPlugin{
			config: section,
			plugin: plugin,
		}
	}
	return plugins, err
}

func (nm *namespaceManager) getAuthPlugin(ctx context.Context) (plugins map[string]authPlugin, err error) {
	plugins = make(map[string]authPlugin)

	authConfigArraySize := authConfig.ArraySize()
	for i := 0; i < authConfigArraySize; i++ {
		config := authConfig.ArrayEntry(i)
		name, pluginType, err := nm.validatePluginConfig(ctx, config, "auth")
		if err != nil {
			return nil, err
		}

		plugin, err := authfactory.GetPlugin(ctx, pluginType)
		if err != nil {
			return nil, err
		}

		plugins[name] = authPlugin{
			config: config.SubSection(pluginType),
			plugin: plugin,
		}
	}
	return plugins, err
}

func (nm *namespaceManager) Authorize(ctx context.Context, authReq *fftypes.AuthReq) error {
	return nm.Orchestrator(authReq.Namespace).Authorize(ctx, authReq)
}<|MERGE_RESOLUTION|>--- conflicted
+++ resolved
@@ -259,24 +259,18 @@
 	return err
 }
 
-<<<<<<< HEAD
 func (nm *namespaceManager) initNamespace(ns *namespace) (err error) {
-	or := nm.utOrchestrator
-	if or == nil {
-		names := core.NamespaceRef{LocalName: ns.name, RemoteName: ns.remoteName}
-		var plugins *orchestrator.Plugins
-		if ns.config.Multiparty.Enabled {
-			plugins, err = nm.validateMultiPartyConfig(nm.ctx, ns.name, ns.plugins)
-		} else {
-			plugins, err = nm.validateNonMultipartyConfig(nm.ctx, ns.name, ns.plugins)
-		}
-		if err != nil {
-			return err
-		}
-		or = orchestrator.NewOrchestrator(names, ns.config, plugins, nm.metrics)
-=======
-func (nm *namespaceManager) initNamespace(name string, ns *namespace) error {
-	stored, err := ns.plugins.Database.Plugin.GetNamespace(nm.ctx, name)
+	var plugins *orchestrator.Plugins
+	if ns.config.Multiparty.Enabled {
+		plugins, err = nm.validateMultiPartyConfig(nm.ctx, ns.name, ns.plugins)
+	} else {
+		plugins, err = nm.validateNonMultipartyConfig(nm.ctx, ns.name, ns.plugins)
+	}
+	if err != nil {
+		return err
+	}
+
+	stored, err := plugins.Database.Plugin.GetNamespace(nm.ctx, ns.name)
 	switch {
 	case err != nil:
 		return err
@@ -286,20 +280,19 @@
 		// TODO: should we check for discrepancies in the multiparty contract config?
 	default:
 		stored = &core.Namespace{
-			LocalName:   name,
+			LocalName:   ns.name,
 			RemoteName:  ns.remoteName,
 			Description: ns.description,
 			Created:     fftypes.Now(),
 		}
 	}
-	if err = ns.plugins.Database.Plugin.UpsertNamespace(nm.ctx, stored, true); err != nil {
+	if err = plugins.Database.Plugin.UpsertNamespace(nm.ctx, stored, true); err != nil {
 		return err
 	}
 
 	or := nm.utOrchestrator
 	if or == nil {
-		or = orchestrator.NewOrchestrator(stored, ns.config, ns.plugins, nm.metrics)
->>>>>>> 568f1b3a
+		or = orchestrator.NewOrchestrator(stored, ns.config, plugins, nm.metrics)
 	}
 	orCtx, orCancel := context.WithCancel(nm.ctx)
 	if err := or.Init(orCtx, orCancel); err != nil {
