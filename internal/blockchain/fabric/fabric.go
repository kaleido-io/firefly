--- conflicted
+++ resolved
@@ -600,25 +600,15 @@
 	return nil
 }
 
-func (f *Fabric) queryContractMethod(ctx context.Context, channel, chaincode, methodName string, prefixItems []*PrefixItem, input map[string]string) (*resty.Response, error) {
-	in := &fabTxNamedInput{
-		Headers: &fabTxInputHeaders{
-			PayloadSchema: &PayloadSchema{
-				Type:        "array",
-				PrefixItems: prefixItems,
-			},
-			Channel:   channel,
-			Chaincode: chaincode,
-			Signer:    f.signer,
-		},
-		Func: methodName,
-		Args: input,
-	}
-
+func (f *Fabric) queryContractMethod(ctx context.Context, channel, chaincode, methodName, signingKey, requestID string, prefixItems []*PrefixItem, input map[string]interface{}, options map[string]interface{}) (*resty.Response, error) {
+	body, err := f.buildFabconnectRequestBody(ctx, channel, chaincode, methodName, signingKey, requestID, prefixItems, input, options)
+	if err != nil {
+		return nil, err
+	}
 	var resErr fabError
 	res, err := f.client.R().
 		SetContext(ctx).
-		SetBody(in).
+		SetBody(body).
 		SetError(&resErr).
 		Post("/query")
 	if err != nil || !res.IsSuccess() {
@@ -662,17 +652,10 @@
 		"contexts":   hashes,
 	}
 	input, _ := jsonEncodeInput(pinInput)
-<<<<<<< HEAD
 	f.fireflyContract.mux.Lock()
 	chaincode := f.fireflyContract.chaincode
 	f.fireflyContract.mux.Unlock()
-	return f.invokeContractMethod(ctx, f.defaultChannel, chaincode, batchPinMethodName, signingKey, operationID.String(), batchPinPrefixItems, input)
-=======
-	f.fireflyMux.Lock()
-	chaincode := f.fireflyChaincode
-	f.fireflyMux.Unlock()
 	return f.invokeContractMethod(ctx, f.defaultChannel, chaincode, batchPinMethodName, signingKey, operationID.String(), batchPinPrefixItems, input, nil)
->>>>>>> 92ada04d
 }
 
 func (f *Fabric) SubmitNetworkAction(ctx context.Context, operationID *fftypes.UUID, signingKey string, action core.NetworkActionType) error {
@@ -684,17 +667,10 @@
 		"contexts":   []string{},
 	}
 	input, _ := jsonEncodeInput(pinInput)
-<<<<<<< HEAD
 	f.fireflyContract.mux.Lock()
 	chaincode := f.fireflyContract.chaincode
 	f.fireflyContract.mux.Unlock()
-	return f.invokeContractMethod(ctx, f.defaultChannel, chaincode, batchPinMethodName, signingKey, operationID.String(), batchPinPrefixItems, input)
-=======
-	f.fireflyMux.Lock()
-	chaincode := f.fireflyChaincode
-	f.fireflyMux.Unlock()
 	return f.invokeContractMethod(ctx, f.defaultChannel, chaincode, batchPinMethodName, signingKey, operationID.String(), batchPinPrefixItems, input, nil)
->>>>>>> 92ada04d
 }
 
 func (f *Fabric) buildFabconnectRequestBody(ctx context.Context, channel, chaincode, methodName, signingKey, requestID string, prefixItems []*PrefixItem, input map[string]interface{}, options map[string]interface{}) (map[string]interface{}, error) {
@@ -766,23 +742,9 @@
 		}
 	}
 
-<<<<<<< HEAD
-	res, err := f.queryContractMethod(ctx, fabricOnChainLocation.Channel, fabricOnChainLocation.Chaincode, method.Name, prefixItems, args)
+	res, err := f.queryContractMethod(ctx, fabricOnChainLocation.Channel, fabricOnChainLocation.Chaincode, method.Name, f.signer, "", prefixItems, input, options)
 	if err != nil {
 		return nil, err
-=======
-	body, err := f.buildFabconnectRequestBody(ctx, fabricOnChainLocation.Channel, fabricOnChainLocation.Chaincode, method.Name, f.signer, "", prefixItems, input, options)
-	if err != nil {
-		return nil, err
-	}
-	res, err := f.client.R().
-		SetContext(ctx).
-		SetBody(body).
-		Post("/query")
-
-	if err != nil || !res.IsSuccess() {
-		return nil, ffresty.WrapRestErr(ctx, res, err, coremsgs.MsgFabconnectRESTErr)
->>>>>>> 92ada04d
 	}
 	output := &fabQueryNamedOutput{}
 	if err = json.Unmarshal(res.Body(), output); err != nil {
@@ -866,7 +828,7 @@
 }
 
 func (f *Fabric) getNetworkVersion(ctx context.Context, chaincode string) (int, error) {
-	res, err := f.queryContractMethod(ctx, f.defaultChannel, chaincode, networkVersionMethodName, []*PrefixItem{}, map[string]string{})
+	res, err := f.queryContractMethod(ctx, f.defaultChannel, chaincode, networkVersionMethodName, f.signer, "", []*PrefixItem{}, map[string]interface{}{}, nil)
 	if err != nil || !res.IsSuccess() {
 		// "Function not found" is interpreted as "default to version 1"
 		notFoundError := fmt.Sprintf("Function %s not found", networkVersionMethodName)
