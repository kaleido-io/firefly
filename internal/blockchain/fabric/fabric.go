// Copyright © 2024 Kaleido, Inc.
//
// SPDX-License-Identifier: Apache-2.0
//
// Licensed under the Apache License, Version 2.0 (the "License");
// you may not use this file except in compliance with the License.
// You may obtain a copy of the License at
//
//     http://www.apache.org/licenses/LICENSE-2.0
//
// Unless required by applicable law or agreed to in writing, software
// distributed under the License is distributed on an "AS IS" BASIS,
// WITHOUT WARRANTIES OR CONDITIONS OF ANY KIND, either express or implied.
// See the License for the specific language governing permissions and
// limitations under the License.

package fabric

import (
	"context"
	"encoding/base64"
	"encoding/hex"
	"encoding/json"
	"fmt"
	"regexp"
	"strings"

	"github.com/go-resty/resty/v2"
	"github.com/hyperledger/firefly-common/pkg/config"
	"github.com/hyperledger/firefly-common/pkg/ffresty"
	"github.com/hyperledger/firefly-common/pkg/fftypes"
	"github.com/hyperledger/firefly-common/pkg/i18n"
	"github.com/hyperledger/firefly-common/pkg/log"
	"github.com/hyperledger/firefly-common/pkg/wsclient"
	"github.com/hyperledger/firefly/internal/blockchain/common"
	"github.com/hyperledger/firefly/internal/cache"
	"github.com/hyperledger/firefly/internal/coreconfig"
	"github.com/hyperledger/firefly/internal/coremsgs"
	"github.com/hyperledger/firefly/internal/metrics"
	"github.com/hyperledger/firefly/pkg/blockchain"
	"github.com/hyperledger/firefly/pkg/core"
)

const (
	broadcastBatchEventName = "BatchPin"
)

type Fabric struct {
	ctx            context.Context
	cancelCtx      context.CancelFunc
	pluginTopic    string
	defaultChannel string
	signer         string
	prefixShort    string
	prefixLong     string
	capabilities   *blockchain.Capabilities
	callbacks      common.BlockchainCallbacks
	client         *resty.Client
	streams        *streamManager
	streamID       map[string]string
	idCache        map[string]*fabIdentity
	wsconn         map[string]wsclient.WSClient
	wsConfig       *wsclient.WSConfig
	closed         map[string]chan struct{}
	metrics        metrics.Manager
	fabconnectConf config.Section
	subs           common.FireflySubscriptions
	cache          cache.CInterface
}

type eventStreamWebsocket struct {
	Topic string `json:"topic"`
}

type fabTxInputHeaders struct {
	ID            string         `json:"id,omitempty"`
	Type          string         `json:"type"`
	PayloadSchema *PayloadSchema `json:"payloadSchema,omitempty"`
	Signer        string         `json:"signer,omitempty"`
	Channel       string         `json:"channel,omitempty"`
	Chaincode     string         `json:"chaincode,omitempty"`
}

type PayloadSchema struct {
	Type        string        `json:"type"`
	PrefixItems []*PrefixItem `json:"prefixItems"`
}

type PrefixItem struct {
	Name string `json:"name"`
	Type string `json:"type"`
}

type fabQueryNamedOutput struct {
	Headers *fabTxInputHeaders `json:"headers"`
	Result  interface{}        `json:"result"`
}

type ffiParamSchema struct {
	Type string `json:"type,omitempty"`
}

type fabWSCommandPayload struct {
	Type  string `json:"type"`
	Topic string `json:"topic,omitempty"`
}

type fabIdentity struct {
	MSPID  string `json:"mspId"`
	ECert  string `json:"enrollmentCert"`
	CACert string `json:"caCert"`
}

type Location struct {
	Channel   string `json:"channel"`
	Chaincode string `json:"chaincode"`
}

type ContractOptions struct {
	CustomPinSupport bool `json:"customPinSupport"`
}

var batchPinEvent = "BatchPin"
var batchPinMethodName = "PinBatch"
var networkActionMethodName = "NetworkAction"
var batchPinPrefixItemsV1 = []*PrefixItem{
	{
		Name: "namespace",
		Type: "string",
	},
	{
		Name: "uuids",
		Type: "string",
	},
	{
		Name: "batchHash",
		Type: "string",
	},
	{
		Name: "payloadRef",
		Type: "string",
	},
	{
		Name: "contexts",
		Type: "string",
	},
}
var batchPinPrefixItems = []*PrefixItem{
	{
		Name: "uuids",
		Type: "string",
	},
	{
		Name: "batchHash",
		Type: "string",
	},
	{
		Name: "payloadRef",
		Type: "string",
	},
	{
		Name: "contexts",
		Type: "string",
	},
}
var networkActionPrefixItems = []*PrefixItem{
	{
		Name: "action",
		Type: "string",
	},
	{
		Name: "payload",
		Type: "string",
	},
}
var networkVersionMethodName = "NetworkVersion"

var fullIdentityPattern = regexp.MustCompile(".+::x509::(.+)::.+")

var cnPattern = regexp.MustCompile("CN=([^,]+)")

func (f *Fabric) Name() string {
	return "fabric"
}

func (f *Fabric) VerifierType() core.VerifierType {
	return core.VerifierTypeMSPIdentity
}

func (f *Fabric) Init(ctx context.Context, cancelCtx context.CancelFunc, conf config.Section, metrics metrics.Manager, cacheManager cache.Manager) (err error) {
	f.InitConfig(conf)
	fabconnectConf := f.fabconnectConf

	f.ctx = log.WithLogField(ctx, "proto", "fabric")
	f.cancelCtx = cancelCtx
	f.idCache = make(map[string]*fabIdentity)
	f.metrics = metrics
	f.capabilities = &blockchain.Capabilities{}
	f.callbacks = common.NewBlockchainCallbacks()
	f.subs = common.NewFireflySubscriptions()

	if fabconnectConf.GetString(ffresty.HTTPConfigURL) == "" {
		return i18n.NewError(ctx, coremsgs.MsgMissingPluginConfig, "url", "blockchain.fabric.fabconnect")
	}

	f.wsConfig, err = wsclient.GenerateConfig(ctx, fabconnectConf)
	if err == nil {
		f.client, err = ffresty.New(f.ctx, fabconnectConf)
	}

	if err != nil {
		return err
	}

	f.defaultChannel = fabconnectConf.GetString(FabconnectConfigDefaultChannel)
	// the org identity is guaranteed to be configured by the core
	f.signer = fabconnectConf.GetString(FabconnectConfigSigner)
	f.pluginTopic = fabconnectConf.GetString(FabconnectConfigTopic)
	if f.pluginTopic == "" {
		return i18n.NewError(ctx, coremsgs.MsgMissingPluginConfig, "topic", "blockchain.fabric.fabconnect")
	}
	f.prefixShort = fabconnectConf.GetString(FabconnectPrefixShort)
	f.prefixLong = fabconnectConf.GetString(FabconnectPrefixLong)

	if f.wsConfig.WSKeyPath == "" {
		f.wsConfig.WSKeyPath = "/ws"
	}

	cache, err := cacheManager.GetCache(
		cache.NewCacheConfig(
			ctx,
			coreconfig.CacheBlockchainLimit,
			coreconfig.CacheBlockchainTTL,
			"",
		),
	)
	if err != nil {
		return err
	}
	f.cache = cache

	f.streamID = make(map[string]string)
	f.closed = make(map[string]chan struct{})
	f.wsconn = make(map[string]wsclient.WSClient)
	f.streams = newStreamManager(f.client, f.signer, f.cache, f.fabconnectConf.GetUint(FabconnectConfigBatchSize), uint(f.fabconnectConf.GetDuration(FabconnectConfigBatchTimeout).Milliseconds()))

	return nil
}

func (f *Fabric) getTopic(namespace string) string {
	return fmt.Sprintf("%s/%s", f.pluginTopic, namespace)
}

func (f *Fabric) StartNamespace(ctx context.Context, namespace string) (err error) {
	log.L(f.ctx).Debugf("Starting namespace: %s", namespace)
	topic := f.getTopic(namespace)

	f.wsconn[namespace], err = wsclient.New(ctx, f.wsConfig, nil, func(ctx context.Context, w wsclient.WSClient) error {
		// Send a subscribe to our topic after each connect/reconnect
		b, _ := json.Marshal(&fabWSCommandPayload{
			Type:  "listen",
			Topic: topic,
		})
		err := w.Send(ctx, b)
		if err == nil {
			b, _ = json.Marshal(&fabWSCommandPayload{
				Type: "listenreplies",
			})
			err = w.Send(ctx, b)
		}
		return err
	})
	if err != nil {
		return err
	}
	// Make sure that our event stream is in place
	stream, err := f.streams.ensureEventStream(ctx, topic, f.pluginTopic)
	if err != nil {
		return err
	}
	log.L(f.ctx).Infof("Event stream: %s (topic=%s)", stream.ID, topic)
	f.streamID[namespace] = stream.ID

	err = f.wsconn[namespace].Connect()
	if err != nil {
		return err
	}

	f.closed[namespace] = make(chan struct{})

	go f.eventLoop(namespace, f.wsconn[namespace], f.closed[namespace])

	return nil
}

func (f *Fabric) StopNamespace(ctx context.Context, namespace string) (err error) {
	wsconn, ok := f.wsconn[namespace]
	if ok {
		wsconn.Close()
	}
	delete(f.wsconn, namespace)
	delete(f.streamID, namespace)
	delete(f.closed, namespace)

	return nil
}

func (f *Fabric) SetHandler(namespace string, handler blockchain.Callbacks) {
	f.callbacks.SetHandler(namespace, handler)
}

func (f *Fabric) SetOperationHandler(namespace string, handler core.OperationCallbacks) {
	f.callbacks.SetOperationalHandler(namespace, handler)
}

func (f *Fabric) Capabilities() *blockchain.Capabilities {
	return f.capabilities
}

func decodeJSONPayload(ctx context.Context, payloadString string) *fftypes.JSONObject {
	bytes, err := base64.StdEncoding.DecodeString(payloadString)
	if err != nil {
		log.L(ctx).Errorf("BatchPin event is not valid - bad payload content: %s", payloadString)
		return nil
	}
	dataBytes := fftypes.JSONAnyPtrBytes(bytes)
	payload, ok := dataBytes.JSONObjectOk()
	if !ok {
		log.L(ctx).Errorf("BatchPin event is not valid - bad JSON payload: %s", bytes)
		return nil
	}
	return &payload
}

func (f *Fabric) parseBlockchainEvent(ctx context.Context, msgJSON fftypes.JSONObject) *blockchain.Event {
	payloadString := msgJSON.GetString("payload")
	payload := decodeJSONPayload(ctx, payloadString)
	if payload == nil {
		return nil // move on
	}

	// Fabric events are dispatched by the underlying fabric client to FabConnect with just the block number
	// and the transaction hash. The index of the transaction in the block, or the index of the action within
	// the transaction are not available. So we cannot generate an alphanumerically sortable string
	// into the protocol ID. Instead we can only do this (which is according to Fabric rules assured to be
	// unique, as Fabric only allows one event per transaction):
	sTransactionHash := msgJSON.GetString("transactionId")
	blockNumber := msgJSON.GetInt64("blockNumber")
	protocolID := fmt.Sprintf("%.12d/%s", blockNumber, sTransactionHash)

	name := msgJSON.GetString("eventName")
	timestamp := msgJSON.GetInt64("timestamp")
	chaincode := msgJSON.GetString("chaincodeId")

	delete(msgJSON, "payload")
	return &blockchain.Event{
		BlockchainTXID: sTransactionHash,
		Source:         f.Name(),
		Name:           name,
		ProtocolID:     protocolID,
		Output:         *payload,
		Info:           msgJSON,
		Timestamp:      fftypes.UnixTime(timestamp),
		Location:       f.buildEventLocationString(chaincode),
		Signature:      name,
	}
}

func (f *Fabric) processBatchPinEvent(ctx context.Context, events common.EventsToDispatch, location *fftypes.JSONAny, subInfo *common.SubscriptionInfo, msgJSON fftypes.JSONObject) {
	event := f.parseBlockchainEvent(ctx, msgJSON)
	if event == nil {
		return // move on
	}

	signer := event.Output.GetString("signer")
	nsOrAction := event.Output.GetString("namespace")
	params := &common.BatchPinParams{
		UUIDs:      event.Output.GetString("uuids"),
		BatchHash:  event.Output.GetString("batchHash"),
		PayloadRef: event.Output.GetString("payloadRef"),
		Contexts:   event.Output.GetStringArray("contexts"),
		NsOrAction: nsOrAction,
	}

	verifier := &core.VerifierRef{
		Type:  core.VerifierTypeMSPIdentity,
		Value: signer,
	}

	f.callbacks.PrepareBatchPinOrNetworkAction(ctx, events, subInfo, location, event, verifier, params)
}

func (f *Fabric) buildEventLocationString(chaincode string) string {
	return fmt.Sprintf("chaincode=%s", chaincode)
}

func (f *Fabric) processContractEvent(ctx context.Context, events common.EventsToDispatch, msgJSON fftypes.JSONObject) (err error) {
	subID := msgJSON.GetString("subId")
	subName, err := f.streams.getSubscriptionName(ctx, subID)
	if err != nil {
		return err // this is a problem - we should be able to find the listener that dispatched this to us
	}
	namespace := common.GetNamespaceFromSubName(subName)
	event := f.parseBlockchainEvent(ctx, msgJSON)
	if event != nil {
		f.callbacks.PrepareBlockchainEvent(ctx, events, namespace, &blockchain.EventForListener{
			Event:      event,
			ListenerID: subID,
		})
	}
	return nil
}

func (f *Fabric) AddFireflySubscription(ctx context.Context, namespace *core.Namespace, contract *blockchain.MultipartyContract, lastProtocolID string) (string, error) {
	fabricOnChainLocation, err := parseContractLocation(ctx, contract.Location)
	if err != nil {
		return "", err
	}

	version, err := f.GetNetworkVersion(ctx, contract.Location)
	if err != nil {
		return "", err
	}

	var options ContractOptions
	optionBytes := contract.Options.Bytes()
	if optionBytes != nil {
		if err = json.Unmarshal(optionBytes, &options); err != nil {
			log.L(ctx).Warnf("Could not parse multiparty contract options (%s): %s", err, optionBytes)
		}
	}
	if options.CustomPinSupport {
		fabricOnChainLocation.Chaincode = ""
	}

	streamID, ok := f.streamID[namespace.Name]
	if !ok {
		return "", i18n.NewError(ctx, coremsgs.MsgInternalServerError, "eventstream ID not found")
	}
	sub, err := f.streams.ensureFireFlySubscription(ctx, namespace.Name, version, fabricOnChainLocation, contract.FirstEvent, streamID, batchPinEvent, lastProtocolID)
	if err != nil {
		return "", err
	}

	f.subs.AddSubscription(ctx, namespace, version, sub.ID, fabricOnChainLocation.Channel)
	return sub.ID, nil
}

func (f *Fabric) RemoveFireflySubscription(ctx context.Context, subID string) {
	// Don't actually delete the subscription from fabconnect, as this may be called while processing
	// events from the subscription (and handling that scenario cleanly could be difficult for fabconnect).
	// TODO: can old subscriptions be somehow cleaned up later?
	f.subs.RemoveSubscription(ctx, subID)
}

func (f *Fabric) handleMessageBatch(ctx context.Context, messages []interface{}) error {
	// Build the set of events that need handling
	events := make(common.EventsToDispatch)
	count := len(messages)
	for i, msgI := range messages {
		msgMap, ok := msgI.(map[string]interface{})
		if !ok {
			log.L(ctx).Errorf("Message cannot be parsed as JSON: %+v", msgI)
			return nil // Swallow this and move on
		}
		msgJSON := fftypes.JSONObject(msgMap)

		eventName := msgJSON.GetString("eventName")
		sub := msgJSON.GetString("subId")
		logger := log.L(ctx)
		logger.Infof("[Fabric:%d/%d]: '%s' on '%s'", i+1, count, eventName, sub)
		logger.Tracef("Message: %+v", msgJSON)

		// Matches one of the active FireFly BatchPin subscriptions
		if subInfo := f.subs.GetSubscription(sub); subInfo != nil {
			location, err := encodeContractLocation(ctx, blockchain.NormalizeCall, &Location{
				Chaincode: msgJSON.GetString("chaincodeId"),
				Channel:   subInfo.Extra.(string),
			})
			if err != nil {
				return err
			}

			switch eventName {
			case broadcastBatchEventName:
				f.processBatchPinEvent(ctx, events, location, subInfo, msgJSON)
			default:
				log.L(ctx).Infof("Ignoring event with unknown name: %s", eventName)
			}
		} else {
			// Subscription not recognized - assume it's from a custom contract listener
			// (event manager will reject it if it's not)
			if err := f.processContractEvent(ctx, events, msgJSON); err != nil {
				return err
			}
		}
	}
	// Dispatch all the events from this patch that were successfully parsed and routed to namespaces
	// (could be zero - that's ok)
	return f.callbacks.DispatchBlockchainEvents(ctx, events)
}

func (f *Fabric) eventLoop(namespace string, wsconn wsclient.WSClient, closed chan struct{}) {
	topic := f.getTopic(namespace)
	defer wsconn.Close()
	defer close(closed)
	l := log.L(f.ctx).WithField("role", "event-loop").WithField("namespace", namespace)
	ctx := log.WithLogger(f.ctx, l)
	log.L(ctx).Debugf("Starting event loop for namespace '%s'", namespace)
	for {
		select {
		case <-ctx.Done():
			l.Debugf("Event loop exiting (context cancelled)")
			return
		case msgBytes, ok := <-wsconn.Receive():
			if !ok {
				l.Debugf("Event loop exiting (receive channel closed). Terminating server!")
				f.cancelCtx()
				return
			}

			var msgParsed interface{}
			err := json.Unmarshal(msgBytes, &msgParsed)
			if err != nil {
				l.Errorf("Message cannot be parsed as JSON: %s\n%s", err, string(msgBytes))
				continue // Swallow this and move on
			}
			switch msgTyped := msgParsed.(type) {
			case []interface{}:
				err = f.handleMessageBatch(ctx, msgTyped)
				var ackOrNack []byte
				if err == nil {
					ackOrNack, _ = json.Marshal(map[string]string{"type": "ack", "topic": topic})
				} else {
					log.L(ctx).Errorf("Rejecting batch due error: %s", err)
					ackOrNack, _ = json.Marshal(map[string]string{"type": "error", "topic": topic, "message": err.Error()})
				}
				err = wsconn.Send(ctx, ackOrNack)
			case map[string]interface{}:
				var receipt common.BlockchainReceiptNotification
				_ = json.Unmarshal(msgBytes, &receipt)

				err := common.HandleReceipt(ctx, f, &receipt, f.callbacks)
				if err != nil {
					l.Errorf("Failed to process receipt: %+v", msgTyped)
				}
			default:
				l.Errorf("Message unexpected: %+v", msgTyped)
				continue
			}

			if err != nil {
				l.Errorf("Event loop exiting (%s). Terminating server!", err)
				f.cancelCtx()
				return
			}
		}
	}
}

func (f *Fabric) ResolveSigningKey(ctx context.Context, signingKeyInput string, intent blockchain.ResolveKeyIntent) (string, error) {
	// Note: "intent" is not currently used for Fabric, as the identity resolution is not
	//       currently pluggable to external identity resolution systems (as is the case for
	//       ethereum blockchain connectors).

	// Key is always required
	if signingKeyInput == "" {
		return "", i18n.NewError(ctx, coremsgs.MsgNodeMissingBlockchainKey)
	}

	// we expand the short user name into the fully qualified onchain identity:
	// mspid::x509::{ecert DN}::{CA DN}	return signingKeyInput, nil
	if !fullIdentityPattern.MatchString(signingKeyInput) {
		existingID := f.idCache[signingKeyInput]
		if existingID == nil {
			var idRes fabIdentity
			res, err := f.client.R().SetContext(f.ctx).SetResult(&idRes).Get(fmt.Sprintf("/identities/%s", signingKeyInput))
			if err != nil || !res.IsSuccess() {
				return "", i18n.NewError(f.ctx, coremsgs.MsgFabconnectRESTErr, err)
			}
			f.idCache[signingKeyInput] = &idRes
			existingID = &idRes
		}

		ecertDN, err := getDNFromCertString(existingID.ECert)
		if err != nil {
			return "", i18n.NewError(f.ctx, coremsgs.MsgFailedToDecodeCertificate, err)
		}
		cacertDN, err := getDNFromCertString(existingID.CACert)
		if err != nil {
			return "", i18n.NewError(f.ctx, coremsgs.MsgFailedToDecodeCertificate, err)
		}
		resolvedSigningKey := fmt.Sprintf("%s::x509::%s::%s", existingID.MSPID, ecertDN, cacertDN)
		log.L(f.ctx).Debugf("Resolved signing key: %s", resolvedSigningKey)
		return resolvedSigningKey, nil
	}
	return signingKeyInput, nil
}

func (f *Fabric) invokeContractMethod(ctx context.Context, channel, chaincode, methodName, signingKey, requestID string, prefixItems []*PrefixItem, input map[string]interface{}, options map[string]interface{}) (submissionRejected bool, err error) {
	body, err := f.buildFabconnectRequestBody(ctx, channel, chaincode, methodName, signingKey, requestID, prefixItems, input, options)
	if err != nil {
		return true, err
	}
	var resErr common.BlockchainRESTError
	res, err := f.client.R().
		SetContext(ctx).
		SetHeader("x-firefly-sync", "false").
		SetBody(body).
		SetError(&resErr).
		Post("/transactions")
	if err != nil || !res.IsSuccess() {
		return resErr.SubmissionRejected, common.WrapRESTError(ctx, &resErr, res, err, coremsgs.MsgFabconnectRESTErr)
	}
	return false, nil
}

func (f *Fabric) queryContractMethod(ctx context.Context, channel, chaincode, methodName, signingKey, requestID string, prefixItems []*PrefixItem, input map[string]interface{}, options map[string]interface{}) (*resty.Response, error) {
	body, err := f.buildFabconnectRequestBody(ctx, channel, chaincode, methodName, signingKey, requestID, prefixItems, input, options)
	if err != nil {
		return nil, err
	}
	var resErr common.BlockchainRESTError
	res, err := f.client.R().
		SetContext(ctx).
		SetBody(body).
		SetError(&resErr).
		Post("/query")
	if err != nil || !res.IsSuccess() {
		return res, common.WrapRESTError(ctx, &resErr, res, err, coremsgs.MsgFabconnectRESTErr)
	}
	return res, nil
}

func getUserName(fullIDString string) string {
	matches := fullIdentityPattern.FindStringSubmatch(fullIDString)
	if len(matches) == 0 {
		return fullIDString
	}
	matches = cnPattern.FindStringSubmatch(matches[1])
	if len(matches) > 1 {
		return matches[1]
	}
	return ""
}

func hexFormatB32(b *fftypes.Bytes32) string {
	if b == nil {
		return "0x0000000000000000000000000000000000000000000000000000000000000000"
	}
	return "0x" + hex.EncodeToString(b[0:32])
}

func (f *Fabric) buildBatchPinInput(version int, namespace string, batch *blockchain.BatchPin) (prefixItems []*PrefixItem, pinInput map[string]interface{}) {
	hashes := make([]string, len(batch.Contexts))
	for i, v := range batch.Contexts {
		hashes[i] = hexFormatB32(v)
	}
	var uuids fftypes.Bytes32
	copy(uuids[0:16], (*batch.TransactionID)[:])
	copy(uuids[16:32], (*batch.BatchID)[:])

	if version == 1 {
		prefixItems = batchPinPrefixItemsV1
		pinInput = map[string]interface{}{
			"namespace":  namespace,
			"uuids":      hexFormatB32(&uuids),
			"batchHash":  hexFormatB32(batch.BatchHash),
			"payloadRef": batch.BatchPayloadRef,
			"contexts":   hashes,
		}
	} else {
		prefixItems = batchPinPrefixItems
		pinInput = map[string]interface{}{
			"uuids":      hexFormatB32(&uuids),
			"batchHash":  hexFormatB32(batch.BatchHash),
			"payloadRef": batch.BatchPayloadRef,
			"contexts":   hashes,
		}
	}
	return prefixItems, pinInput
}

func (f *Fabric) SubmitBatchPin(ctx context.Context, nsOpID, networkNamespace, signingKey string, batch *blockchain.BatchPin, location *fftypes.JSONAny) error {
	fabricOnChainLocation, err := parseContractLocation(ctx, location)
	if err != nil {
		return err
	}

	version, err := f.GetNetworkVersion(ctx, location)
	if err != nil {
		return err
	}

	prefixItems, pinInput := f.buildBatchPinInput(version, networkNamespace, batch)

	input, _ := jsonEncodeInput(pinInput)
	_, err = f.invokeContractMethod(ctx, fabricOnChainLocation.Channel, fabricOnChainLocation.Chaincode, batchPinMethodName, signingKey, nsOpID, prefixItems, input, nil)
	return err
}

func (f *Fabric) SubmitNetworkAction(ctx context.Context, nsOpID string, signingKey string, action core.NetworkActionType, location *fftypes.JSONAny) error {
	fabricOnChainLocation, err := parseContractLocation(ctx, location)
	if err != nil {
		return err
	}

	version, err := f.GetNetworkVersion(ctx, location)
	if err != nil {
		return err
	}

	var methodName string
	var prefixItems []*PrefixItem
	var pinInput map[string]interface{}

	if version == 1 {
		methodName = batchPinMethodName
		prefixItems = batchPinPrefixItemsV1
		pinInput = map[string]interface{}{
			"namespace":  "firefly:" + action,
			"uuids":      hexFormatB32(nil),
			"batchHash":  hexFormatB32(nil),
			"payloadRef": "",
			"contexts":   []string{},
		}
	} else {
		methodName = networkActionMethodName
		prefixItems = networkActionPrefixItems
		pinInput = map[string]interface{}{
			"action":  "firefly:" + action,
			"payload": "",
		}
	}

	input, _ := jsonEncodeInput(pinInput)
	_, err = f.invokeContractMethod(ctx, fabricOnChainLocation.Channel, fabricOnChainLocation.Chaincode, methodName, signingKey, nsOpID, prefixItems, input, nil)
	return err
}

func (f *Fabric) buildFabconnectRequestBody(ctx context.Context, channel, chaincode, methodName, signingKey, requestID string, prefixItems []*PrefixItem, input map[string]interface{}, options map[string]interface{}) (map[string]interface{}, error) {
	// All arguments must be JSON serialized
	args, err := jsonEncodeInput(input)
	if err != nil {
		return nil, i18n.WrapError(ctx, err, i18n.MsgJSONObjectParseFailed, "params")
	}
	body := map[string]interface{}{
		"headers": &fabTxInputHeaders{
			ID: requestID,
			PayloadSchema: &PayloadSchema{
				Type:        "array",
				PrefixItems: prefixItems,
			},
			Channel:   channel,
			Chaincode: chaincode,
			Signer:    getUserName(signingKey),
		},
		"func": methodName,
		"args": args,
	}
	for k, v := range options {
		// Set the new field if it's not already set. Do not allow overriding of existing fields
		if _, ok := body[k]; !ok {
			body[k] = v
		} else {
			return nil, i18n.NewError(ctx, coremsgs.MsgOverrideExistingFieldCustomOption, k)
		}
	}
	return body, nil
}

func (f *Fabric) DeployContract(ctx context.Context, nsOpID, signingKey string, definition, contract *fftypes.JSONAny, input []interface{}, options map[string]interface{}) (submissionRejected bool, err error) {
	return true, i18n.NewError(ctx, coremsgs.MsgNotSupportedByBlockchainPlugin)
}

func (f *Fabric) ValidateInvokeRequest(ctx context.Context, parsedMethod interface{}, input map[string]interface{}, hasMessage bool) error {
	// No additional validation beyond what is enforced by Contract Manager
	_, _, err := f.recoverFFI(ctx, parsedMethod)
	return err
}

func (f *Fabric) InvokeContract(ctx context.Context, nsOpID string, signingKey string, location *fftypes.JSONAny, parsedMethod interface{}, input map[string]interface{}, options map[string]interface{}, batch *blockchain.BatchPin) (bool, error) {

	method, _, err := f.recoverFFI(ctx, parsedMethod)
	if err != nil {
		return true, err
	}

	fabricOnChainLocation, err := parseContractLocation(ctx, location)
	if err != nil {
		return true, err
	}

	// Build the payload schema for the method parameters
	prefixItems := make([]*PrefixItem, len(method.Params))
	for i, param := range method.Params {
		var paramSchema ffiParamSchema
		if err := json.Unmarshal(param.Schema.Bytes(), &paramSchema); err != nil {
			return true, i18n.WrapError(ctx, err, i18n.MsgJSONObjectParseFailed, fmt.Sprintf("%s.schema", param.Name))
		}

		prefixItems[i] = &PrefixItem{
			Name: param.Name,
			Type: paramSchema.Type,
		}
	}

	if batch != nil {
		_, batchPin := f.buildBatchPinInput(2, "", batch)
		if input == nil {
			input = make(map[string]interface{})
		}
		batchPinBytes, _ := json.Marshal(batchPin)
		lastParam := method.Params[len(method.Params)-1]
		input[lastParam.Name] = string(batchPinBytes)
	}

	return f.invokeContractMethod(ctx, fabricOnChainLocation.Channel, fabricOnChainLocation.Chaincode, method.Name, signingKey, nsOpID, prefixItems, input, options)
}

type ffiMethodAndErrors struct {
	method *fftypes.FFIMethod
	errors []*fftypes.FFIError
}

func (f *Fabric) ParseInterface(ctx context.Context, method *fftypes.FFIMethod, errors []*fftypes.FFIError) (interface{}, error) {
	// Not very sophisticated here - we don't need to parse the FFIMethod/FFIError for Fabric,
	// as there is no underlying schema to map them to. So we just use them directly.
	return &ffiMethodAndErrors{
		method: method,
		errors: errors,
	}, nil
}

func (f *Fabric) recoverFFI(ctx context.Context, parsedMethod interface{}) (*fftypes.FFIMethod, []*fftypes.FFIError, error) {
	methodInfo, ok := parsedMethod.(*ffiMethodAndErrors)
	if !ok || methodInfo.method == nil {
		return nil, nil, i18n.NewError(ctx, coremsgs.MsgUnexpectedInterfaceType, parsedMethod)
	}
	return methodInfo.method, methodInfo.errors, nil
}

func (f *Fabric) QueryContract(ctx context.Context, signingKey string, location *fftypes.JSONAny, parsedMethod interface{}, input map[string]interface{}, options map[string]interface{}) (interface{}, error) {
	method, _, err := f.recoverFFI(ctx, parsedMethod)
	if err != nil {
		return nil, err
	}

	fabricOnChainLocation, err := parseContractLocation(ctx, location)
	if err != nil {
		return nil, err
	}

	// Build the payload schema for the method parameters
	prefixItems := make([]*PrefixItem, len(method.Params))
	for i, param := range method.Params {
		prefixItems[i] = &PrefixItem{
			Name: param.Name,
			Type: "string",
		}
	}

	res, err := f.queryContractMethod(ctx, fabricOnChainLocation.Channel, fabricOnChainLocation.Chaincode, method.Name, signingKey, "", prefixItems, input, options)
	if err != nil {
		return nil, err
	}
	output := &fabQueryNamedOutput{}
	if err = json.Unmarshal(res.Body(), output); err != nil {
		return nil, err
	}
	return output.Result, nil
}

func jsonEncodeInput(params map[string]interface{}) (output map[string]interface{}, err error) {
	output = make(map[string]interface{}, len(params))
	for field, value := range params {
		switch v := value.(type) {
		case string:
			output[field] = v
		default:
			encodedValue, err := json.Marshal(v)
			if err != nil {
				return nil, err
			}
			output[field] = string(encodedValue)
		}

	}
	return
}

func (f *Fabric) CheckOverlappingLocations(ctx context.Context, left *fftypes.JSONAny, right *fftypes.JSONAny) (bool, error) {
	parsedLeft, err := parseContractLocation(ctx, left)
	if err != nil {
		return false, err
	}

	parsedRight, err := parseContractLocation(ctx, right)
	if err != nil {
		return false, err
	}

	// Different channel so not overlapping
	if parsedLeft.Channel != parsedRight.Channel {
		return false, nil
	}

	if parsedLeft.Chaincode == "" || parsedRight.Chaincode == "" {
		// Either of them location is the whole channel
		return true, nil
	}

	// No just compare chaincodes
	return parsedLeft.Chaincode == parsedRight.Chaincode, nil
}

func (f *Fabric) NormalizeContractLocation(ctx context.Context, ntype blockchain.NormalizeType, location *fftypes.JSONAny) (result *fftypes.JSONAny, err error) {
	parsed, err := parseContractLocation(ctx, location)
	if err != nil {
		return nil, err
	}
	return encodeContractLocation(ctx, ntype, parsed)
}

func (f *Fabric) stringifyContractLocation(ctx context.Context, location *fftypes.JSONAny) (string, error) {
	parsed, err := parseContractLocation(ctx, location)
	if err != nil {
		return "", err
	}

	// Concatinate channel and chaincode if present
	result := fmt.Sprintf("%s-*", parsed.Channel)
	if parsed.Chaincode != "" {
		result = fmt.Sprintf("%s-%s", parsed.Channel, parsed.Chaincode)
	}

	return result, nil
}

func parseContractLocation(ctx context.Context, location *fftypes.JSONAny) (*Location, error) {
	if location == nil {
		return nil, i18n.NewError(ctx, coremsgs.MsgContractLocationInvalid, "'channel' not set")
	}
	fabricLocation := Location{}
	if err := json.Unmarshal(location.Bytes(), &fabricLocation); err != nil {
		return nil, i18n.NewError(ctx, coremsgs.MsgContractLocationInvalid, err)
	}
	if fabricLocation.Channel == "" {
		return nil, i18n.NewError(ctx, coremsgs.MsgContractLocationInvalid, "'channel' not set")
	}
	return &fabricLocation, nil
}

func encodeContractLocation(ctx context.Context, ntype blockchain.NormalizeType, location *Location) (result *fftypes.JSONAny, err error) {
	if location.Channel == "" {
		return nil, i18n.NewError(ctx, coremsgs.MsgContractLocationInvalid, "'channel' not set")
	}
	if ntype == blockchain.NormalizeCall && location.Chaincode == "" {
		return nil, i18n.NewError(ctx, coremsgs.MsgContractLocationInvalid, "'chaincode' not set")
	}
	normalized, err := json.Marshal(location)
	if err == nil {
		result = fftypes.JSONAnyPtrBytes(normalized)
	}
	return result, err
}

func (f *Fabric) AddContractListener(ctx context.Context, listener *core.ContractListener, lastProtocolID string) error {
	namespace := listener.Namespace

	if len(listener.Filters) == 0 {
		return i18n.NewError(ctx, coremsgs.MsgFiltersEmpty, listener.Name)
	}

	if len(listener.Filters) > 1 {
		return i18n.NewError(ctx, coremsgs.MsgContractListenerBlockchainFilterLimit, listener.Name)
	}

	filter := listener.Filters[0]

	location, err := parseContractLocation(ctx, filter.Location)
	if err != nil {
		return err
	}

	subName := fmt.Sprintf("ff-sub-%s-%s", listener.Namespace, listener.ID)
<<<<<<< HEAD
	result, err := f.streams.createSubscription(ctx, location, f.streamID[namespace], subName, filter.Event.Name, listener.Options.FirstEvent)
=======
	result, err := f.streams.createSubscription(ctx, location, f.streamID[namespace], subName, listener.Event.Name, listener.Options.FirstEvent, lastProtocolID)
>>>>>>> c6635955
	if err != nil {
		return err
	}
	listener.BackendID = result.ID
	return nil
}

func (f *Fabric) DeleteContractListener(ctx context.Context, subscription *core.ContractListener, okNotFound bool) error {
	return f.streams.deleteSubscription(ctx, subscription.BackendID, okNotFound)
}

func (f *Fabric) GetContractListenerStatus(ctx context.Context, namespace, subID string, okNotFound bool) (bool, interface{}, core.ContractListenerStatus, error) {
	// Fabconnect does not currently provide any additional status info for listener subscriptions.
	return true, nil, core.ContractListenerStatusUnknown, nil
}

func (f *Fabric) GetFFIParamValidator(ctx context.Context) (fftypes.FFIParamValidator, error) {
	// Fabconnect does not require any additional validation beyond "JSON Schema correctness" at this time
	return nil, nil
}

func (f *Fabric) GenerateFFI(ctx context.Context, generationRequest *fftypes.FFIGenerationRequest) (*fftypes.FFI, error) {
	return nil, i18n.NewError(ctx, coremsgs.MsgFFIGenerationUnsupported)
}

func (f *Fabric) GenerateEventSignature(ctx context.Context, event *fftypes.FFIEventDefinition) (string, error) {
	return event.Name, nil
}

func (f *Fabric) GenerateEventSignatureWithLocation(ctx context.Context, event *fftypes.FFIEventDefinition, location *fftypes.JSONAny) (string, error) {
	strLocation, err := f.stringifyContractLocation(ctx, location)
	if err != nil {
		return "", err
	}

	return fmt.Sprintf("%s:%s", strLocation, event.Name), nil
}

func (f *Fabric) GenerateErrorSignature(ctx context.Context, event *fftypes.FFIErrorDefinition) string {
	// not relevant to Fabric blockchains
	return ""
}

func (f *Fabric) GetNetworkVersion(ctx context.Context, location *fftypes.JSONAny) (version int, err error) {
	fabricOnChainLocation, err := parseContractLocation(ctx, location)
	if err != nil {
		return 0, err
	}

	cacheKey := "version:" + fabricOnChainLocation.Channel + ":" + fabricOnChainLocation.Chaincode
	if cachedValue := f.cache.GetInt(cacheKey); cachedValue != 0 {
		return cachedValue, nil
	}

	version, err = f.queryNetworkVersion(ctx, fabricOnChainLocation.Channel, fabricOnChainLocation.Chaincode)
	if err == nil {
		f.cache.SetInt(cacheKey, version)
	}
	return version, err
}

func (f *Fabric) queryNetworkVersion(ctx context.Context, channel, chaincode string) (version int, err error) {
	res, err := f.queryContractMethod(ctx, channel, chaincode, networkVersionMethodName, f.signer, "", []*PrefixItem{}, map[string]interface{}{}, nil)
	if err != nil || !res.IsSuccess() {
		// "Function not found" is interpreted as "default to version 1"
		notFoundError := fmt.Sprintf("Function %s not found", networkVersionMethodName)
		if strings.Contains(err.Error(), notFoundError) {
			return 1, nil
		}
		return 0, err
	}
	output := &fabQueryNamedOutput{}
	if err = json.Unmarshal(res.Body(), output); err != nil {
		return 0, err
	}

	switch result := output.Result.(type) {
	case float64:
		version = int(result)
	default:
		err = i18n.NewError(ctx, coremsgs.MsgBadNetworkVersion, output.Result)
	}
	return version, err
}

func (f *Fabric) GetAndConvertDeprecatedContractConfig(ctx context.Context) (location *fftypes.JSONAny, fromBlock string, err error) {
	// Old config (attributes under "fabconnect")
	chaincode := f.fabconnectConf.GetString(FabconnectConfigChaincodeDeprecated)
	if chaincode != "" {
		log.L(ctx).Warnf("The %s.%s config key has been deprecated. Please use namespaces.predefined[].multiparty.contract[].location.address",
			FabconnectConfigKey, FabconnectConfigChaincodeDeprecated)
	} else {
		return nil, "", i18n.NewError(ctx, coremsgs.MsgMissingPluginConfig, "chaincode", "blockchain.fabric.fabconnect")
	}
	fromBlock = string(core.SubOptsFirstEventOldest)

	location, err = encodeContractLocation(ctx, blockchain.NormalizeListener, &Location{
		Chaincode: chaincode,
		Channel:   f.defaultChannel,
	})
	return location, fromBlock, err
}

func (f *Fabric) GetTransactionStatus(ctx context.Context, operation *core.Operation) (interface{}, error) {
	txHash := operation.Output.GetString("transactionHash")

	defaultChannel := f.fabconnectConf.GetString(FabconnectConfigDefaultChannel)
	if defaultChannel == "" {
		return nil, i18n.NewError(ctx, coremsgs.MsgDefaultChannelNotConfigured)
	}
	defaultSigner := f.fabconnectConf.GetString(FabconnectConfigSigner)
	if defaultSigner == "" {
		return nil, i18n.NewError(ctx, coremsgs.MsgNodeMissingBlockchainKey)
	}

	transactionRequestPath := fmt.Sprintf("/transactions/%s", txHash)
	client := f.client
	var resErr common.BlockchainRESTError
	var statusResponse fftypes.JSONObject
	res, err := client.R().
		SetContext(ctx).
		SetError(&resErr).
		SetResult(&statusResponse).
		SetQueryParam("fly-channel", defaultChannel).
		SetQueryParam("fly-signer", defaultSigner).
		Get(transactionRequestPath)
	if err != nil || !res.IsSuccess() {
		if res.StatusCode() == 404 {
			return nil, nil
		}
		return nil, common.WrapRESTError(ctx, &resErr, res, err, coremsgs.MsgFabconnectRESTErr)
	}

	// TODO - could implement the same enhancement ethconnect has, and build a mock WS receipt if an API query
	// happens to update the status of a pending transaction in our store.

	return statusResponse, nil
}<|MERGE_RESOLUTION|>--- conflicted
+++ resolved
@@ -984,11 +984,7 @@
 	}
 
 	subName := fmt.Sprintf("ff-sub-%s-%s", listener.Namespace, listener.ID)
-<<<<<<< HEAD
-	result, err := f.streams.createSubscription(ctx, location, f.streamID[namespace], subName, filter.Event.Name, listener.Options.FirstEvent)
-=======
 	result, err := f.streams.createSubscription(ctx, location, f.streamID[namespace], subName, listener.Event.Name, listener.Options.FirstEvent, lastProtocolID)
->>>>>>> c6635955
 	if err != nil {
 		return err
 	}
