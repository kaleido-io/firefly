--- conflicted
+++ resolved
@@ -745,13 +745,7 @@
 		"definition": definition,
 		"contract":   contract,
 	}
-<<<<<<< HEAD
-	if signingKey != "" {
-		body["from"] = signingKey
-	}
-=======
-
->>>>>>> 3d19baec
+
 	body, err = e.applyOptions(ctx, body, options)
 	if err != nil {
 		return true, err
