--- conflicted
+++ resolved
@@ -1232,7 +1232,6 @@
 			Location: fftypes.Byteable(fftypes.JSONObject{
 				"address": "0x123",
 			}.String()),
-<<<<<<< HEAD
 			Event: &fftypes.FFISerializedEvent{
 				FFIEventDefinition: fftypes.FFIEventDefinition{
 					Name: "Changed",
@@ -1248,10 +1247,6 @@
 				},
 			},
 		},
-=======
-		},
-		Event: fftypes.FFIEvent{},
->>>>>>> 7a19e865
 	}
 
 	httpmock.RegisterResponder("POST", `http://localhost:12345/subscriptions`,
@@ -1262,7 +1257,6 @@
 	assert.NoError(t, err)
 }
 
-<<<<<<< HEAD
 func TestAddSubscriptionBaddParamDetails(t *testing.T) {
 	e, cancel := newTestEthereum()
 	defer cancel()
@@ -1303,8 +1297,6 @@
 	assert.Regexp(t, "FF10303", err)
 }
 
-=======
->>>>>>> 7a19e865
 func TestAddSubscriptionBadLocation(t *testing.T) {
 	e, cancel := newTestEthereum()
 	defer cancel()
@@ -1384,6 +1376,31 @@
 	err := e.DeleteSubscription(context.Background(), sub)
 
 	assert.NoError(t, err)
+}
+
+func TestDeleteSubscriptionFail(t *testing.T) {
+	e, cancel := newTestEthereum()
+	defer cancel()
+	httpmock.ActivateNonDefault(e.client.GetClient())
+	defer httpmock.DeactivateAndReset()
+
+	e.initInfo.stream = &eventStream{
+		ID: "es-1",
+	}
+	e.streams = &streamManager{
+		client: e.client,
+	}
+
+	sub := &fftypes.ContractSubscription{
+		ProtocolID: "sb-1",
+	}
+
+	httpmock.RegisterResponder("DELETE", `http://localhost:12345/subscriptions/sb-1`,
+		httpmock.NewStringResponder(500, ""))
+
+	err := e.DeleteSubscription(context.Background(), sub)
+
+	assert.Regexp(t, "FF10111", err)
 }
 
 func TestHandleMessageContractEvent(t *testing.T) {
