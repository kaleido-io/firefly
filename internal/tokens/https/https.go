--- conflicted
+++ resolved
@@ -162,11 +162,7 @@
 	}
 
 	// If there's an error dispatching the event, we must return the error and shutdown
-<<<<<<< HEAD
-	return h.callbacks.TokenPoolCreated(h, pool, authorAddress, txHash, tx)
-=======
-	return h.callbacks.TokenPoolCreated(h, pool, operatorAddress, txHash, data)
->>>>>>> 376825ca
+	return h.callbacks.TokenPoolCreated(h, pool, operatorAddress, txHash, tx)
 }
 
 func (h *HTTPS) eventLoop() {
