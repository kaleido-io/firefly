// Copyright © 2021 Kaleido, Inc.
//
// SPDX-License-Identifier: Apache-2.0
//
// Licensed under the Apache License, Version 2.0 (the "License");
// you may not use this file except in compliance with the License.
// You may obtain a copy of the License at
//
//     http://www.apache.org/licenses/LICENSE-2.0
//
// Unless required by applicable law or agreed to in writing, software
// distributed under the License is distributed on an "AS IS" BASIS,
// WITHOUT WARRANTIES OR CONDITIONS OF ANY KIND, either express or implied.
// See the License for the specific language governing permissions and
// limitations under the License.

package fftokens

import (
	"bytes"
	"context"
	"encoding/json"
	"fmt"
	"io/ioutil"
	"net/http"
	"net/url"
	"testing"

	"github.com/hyperledger/firefly/internal/config"
	"github.com/hyperledger/firefly/internal/restclient"
	"github.com/hyperledger/firefly/mocks/tokenmocks"
	"github.com/hyperledger/firefly/mocks/wsmocks"
	"github.com/hyperledger/firefly/pkg/fftypes"
	"github.com/hyperledger/firefly/pkg/tokens"
	"github.com/hyperledger/firefly/pkg/wsclient"
	"github.com/jarcoal/httpmock"
	"github.com/stretchr/testify/assert"
	"github.com/stretchr/testify/mock"
)

var utConfPrefix = config.NewPluginConfig("tokens").Array()

func newTestFFTokens(t *testing.T) (h *FFTokens, toServer, fromServer chan string, httpURL string, done func()) {
	mockedClient := &http.Client{}
	httpmock.ActivateNonDefault(mockedClient)

	toServer, fromServer, wsURL, cancel := wsclient.NewTestWSServer(nil)

	u, _ := url.Parse(wsURL)
	u.Scheme = "http"
	httpURL = u.String()

	config.Reset()
	h = &FFTokens{}
	h.InitPrefix(utConfPrefix)

	utConfPrefix.AddKnownKey(tokens.TokensConfigName, "test")
	utConfPrefix.AddKnownKey(tokens.TokensConfigPlugin, "fftokens")
	utConfPrefix.AddKnownKey(restclient.HTTPConfigURL, httpURL)
	utConfPrefix.AddKnownKey(restclient.HTTPCustomClient, mockedClient)
	config.Set("tokens", []fftypes.JSONObject{{}})

	err := h.Init(context.Background(), "testtokens", utConfPrefix.ArrayEntry(0), &tokenmocks.Callbacks{})
	assert.NoError(t, err)
	assert.Equal(t, "fftokens", h.Name())
	assert.Equal(t, "testtokens", h.configuredName)
	assert.NotNil(t, h.Capabilities())
	return h, toServer, fromServer, httpURL, func() {
		cancel()
		httpmock.DeactivateAndReset()
	}
}

func TestInitBadURL(t *testing.T) {
	config.Reset()
	h := &FFTokens{}
	h.InitPrefix(utConfPrefix)

	utConfPrefix.AddKnownKey(tokens.TokensConfigName, "test")
	utConfPrefix.AddKnownKey(tokens.TokensConfigPlugin, "fftokens")
	utConfPrefix.AddKnownKey(restclient.HTTPConfigURL, "::::////")
	err := h.Init(context.Background(), "testtokens", utConfPrefix.ArrayEntry(0), &tokenmocks.Callbacks{})
	assert.Regexp(t, "FF10162", err)
}

func TestInitMissingURL(t *testing.T) {
	config.Reset()
	h := &FFTokens{}
	h.InitPrefix(utConfPrefix)

	utConfPrefix.AddKnownKey(tokens.TokensConfigName, "test")
	utConfPrefix.AddKnownKey(tokens.TokensConfigPlugin, "fftokens")
	utConfPrefix.AddKnownKey(restclient.HTTPConfigURL, "")
	err := h.Init(context.Background(), "testtokens", utConfPrefix.ArrayEntry(0), &tokenmocks.Callbacks{})
	assert.Regexp(t, "FF10138", err)
}

func TestCreateTokenPool(t *testing.T) {
	h, _, _, httpURL, done := newTestFFTokens(t)
	defer done()

	opID := fftypes.NewUUID()
	pool := &fftypes.TokenPool{
		ID: fftypes.NewUUID(),
		TX: fftypes.TransactionRef{
			ID:   fftypes.NewUUID(),
			Type: fftypes.TransactionTypeTokenPool,
		},
		Namespace: "ns1",
		Name:      "new-pool",
		Type:      "fungible",
		Key:       "0x123",
		Config: fftypes.JSONObject{
			"foo": "bar",
		},
	}

	httpmock.RegisterResponder("POST", fmt.Sprintf("%s/api/v1/pool", httpURL),
		func(req *http.Request) (*http.Response, error) {
			body := make(fftypes.JSONObject)
			err := json.NewDecoder(req.Body).Decode(&body)
			assert.NoError(t, err)
			assert.Equal(t, fftypes.JSONObject{
				"requestId":  opID.String(),
				"trackingId": pool.TX.ID.String(),
				"operator":   "0x123",
				"type":       "fungible",
				"config": map[string]interface{}{
					"foo": "bar",
				},
			}, body)

			res := &http.Response{
				Body: ioutil.NopCloser(bytes.NewReader([]byte(`{"id":"1"}`))),
				Header: http.Header{
					"Content-Type": []string{"application/json"},
				},
				StatusCode: 202,
			}
			return res, nil
		})

	err := h.CreateTokenPool(context.Background(), opID, pool)
	assert.NoError(t, err)
}

func TestCreateTokenPoolError(t *testing.T) {
	h, _, _, httpURL, done := newTestFFTokens(t)
	defer done()

	pool := &fftypes.TokenPool{
		ID: fftypes.NewUUID(),
		TX: fftypes.TransactionRef{
			ID:   fftypes.NewUUID(),
			Type: fftypes.TransactionTypeTokenPool,
		},
	}

	httpmock.RegisterResponder("POST", fmt.Sprintf("%s/api/v1/pool", httpURL),
		httpmock.NewJsonResponderOrPanic(500, fftypes.JSONObject{}))

	err := h.CreateTokenPool(context.Background(), fftypes.NewUUID(), pool)
	assert.Regexp(t, "FF10274", err)
}

func TestMintTokens(t *testing.T) {
	h, _, _, httpURL, done := newTestFFTokens(t)
	defer done()

	mint := &fftypes.TokenTransfer{
<<<<<<< HEAD
		LocalID: fftypes.NewUUID(),
		To:      "user1",
=======
		PoolProtocolID: "123",
		LocalID:        fftypes.NewUUID(),
		To:             "user1",
		Key:            "0x123",
>>>>>>> 16dcab63
		TX: fftypes.TransactionRef{
			ID:   fftypes.NewUUID(),
			Type: fftypes.TransactionTypeTokenTransfer,
		},
	}
	mint.Amount.Int().SetInt64(10)
	opID := fftypes.NewUUID()

	httpmock.RegisterResponder("POST", fmt.Sprintf("%s/api/v1/mint", httpURL),
		func(req *http.Request) (*http.Response, error) {
			body := make(fftypes.JSONObject)
			err := json.NewDecoder(req.Body).Decode(&body)
			assert.NoError(t, err)
			assert.Equal(t, fftypes.JSONObject{
				"poolId":     "123",
				"to":         "user1",
				"amount":     "10",
				"operator":   "0x123",
				"requestId":  opID.String(),
				"trackingId": mint.TX.ID.String(),
			}, body)

			res := &http.Response{
				Body: ioutil.NopCloser(bytes.NewReader([]byte(`{"id":"1"}`))),
				Header: http.Header{
					"Content-Type": []string{"application/json"},
				},
				StatusCode: 202,
			}
			return res, nil
		})

	err := h.MintTokens(context.Background(), opID, "123", mint)
	assert.NoError(t, err)
}

func TestMintTokensError(t *testing.T) {
	h, _, _, httpURL, done := newTestFFTokens(t)
	defer done()

	mint := &fftypes.TokenTransfer{}

	httpmock.RegisterResponder("POST", fmt.Sprintf("%s/api/v1/mint", httpURL),
		httpmock.NewJsonResponderOrPanic(500, fftypes.JSONObject{}))

	err := h.MintTokens(context.Background(), fftypes.NewUUID(), "F1", mint)
	assert.Regexp(t, "FF10274", err)
}

func TestBurnTokens(t *testing.T) {
	h, _, _, httpURL, done := newTestFFTokens(t)
	defer done()

	burn := &fftypes.TokenTransfer{
<<<<<<< HEAD
		LocalID:    fftypes.NewUUID(),
		TokenIndex: "1",
		From:       "user1",
=======
		PoolProtocolID: "123",
		LocalID:        fftypes.NewUUID(),
		TokenIndex:     "1",
		From:           "user1",
		Key:            "0x123",
>>>>>>> 16dcab63
		TX: fftypes.TransactionRef{
			ID:   fftypes.NewUUID(),
			Type: fftypes.TransactionTypeTokenTransfer,
		},
	}
	burn.Amount.Int().SetInt64(10)
	opID := fftypes.NewUUID()

	httpmock.RegisterResponder("POST", fmt.Sprintf("%s/api/v1/burn", httpURL),
		func(req *http.Request) (*http.Response, error) {
			body := make(fftypes.JSONObject)
			err := json.NewDecoder(req.Body).Decode(&body)
			assert.NoError(t, err)
			assert.Equal(t, fftypes.JSONObject{
				"poolId":     "123",
				"tokenIndex": "1",
				"from":       "user1",
				"amount":     "10",
				"operator":   "0x123",
				"requestId":  opID.String(),
				"trackingId": burn.TX.ID.String(),
			}, body)

			res := &http.Response{
				Body: ioutil.NopCloser(bytes.NewReader([]byte(`{"id":"1"}`))),
				Header: http.Header{
					"Content-Type": []string{"application/json"},
				},
				StatusCode: 202,
			}
			return res, nil
		})

	err := h.BurnTokens(context.Background(), opID, "123", burn)
	assert.NoError(t, err)
}

func TestBurnTokensError(t *testing.T) {
	h, _, _, httpURL, done := newTestFFTokens(t)
	defer done()

	burn := &fftypes.TokenTransfer{}

	httpmock.RegisterResponder("POST", fmt.Sprintf("%s/api/v1/burn", httpURL),
		httpmock.NewJsonResponderOrPanic(500, fftypes.JSONObject{}))

	err := h.BurnTokens(context.Background(), fftypes.NewUUID(), "F1", burn)
	assert.Regexp(t, "FF10274", err)
}

func TestTransferTokens(t *testing.T) {
	h, _, _, httpURL, done := newTestFFTokens(t)
	defer done()

	transfer := &fftypes.TokenTransfer{
<<<<<<< HEAD
		LocalID:    fftypes.NewUUID(),
		TokenIndex: "1",
		From:       "user1",
		To:         "user2",
=======
		PoolProtocolID: "123",
		LocalID:        fftypes.NewUUID(),
		TokenIndex:     "1",
		From:           "user1",
		To:             "user2",
		Key:            "0x123",
>>>>>>> 16dcab63
		TX: fftypes.TransactionRef{
			ID:   fftypes.NewUUID(),
			Type: fftypes.TransactionTypeTokenTransfer,
		},
	}
	transfer.Amount.Int().SetInt64(10)
	opID := fftypes.NewUUID()

	httpmock.RegisterResponder("POST", fmt.Sprintf("%s/api/v1/transfer", httpURL),
		func(req *http.Request) (*http.Response, error) {
			body := make(fftypes.JSONObject)
			err := json.NewDecoder(req.Body).Decode(&body)
			assert.NoError(t, err)
			assert.Equal(t, fftypes.JSONObject{
				"poolId":     "123",
				"tokenIndex": "1",
				"from":       "user1",
				"to":         "user2",
				"amount":     "10",
				"operator":   "0x123",
				"requestId":  opID.String(),
				"trackingId": transfer.TX.ID.String(),
			}, body)

			res := &http.Response{
				Body: ioutil.NopCloser(bytes.NewReader([]byte(`{"id":"1"}`))),
				Header: http.Header{
					"Content-Type": []string{"application/json"},
				},
				StatusCode: 202,
			}
			return res, nil
		})

	err := h.TransferTokens(context.Background(), opID, "123", transfer)
	assert.NoError(t, err)
}

func TestTransferTokensError(t *testing.T) {
	h, _, _, httpURL, done := newTestFFTokens(t)
	defer done()

	transfer := &fftypes.TokenTransfer{}

	httpmock.RegisterResponder("POST", fmt.Sprintf("%s/api/v1/transfer", httpURL),
		httpmock.NewJsonResponderOrPanic(500, fftypes.JSONObject{}))

	err := h.TransferTokens(context.Background(), fftypes.NewUUID(), "F1", transfer)
	assert.Regexp(t, "FF10274", err)
}

func TestEvents(t *testing.T) {
	h, toServer, fromServer, _, done := newTestFFTokens(t)
	defer done()

	err := h.Start()
	assert.NoError(t, err)

	fromServer <- `!}`         // ignored
	fromServer <- `{}`         // ignored
	fromServer <- `{"id":"1"}` // ignored but acked
	msg := <-toServer
	assert.Equal(t, `{"data":{"id":"1"},"event":"ack"}`, string(msg))

	mcb := h.callbacks.(*tokenmocks.Callbacks)
	opID := fftypes.NewUUID()
	txID := fftypes.NewUUID()

	fromServer <- `{"id":"2","event":"receipt","data":{}}`
	fromServer <- `{"id":"3","event":"receipt","data":{"id":"abc"}}`

	// receipt: success
	mcb.On("TokenOpUpdate", h, opID, fftypes.OpStatusSucceeded, "", mock.Anything).Return(nil).Once()
	fromServer <- `{"id":"4","event":"receipt","data":{"id":"` + opID.String() + `","success":true}}`

	// receipt: failure
	mcb.On("TokenOpUpdate", h, opID, fftypes.OpStatusFailed, "", mock.Anything).Return(nil).Once()
	fromServer <- `{"id":"5","event":"receipt","data":{"id":"` + opID.String() + `","success":false}}`

	// token-pool: missing data
	fromServer <- `{"id":"6","event":"token-pool"}`
	msg = <-toServer
	assert.Equal(t, `{"data":{"id":"6"},"event":"ack"}`, string(msg))

	// token-pool: invalid uuid
	fromServer <- `{"id":"7","event":"token-pool","data":{"trackingId":"bad","type":"fungible","poolId":"F1","operator":"0x0","transaction":{"transactionHash":"abc"}}}`
	msg = <-toServer
	assert.Equal(t, `{"data":{"id":"7"},"event":"ack"}`, string(msg))

	// token-pool: success
	mcb.On("TokenPoolCreated", h, mock.MatchedBy(func(p *fftypes.TokenPool) bool {
		return p.ProtocolID == "F1" && p.Type == fftypes.TokenTypeFungible && p.Key == "0x0" && *p.TX.ID == *txID
	}), "abc", fftypes.JSONObject{"transactionHash": "abc"}).Return(nil)
	fromServer <- `{"id":"8","event":"token-pool","data":{"trackingId":"` + txID.String() + `","type":"fungible","poolId":"F1","operator":"0x0","transaction":{"transactionHash":"abc"}}}`
	msg = <-toServer
	assert.Equal(t, `{"data":{"id":"8"},"event":"ack"}`, string(msg))

	// token-mint: missing data
	fromServer <- `{"id":"9","event":"token-mint"}`
	msg = <-toServer
	assert.Equal(t, `{"data":{"id":"9"},"event":"ack"}`, string(msg))

	// token-mint: invalid amount
	fromServer <- `{"id":"10","event":"token-mint","data":{"poolId":"F1","tokenIndex":"0","operator":"0x0","to":"0x0","amount":"bad","trackingId":"` + txID.String() + `","transaction":{"transactionHash":"abc"}}}`
	msg = <-toServer
	assert.Equal(t, `{"data":{"id":"10"},"event":"ack"}`, string(msg))

	// token-mint: success
	mcb.On("TokensTransferred", h, "F1", mock.MatchedBy(func(t *fftypes.TokenTransfer) bool {
		return t.Amount.Int().Int64() == 2 && t.To == "0x0" && t.TokenIndex == "" && *t.TX.ID == *txID
	}), "abc", fftypes.JSONObject{"transactionHash": "abc"}).Return(nil)
	fromServer <- `{"id":"11","event":"token-mint","data":{"poolId":"F1","operator":"0x0","to":"0x0","amount":"2","trackingId":"` + txID.String() + `","transaction":{"transactionHash":"abc"}}}`
	msg = <-toServer
	assert.Equal(t, `{"data":{"id":"11"},"event":"ack"}`, string(msg))

	// token-mint: invalid uuid (success)
	mcb.On("TokensTransferred", h, "N1", mock.MatchedBy(func(t *fftypes.TokenTransfer) bool {
		return t.Amount.Int().Int64() == 1 && t.To == "0x0" && t.TokenIndex == "1"
	}), "abc", fftypes.JSONObject{"transactionHash": "abc"}).Return(nil)
	fromServer <- `{"id":"12","event":"token-mint","data":{"poolId":"N1","tokenIndex":"1","operator":"0x0","to":"0x0","amount":"1","trackingId":"bad","transaction":{"transactionHash":"abc"}}}`
	msg = <-toServer
	assert.Equal(t, `{"data":{"id":"12"},"event":"ack"}`, string(msg))

	// token-transfer: missing from
	fromServer <- `{"id":"13","event":"token-transfer","data":{"poolId":"F1","tokenIndex":"0","operator":"0x0","to":"0x0","amount":"2","trackingId":"` + txID.String() + `","transaction":{"transactionHash":"abc"}}}`
	msg = <-toServer
	assert.Equal(t, `{"data":{"id":"13"},"event":"ack"}`, string(msg))

	// token-transfer: bad message hash (success)
	mcb.On("TokensTransferred", h, "F1", mock.MatchedBy(func(t *fftypes.TokenTransfer) bool {
		return t.Amount.Int().Int64() == 2 && t.From == "0x0" && t.To == "0x1" && t.TokenIndex == ""
	}), "abc", fftypes.JSONObject{"transactionHash": "abc"}).Return(nil)
	fromServer <- `{"id":"14","event":"token-transfer","data":{"poolId":"F1","operator":"0x0","from":"0x0","to":"0x1","amount":"2","trackingId":"` + txID.String() + `","data":"bad","transaction":{"transactionHash":"abc"}}}`
	msg = <-toServer
	assert.Equal(t, `{"data":{"id":"14"},"event":"ack"}`, string(msg))

	// token-transfer: success
	mcb.On("TokensTransferred", h, "F1", mock.MatchedBy(func(t *fftypes.TokenTransfer) bool {
		return t.Amount.Int().Int64() == 2 && t.From == "0x0" && t.To == "0x1" && t.TokenIndex == ""
	}), "abc", fftypes.JSONObject{"transactionHash": "abc"}).Return(nil)
	fromServer <- `{"id":"15","event":"token-transfer","data":{"poolId":"F1","operator":"0x0","from":"0x0","to":"0x1","amount":"2","trackingId":"` + txID.String() + `","transaction":{"transactionHash":"abc"}}}`
	msg = <-toServer
	assert.Equal(t, `{"data":{"id":"15"},"event":"ack"}`, string(msg))

	// token-burn: success
	mcb.On("TokensTransferred", h, "F1", mock.MatchedBy(func(t *fftypes.TokenTransfer) bool {
		return t.Amount.Int().Int64() == 2 && t.From == "0x0" && t.TokenIndex == "0"
	}), "abc", fftypes.JSONObject{"transactionHash": "abc"}).Return(nil)
	fromServer <- `{"id":"16","event":"token-burn","data":{"poolId":"F1","tokenIndex":"0","operator":"0x0","from":"0x0","amount":"2","trackingId":"` + txID.String() + `","transaction":{"transactionHash":"abc"}}}`
	msg = <-toServer
	assert.Equal(t, `{"data":{"id":"16"},"event":"ack"}`, string(msg))

	mcb.AssertExpectations(t)
}

func TestEventLoopReceiveClosed(t *testing.T) {
	dxc := &tokenmocks.Callbacks{}
	wsm := &wsmocks.WSClient{}
	h := &FFTokens{
		ctx:       context.Background(),
		callbacks: dxc,
		wsconn:    wsm,
	}
	r := make(chan []byte)
	close(r)
	wsm.On("Close").Return()
	wsm.On("Receive").Return((<-chan []byte)(r))
	h.eventLoop() // we're simply looking for it exiting
}

func TestEventLoopSendClosed(t *testing.T) {
	dxc := &tokenmocks.Callbacks{}
	wsm := &wsmocks.WSClient{}
	h := &FFTokens{
		ctx:       context.Background(),
		callbacks: dxc,
		wsconn:    wsm,
	}
	r := make(chan []byte, 1)
	r <- []byte(`{"id":"1"}`) // ignored but acked
	wsm.On("Close").Return()
	wsm.On("Receive").Return((<-chan []byte)(r))
	wsm.On("Send", mock.Anything, mock.Anything).Return(fmt.Errorf("pop"))
	h.eventLoop() // we're simply looking for it exiting
}

func TestEventLoopClosedContext(t *testing.T) {
	dxc := &tokenmocks.Callbacks{}
	wsm := &wsmocks.WSClient{}
	ctx, cancel := context.WithCancel(context.Background())
	cancel()
	h := &FFTokens{
		ctx:       ctx,
		callbacks: dxc,
		wsconn:    wsm,
	}
	r := make(chan []byte, 1)
	wsm.On("Close").Return()
	wsm.On("Receive").Return((<-chan []byte)(r))
	h.eventLoop() // we're simply looking for it exiting
}<|MERGE_RESOLUTION|>--- conflicted
+++ resolved
@@ -168,21 +168,15 @@
 	defer done()
 
 	mint := &fftypes.TokenTransfer{
-<<<<<<< HEAD
 		LocalID: fftypes.NewUUID(),
 		To:      "user1",
-=======
-		PoolProtocolID: "123",
-		LocalID:        fftypes.NewUUID(),
-		To:             "user1",
-		Key:            "0x123",
->>>>>>> 16dcab63
+		Key:     "0x123",
+		Amount:  *fftypes.NewBigInt(10),
 		TX: fftypes.TransactionRef{
 			ID:   fftypes.NewUUID(),
 			Type: fftypes.TransactionTypeTokenTransfer,
 		},
 	}
-	mint.Amount.Int().SetInt64(10)
 	opID := fftypes.NewUUID()
 
 	httpmock.RegisterResponder("POST", fmt.Sprintf("%s/api/v1/mint", httpURL),
@@ -231,23 +225,16 @@
 	defer done()
 
 	burn := &fftypes.TokenTransfer{
-<<<<<<< HEAD
 		LocalID:    fftypes.NewUUID(),
 		TokenIndex: "1",
 		From:       "user1",
-=======
-		PoolProtocolID: "123",
-		LocalID:        fftypes.NewUUID(),
-		TokenIndex:     "1",
-		From:           "user1",
-		Key:            "0x123",
->>>>>>> 16dcab63
+		Key:        "0x123",
+		Amount:     *fftypes.NewBigInt(10),
 		TX: fftypes.TransactionRef{
 			ID:   fftypes.NewUUID(),
 			Type: fftypes.TransactionTypeTokenTransfer,
 		},
 	}
-	burn.Amount.Int().SetInt64(10)
 	opID := fftypes.NewUUID()
 
 	httpmock.RegisterResponder("POST", fmt.Sprintf("%s/api/v1/burn", httpURL),
@@ -297,25 +284,17 @@
 	defer done()
 
 	transfer := &fftypes.TokenTransfer{
-<<<<<<< HEAD
 		LocalID:    fftypes.NewUUID(),
 		TokenIndex: "1",
 		From:       "user1",
 		To:         "user2",
-=======
-		PoolProtocolID: "123",
-		LocalID:        fftypes.NewUUID(),
-		TokenIndex:     "1",
-		From:           "user1",
-		To:             "user2",
-		Key:            "0x123",
->>>>>>> 16dcab63
+		Key:        "0x123",
+		Amount:     *fftypes.NewBigInt(10),
 		TX: fftypes.TransactionRef{
 			ID:   fftypes.NewUUID(),
 			Type: fftypes.TransactionTypeTokenTransfer,
 		},
 	}
-	transfer.Amount.Int().SetInt64(10)
 	opID := fftypes.NewUUID()
 
 	httpmock.RegisterResponder("POST", fmt.Sprintf("%s/api/v1/transfer", httpURL),
