--- conflicted
+++ resolved
@@ -51,17 +51,13 @@
 func (cb *callbacks) OperationUpdate(ctx context.Context, nsOpID string, status core.OpStatus, blockchainTXID, errorMessage string, opOutput fftypes.JSONObject) {
 	namespace, _, _ := core.ParseNamespacedOpID(ctx, nsOpID)
 	if handler, ok := cb.opHandlers[namespace]; ok {
-<<<<<<< HEAD
-		handler.OperationUpdate(plugin, &core.OperationUpdate{
+		handler.OperationUpdate(cb.plugin, &core.OperationUpdate{
 			NamespacedOpID: nsOpID,
 			Status:         status,
 			BlockchainTXID: blockchainTXID,
 			ErrorMessage:   errorMessage,
 			Output:         opOutput,
 		})
-=======
-		handler.OperationUpdate(cb.plugin, nsOpID, status, blockchainTXID, errorMessage, opOutput)
->>>>>>> 153c61ea
 	} else {
 		log.L(ctx).Errorf("No handler found for token operation '%s'", nsOpID)
 	}
