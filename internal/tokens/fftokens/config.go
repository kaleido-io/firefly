// Copyright © 2023 Kaleido, Inc.
//
// SPDX-License-Identifier: Apache-2.0
//
// Licensed under the Apache License, Version 2.0 (the "License");
// you may not use this file except in compliance with the License.
// You may obtain a copy of the License at
//
//     http://www.apache.org/licenses/LICENSE-2.0
//
// Unless required by applicable law or agreed to in writing, software
// distributed under the License is distributed on an "AS IS" BASIS,
// WITHOUT WARRANTIES OR CONDITIONS OF ANY KIND, either express or implied.
// See the License for the specific language governing permissions and
// limitations under the License.

package fftokens

import (
	"time"

	"github.com/hyperledger/firefly-common/pkg/config"
	"github.com/hyperledger/firefly-common/pkg/wsclient"
)

<<<<<<< HEAD
func (ft *FFTokens) InitConfig(config config.Section) {
=======
const (
	FFTEventRetryInitialDelay = "eventRetry.initialDelay"
	FFTEventRetryMaxDelay     = "eventRetry.maxDelay"
	FFTEventRetryFactor       = "eventRetry.factor"
)

func (ft *FFTokens) InitConfig(config config.KeySet) {
>>>>>>> c3db5d3d
	wsclient.InitConfig(config)

	config.AddKnownKey(FFTEventRetryInitialDelay, 50*time.Millisecond)
	config.AddKnownKey(FFTEventRetryMaxDelay, 30*time.Second)
	config.AddKnownKey(FFTEventRetryFactor, 2.0)
}<|MERGE_RESOLUTION|>--- conflicted
+++ resolved
@@ -23,17 +23,13 @@
 	"github.com/hyperledger/firefly-common/pkg/wsclient"
 )
 
-<<<<<<< HEAD
-func (ft *FFTokens) InitConfig(config config.Section) {
-=======
 const (
 	FFTEventRetryInitialDelay = "eventRetry.initialDelay"
 	FFTEventRetryMaxDelay     = "eventRetry.maxDelay"
 	FFTEventRetryFactor       = "eventRetry.factor"
 )
 
-func (ft *FFTokens) InitConfig(config config.KeySet) {
->>>>>>> c3db5d3d
+func (ft *FFTokens) InitConfig(config config.Section) {
 	wsclient.InitConfig(config)
 
 	config.AddKnownKey(FFTEventRetryInitialDelay, 50*time.Millisecond)
