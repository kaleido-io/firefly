// Copyright © 2023 Kaleido, Inc.
//
// SPDX-License-Identifier: Apache-2.0
//
// Licensed under the Apache License, Version 2.0 (the "License");
// you may not use this file except in compliance with the License.
// You may obtain a copy of the License at
//
//     http://www.apache.org/licenses/LICENSE-2.0
//
// Unless required by applicable law or agreed to in writing, software
// distributed under the License is distributed on an "AS IS" BASIS,
// WITHOUT WARRANTIES OR CONDITIONS OF ANY KIND, either express or implied.
// See the License for the specific language governing permissions and
// limitations under the License.

package tifactory

import (
	"context"

	"github.com/hyperledger/firefly-common/pkg/config"
	"github.com/hyperledger/firefly-common/pkg/i18n"
	"github.com/hyperledger/firefly/internal/coreconfig"
	"github.com/hyperledger/firefly/internal/coremsgs"
	"github.com/hyperledger/firefly/internal/tokens/fftokens"
	"github.com/hyperledger/firefly/pkg/tokens"
)

var pluginsByName = map[string]func() tokens.Plugin{
	(*fftokens.FFTokens)(nil).Name(): func() tokens.Plugin { return &fftokens.FFTokens{} },
}

func InitConfig(config config.ArraySection) {
	config.AddKnownKey(coreconfig.PluginConfigName)
	config.AddKnownKey(coreconfig.PluginConfigType)
	config.AddKnownKey(coreconfig.PluginBroadcastName)
	for name, plugin := range pluginsByName {
		plugin().InitConfig(config.SubSection(name))
	}
}

<<<<<<< HEAD
// func InitConfigDeprecated(conf config.ArraySection) {
// 	conf.AddKnownKey(tokens.TokensConfigPlugin)
// 	conf.AddKnownKey(coreconfig.PluginConfigName)
// 	for name, plugin := range pluginsByName {
// 		plugin().InitConfig(config)
// 	}
// }

=======
>>>>>>> c3db5d3d
func GetPlugin(ctx context.Context, connectorName string) (tokens.Plugin, error) {
	plugin, ok := pluginsByName[connectorName]
	if !ok {
		return nil, i18n.NewError(ctx, coremsgs.MsgUnknownTokensPlugin, connectorName)
	}
	return plugin(), nil
}<|MERGE_RESOLUTION|>--- conflicted
+++ resolved
@@ -40,17 +40,6 @@
 	}
 }
 
-<<<<<<< HEAD
-// func InitConfigDeprecated(conf config.ArraySection) {
-// 	conf.AddKnownKey(tokens.TokensConfigPlugin)
-// 	conf.AddKnownKey(coreconfig.PluginConfigName)
-// 	for name, plugin := range pluginsByName {
-// 		plugin().InitConfig(config)
-// 	}
-// }
-
-=======
->>>>>>> c3db5d3d
 func GetPlugin(ctx context.Context, connectorName string) (tokens.Plugin, error) {
 	plugin, ok := pluginsByName[connectorName]
 	if !ok {
