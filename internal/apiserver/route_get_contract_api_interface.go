--- conflicted
+++ resolved
@@ -36,15 +36,9 @@
 	JSONInputValue:  nil,
 	JSONOutputValue: func() interface{} { return &core.FFI{} },
 	JSONOutputCodes: []int{http.StatusOK},
-<<<<<<< HEAD
-	JSONHandler: func(r *oapispec.APIRequest) (output interface{}, err error) {
-		ns := extractNamespace(r.PP)
-		return getOr(r.Ctx, ns).Contracts().GetContractAPIInterface(r.Ctx, ns, r.PP["apiName"])
-=======
 	Extensions: &coreExtensions{
 		CoreJSONHandler: func(r *ffapi.APIRequest, cr *coreRequest) (output interface{}, err error) {
 			return cr.or.Contracts().GetContractAPIInterface(cr.ctx, extractNamespace(r.PP), r.PP["apiName"])
 		},
->>>>>>> 7d5aee44
 	},
 }