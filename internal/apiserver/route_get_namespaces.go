// Copyright © 2022 Kaleido, Inc.
//
// SPDX-License-Identifier: Apache-2.0
//
// Licensed under the Apache License, Version 2.0 (the "License");
// you may not use this file except in compliance with the License.
// You may obtain a copy of the License at
//
//     http://www.apache.org/licenses/LICENSE-2.0
//
// Unless required by applicable law or agreed to in writing, software
// distributed under the License is distributed on an "AS IS" BASIS,
// WITHOUT WARRANTIES OR CONDITIONS OF ANY KIND, either express or implied.
// See the License for the specific language governing permissions and
// limitations under the License.

package apiserver

import (
	"net/http"

	"github.com/hyperledger/firefly-common/pkg/ffapi"
	"github.com/hyperledger/firefly/internal/coremsgs"
	"github.com/hyperledger/firefly/pkg/core"
	"github.com/hyperledger/firefly/pkg/database"
)

var getNamespaces = &ffapi.Route{
	Name:            "getNamespaces",
	Path:            "namespaces",
	Method:          http.MethodGet,
	PathParams:      nil,
	QueryParams:     nil,
	Description:     coremsgs.APIEndpointsGetNamespaces,
	JSONInputValue:  nil,
	JSONOutputValue: func() interface{} { return []*core.Namespace{} },
	JSONOutputCodes: []int{http.StatusOK},
<<<<<<< HEAD
	JSONHandler: func(r *oapispec.APIRequest) (output interface{}, err error) {
		return filterResult(getRootMgr(r.Ctx).GetNamespaces(r.Ctx, r.Filter))
=======
	Extensions: &coreExtensions{
		FilterFactory: database.NamespaceQueryFactory,
		CoreJSONHandler: func(r *ffapi.APIRequest, cr *coreRequest) (output interface{}, err error) {
			return filterResult(cr.or.GetNamespaces(cr.ctx, cr.filter))
		},
>>>>>>> 7d5aee44
	},
}<|MERGE_RESOLUTION|>--- conflicted
+++ resolved
@@ -35,15 +35,10 @@
 	JSONInputValue:  nil,
 	JSONOutputValue: func() interface{} { return []*core.Namespace{} },
 	JSONOutputCodes: []int{http.StatusOK},
-<<<<<<< HEAD
-	JSONHandler: func(r *oapispec.APIRequest) (output interface{}, err error) {
-		return filterResult(getRootMgr(r.Ctx).GetNamespaces(r.Ctx, r.Filter))
-=======
 	Extensions: &coreExtensions{
 		FilterFactory: database.NamespaceQueryFactory,
 		CoreJSONHandler: func(r *ffapi.APIRequest, cr *coreRequest) (output interface{}, err error) {
 			return filterResult(cr.or.GetNamespaces(cr.ctx, cr.filter))
 		},
->>>>>>> 7d5aee44
 	},
 }