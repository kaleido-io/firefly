--- conflicted
+++ resolved
@@ -38,15 +38,6 @@
 	JSONInputValue:  nil,
 	JSONOutputValue: func() interface{} { return []byte{} },
 	JSONOutputCodes: []int{http.StatusOK},
-<<<<<<< HEAD
-	JSONHandler: func(r *oapispec.APIRequest) (output interface{}, err error) {
-		ns := extractNamespace(r.PP)
-		blob, reader, err := getOr(r.Ctx, ns).Data().DownloadBlob(r.Ctx, ns, r.PP["dataid"])
-		if err == nil {
-			r.ResponseHeaders.Set(core.HTTPHeadersBlobHashSHA256, blob.Hash.String())
-			if blob.Size > 0 {
-				r.ResponseHeaders.Set(core.HTTPHeadersBlobSize, strconv.FormatInt(blob.Size, 10))
-=======
 	Extensions: &coreExtensions{
 		FilterFactory: database.MessageQueryFactory,
 		CoreJSONHandler: func(r *ffapi.APIRequest, cr *coreRequest) (output interface{}, err error) {
@@ -56,7 +47,6 @@
 				if blob.Size > 0 {
 					r.ResponseHeaders.Set(core.HTTPHeadersBlobSize, strconv.FormatInt(blob.Size, 10))
 				}
->>>>>>> 7d5aee44
 			}
 			return reader, nil
 		},
