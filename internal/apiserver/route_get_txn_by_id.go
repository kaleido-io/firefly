--- conflicted
+++ resolved
@@ -33,12 +33,7 @@
 		{Name: "txnid", Description: coremsgs.APIParamsTransactionID},
 	},
 	QueryParams:     nil,
-<<<<<<< HEAD
-	FilterFactory:   database.TransactionQueryFactory,
-	DescriptionKey:  coremsgs.APIEndpointsGetTxnByID,
-=======
 	Description:     coremsgs.APIEndpointsGetTxnByID,
->>>>>>> eb61c4c6
 	JSONInputValue:  nil,
 	JSONOutputValue: func() interface{} { return &core.Transaction{} },
 	JSONOutputCodes: []int{http.StatusOK},
