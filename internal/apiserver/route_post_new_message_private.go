--- conflicted
+++ resolved
@@ -33,12 +33,7 @@
 	QueryParams: []*ffapi.QueryParam{
 		{Name: "confirm", Description: coremsgs.APIConfirmQueryParam, IsBool: true},
 	},
-<<<<<<< HEAD
-	FilterFactory:   nil,
-	DescriptionKey:  coremsgs.APIEndpointsPostNewMessagePrivate,
-=======
 	Description:     coremsgs.APIEndpointsPostNewMessagePrivate,
->>>>>>> 1d330589
 	JSONInputValue:  func() interface{} { return &core.MessageInOut{} },
 	JSONOutputValue: func() interface{} { return &core.Message{} },
 	JSONOutputCodes: []int{http.StatusAccepted, http.StatusOK},
