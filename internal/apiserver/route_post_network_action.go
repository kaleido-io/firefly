// Copyright © 2022 Kaleido, Inc.
//
// SPDX-License-Identifier: Apache-2.0
//
// Licensed under the Apache License, Version 2.0 (the "License");
// you may not use this file except in compliance with the License.
// You may obtain a copy of the License at
//
//     http://www.apache.org/licenses/LICENSE-2.0
//
// Unless required by applicable law or agreed to in writing, software
// distributed under the License is distributed on an "AS IS" BASIS,
// WITHOUT WARRANTIES OR CONDITIONS OF ANY KIND, either express or implied.
// See the License for the specific language governing permissions and
// limitations under the License.

package apiserver

import (
	"net/http"

	"github.com/hyperledger/firefly-common/pkg/ffapi"
	"github.com/hyperledger/firefly/internal/coremsgs"
	"github.com/hyperledger/firefly/pkg/core"
)

var postNetworkAction = &ffapi.Route{
	Name:            "postNetworkAction",
	Path:            "network/action",
	Method:          http.MethodPost,
	PathParams:      nil,
	QueryParams:     nil,
	Description:     coremsgs.APIEndpointsPostNetworkAction,
	JSONInputValue:  func() interface{} { return &core.NetworkAction{} },
	JSONOutputValue: func() interface{} { return &core.NetworkAction{} },
	JSONOutputCodes: []int{http.StatusAccepted},
<<<<<<< HEAD
	JSONHandler: func(r *oapispec.APIRequest) (output interface{}, err error) {
		ns := extractNamespace(r.PP)
		err = getOr(r.Ctx, ns).SubmitNetworkAction(r.Ctx, r.Input.(*core.NetworkAction))
		return r.Input, err
=======
	Extensions: &coreExtensions{
		CoreJSONHandler: func(r *ffapi.APIRequest, cr *coreRequest) (output interface{}, err error) {
			err = cr.or.SubmitNetworkAction(cr.ctx, extractNamespace(r.PP), r.Input.(*core.NetworkAction))
			return r.Input, err
		},
>>>>>>> 7d5aee44
	},
}<|MERGE_RESOLUTION|>--- conflicted
+++ resolved
@@ -34,17 +34,10 @@
 	JSONInputValue:  func() interface{} { return &core.NetworkAction{} },
 	JSONOutputValue: func() interface{} { return &core.NetworkAction{} },
 	JSONOutputCodes: []int{http.StatusAccepted},
-<<<<<<< HEAD
-	JSONHandler: func(r *oapispec.APIRequest) (output interface{}, err error) {
-		ns := extractNamespace(r.PP)
-		err = getOr(r.Ctx, ns).SubmitNetworkAction(r.Ctx, r.Input.(*core.NetworkAction))
-		return r.Input, err
-=======
 	Extensions: &coreExtensions{
 		CoreJSONHandler: func(r *ffapi.APIRequest, cr *coreRequest) (output interface{}, err error) {
 			err = cr.or.SubmitNetworkAction(cr.ctx, extractNamespace(r.PP), r.Input.(*core.NetworkAction))
 			return r.Input, err
 		},
->>>>>>> 7d5aee44
 	},
 }