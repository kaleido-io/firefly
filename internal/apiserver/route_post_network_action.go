--- conflicted
+++ resolved
@@ -30,12 +30,7 @@
 	Method:          http.MethodPost,
 	PathParams:      nil,
 	QueryParams:     nil,
-<<<<<<< HEAD
-	FilterFactory:   nil,
-	DescriptionKey:  coremsgs.APIEndpointsPostNetworkAction,
-=======
 	Description:     coremsgs.APIEndpointsPostNetworkAction,
->>>>>>> 1d330589
 	JSONInputValue:  func() interface{} { return &core.NetworkAction{} },
 	JSONOutputValue: func() interface{} { return &core.NetworkAction{} },
 	JSONOutputCodes: []int{http.StatusAccepted},
