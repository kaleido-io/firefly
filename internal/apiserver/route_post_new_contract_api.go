// Copyright © 2022 Kaleido, Inc.
//
// SPDX-License-Identifier: Apache-2.0
//
// Licensed under the Apache License, Version 2.0 (the "License");
// you may not use this file except in compliance with the License.
// You may obtain a copy of the License at
//
//     http://www.apache.org/licenses/LICENSE-2.0
//
// Unless required by applicable law or agreed to in writing, software
// distributed under the License is distributed on an "AS IS" BASIS,
// WITHOUT WARRANTIES OR CONDITIONS OF ANY KIND, either express or implied.
// See the License for the specific language governing permissions and
// limitations under the License.

package apiserver

import (
	"net/http"
	"strings"

	"github.com/hyperledger/firefly-common/pkg/ffapi"
	"github.com/hyperledger/firefly/internal/coremsgs"
	"github.com/hyperledger/firefly/pkg/core"
)

var postNewContractAPI = &ffapi.Route{
	Name:       "postNewContractAPI",
	Path:       "apis",
	Method:     http.MethodPost,
	PathParams: nil,
	QueryParams: []*ffapi.QueryParam{
		{Name: "confirm", Description: coremsgs.APIConfirmQueryParam, IsBool: true, Example: "true"},
	},
	Description:     coremsgs.APIEndpointsPostNewContractAPI,
	JSONInputValue:  func() interface{} { return &core.ContractAPI{} },
	JSONOutputValue: func() interface{} { return &core.ContractAPI{} },
	JSONOutputCodes: []int{http.StatusOK, http.StatusAccepted},
<<<<<<< HEAD
	JSONHandler: func(r *oapispec.APIRequest) (output interface{}, err error) {
		waitConfirm := strings.EqualFold(r.QP["confirm"], "true")
		r.SuccessStatus = syncRetcode(waitConfirm)
		ns := extractNamespace(r.PP)
		return getOr(r.Ctx, ns).Contracts().BroadcastContractAPI(r.Ctx, r.APIBaseURL, extractNamespace(r.PP), r.Input.(*core.ContractAPI), waitConfirm)
=======
	Extensions: &coreExtensions{
		CoreJSONHandler: func(r *ffapi.APIRequest, cr *coreRequest) (output interface{}, err error) {
			waitConfirm := strings.EqualFold(r.QP["confirm"], "true")
			r.SuccessStatus = syncRetcode(waitConfirm)
			return cr.or.Contracts().BroadcastContractAPI(cr.ctx, cr.apiBaseURL, extractNamespace(r.PP), r.Input.(*core.ContractAPI), waitConfirm)
		},
>>>>>>> 7d5aee44
	},
}<|MERGE_RESOLUTION|>--- conflicted
+++ resolved
@@ -37,19 +37,11 @@
 	JSONInputValue:  func() interface{} { return &core.ContractAPI{} },
 	JSONOutputValue: func() interface{} { return &core.ContractAPI{} },
 	JSONOutputCodes: []int{http.StatusOK, http.StatusAccepted},
-<<<<<<< HEAD
-	JSONHandler: func(r *oapispec.APIRequest) (output interface{}, err error) {
-		waitConfirm := strings.EqualFold(r.QP["confirm"], "true")
-		r.SuccessStatus = syncRetcode(waitConfirm)
-		ns := extractNamespace(r.PP)
-		return getOr(r.Ctx, ns).Contracts().BroadcastContractAPI(r.Ctx, r.APIBaseURL, extractNamespace(r.PP), r.Input.(*core.ContractAPI), waitConfirm)
-=======
 	Extensions: &coreExtensions{
 		CoreJSONHandler: func(r *ffapi.APIRequest, cr *coreRequest) (output interface{}, err error) {
 			waitConfirm := strings.EqualFold(r.QP["confirm"], "true")
 			r.SuccessStatus = syncRetcode(waitConfirm)
 			return cr.or.Contracts().BroadcastContractAPI(cr.ctx, cr.apiBaseURL, extractNamespace(r.PP), r.Input.(*core.ContractAPI), waitConfirm)
 		},
->>>>>>> 7d5aee44
 	},
 }