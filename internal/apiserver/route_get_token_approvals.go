--- conflicted
+++ resolved
@@ -34,18 +34,11 @@
 	JSONInputValue:  nil,
 	JSONOutputValue: func() interface{} { return []*core.TokenApproval{} },
 	JSONOutputCodes: []int{http.StatusOK},
-<<<<<<< HEAD
-	JSONHandler: func(r *oapispec.APIRequest) (output interface{}, err error) {
-		filter := r.Filter
-		ns := extractNamespace(r.PP)
-		return filterResult(getOr(r.Ctx, ns).Assets().GetTokenApprovals(r.Ctx, ns, filter))
-=======
 	Extensions: &coreExtensions{
 		FilterFactory: database.TokenApprovalQueryFactory,
 		CoreJSONHandler: func(r *ffapi.APIRequest, cr *coreRequest) (output interface{}, err error) {
 			filter := cr.filter
 			return filterResult(cr.or.Assets().GetTokenApprovals(cr.ctx, extractNamespace(r.PP), filter))
 		},
->>>>>>> d1289f6b
 	},
 }