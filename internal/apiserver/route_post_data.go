// Copyright © 2022 Kaleido, Inc.
//
// SPDX-License-Identifier: Apache-2.0
//
// Licensed under the Apache License, Version 2.0 (the "License");
// you may not use this file except in compliance with the License.
// You may obtain a copy of the License at
//
//     http://www.apache.org/licenses/LICENSE-2.0
//
// Unless required by applicable law or agreed to in writing, software
// distributed under the License is distributed on an "AS IS" BASIS,
// WITHOUT WARRANTIES OR CONDITIONS OF ANY KIND, either express or implied.
// See the License for the specific language governing permissions and
// limitations under the License.

package apiserver

import (
	"encoding/json"
	"fmt"
	"net/http"
	"strings"

	"github.com/hyperledger/firefly-common/pkg/ffapi"
	"github.com/hyperledger/firefly-common/pkg/fftypes"
	"github.com/hyperledger/firefly/internal/coremsgs"
	"github.com/hyperledger/firefly/pkg/core"
)

var postData = &ffapi.Route{
	Name:        "postData",
	Path:        "data",
	Method:      http.MethodPost,
	PathParams:  nil,
	QueryParams: nil,
	FormParams: []*ffapi.FormParam{
		{Name: "autometa", Description: coremsgs.APIParamsAutometa},
		{Name: "metadata", Description: coremsgs.APIParamsMetadata},
		{Name: "validator", Description: coremsgs.APIParamsValidator},
		{Name: "datatype.name", Description: coremsgs.APIParamsDatatypeName},
		{Name: "datatype.version", Description: coremsgs.APIParamsDatatypeVersion},
	},
	Description:     coremsgs.APIEndpointsPostData,
	JSONInputValue:  func() interface{} { return &core.DataRefOrValue{} },
	JSONOutputValue: func() interface{} { return &core.Data{} },
	JSONOutputCodes: []int{http.StatusCreated},
<<<<<<< HEAD
	JSONHandler: func(r *oapispec.APIRequest) (output interface{}, err error) {
		ns := extractNamespace(r.PP)
		output, err = getOr(r.Ctx, ns).Data().UploadJSON(r.Ctx, ns, r.Input.(*core.DataRefOrValue))
		return output, err
	},
	FormUploadHandler: func(r *oapispec.APIRequest) (output interface{}, err error) {
		data := &core.DataRefOrValue{}
		validator := r.FP["validator"]
		if len(validator) > 0 {
			data.Validator = core.ValidatorType(validator)
		}
		if r.FP["datatype.name"] != "" {
			data.Datatype = &core.DatatypeRef{
				Name:    r.FP["datatype.name"],
				Version: r.FP["datatype.version"],
=======
	Extensions: &coreExtensions{
		CoreJSONHandler: func(r *ffapi.APIRequest, cr *coreRequest) (output interface{}, err error) {
			output, err = cr.or.Data().UploadJSON(cr.ctx, extractNamespace(r.PP), r.Input.(*core.DataRefOrValue))
			return output, err
		},
		CoreFormUploadHandler: func(r *ffapi.APIRequest, cr *coreRequest) (output interface{}, err error) {
			data := &core.DataRefOrValue{}
			validator := r.FP["validator"]
			if len(validator) > 0 {
				data.Validator = core.ValidatorType(validator)
			}
			if r.FP["datatype.name"] != "" {
				data.Datatype = &core.DatatypeRef{
					Name:    r.FP["datatype.name"],
					Version: r.FP["datatype.version"],
				}
>>>>>>> 7d5aee44
			}
			metadata := r.FP["metadata"]
			if len(metadata) > 0 {
				// The metadata might be JSON, or just a simple string. Try to unmarshal and see
				var marshalCheck interface{}
				if err := json.Unmarshal([]byte(metadata), &marshalCheck); err != nil {
					metadata = fmt.Sprintf(`"%s"`, metadata)
				}
				data.Value = fftypes.JSONAnyPtr(metadata)
			}
<<<<<<< HEAD
			data.Value = fftypes.JSONAnyPtr(metadata)
		}
		ns := extractNamespace(r.PP)
		output, err = getOr(r.Ctx, ns).Data().UploadBlob(r.Ctx, ns, data, r.Part, strings.EqualFold(r.FP["autometa"], "true"))
		return output, err
=======
			output, err = cr.or.Data().UploadBlob(cr.ctx, extractNamespace(r.PP), data, r.Part, strings.EqualFold(r.FP["autometa"], "true"))
			return output, err
		},
>>>>>>> 7d5aee44
	},
}<|MERGE_RESOLUTION|>--- conflicted
+++ resolved
@@ -45,23 +45,6 @@
 	JSONInputValue:  func() interface{} { return &core.DataRefOrValue{} },
 	JSONOutputValue: func() interface{} { return &core.Data{} },
 	JSONOutputCodes: []int{http.StatusCreated},
-<<<<<<< HEAD
-	JSONHandler: func(r *oapispec.APIRequest) (output interface{}, err error) {
-		ns := extractNamespace(r.PP)
-		output, err = getOr(r.Ctx, ns).Data().UploadJSON(r.Ctx, ns, r.Input.(*core.DataRefOrValue))
-		return output, err
-	},
-	FormUploadHandler: func(r *oapispec.APIRequest) (output interface{}, err error) {
-		data := &core.DataRefOrValue{}
-		validator := r.FP["validator"]
-		if len(validator) > 0 {
-			data.Validator = core.ValidatorType(validator)
-		}
-		if r.FP["datatype.name"] != "" {
-			data.Datatype = &core.DatatypeRef{
-				Name:    r.FP["datatype.name"],
-				Version: r.FP["datatype.version"],
-=======
 	Extensions: &coreExtensions{
 		CoreJSONHandler: func(r *ffapi.APIRequest, cr *coreRequest) (output interface{}, err error) {
 			output, err = cr.or.Data().UploadJSON(cr.ctx, extractNamespace(r.PP), r.Input.(*core.DataRefOrValue))
@@ -78,7 +61,6 @@
 					Name:    r.FP["datatype.name"],
 					Version: r.FP["datatype.version"],
 				}
->>>>>>> 7d5aee44
 			}
 			metadata := r.FP["metadata"]
 			if len(metadata) > 0 {
@@ -89,16 +71,8 @@
 				}
 				data.Value = fftypes.JSONAnyPtr(metadata)
 			}
-<<<<<<< HEAD
-			data.Value = fftypes.JSONAnyPtr(metadata)
-		}
-		ns := extractNamespace(r.PP)
-		output, err = getOr(r.Ctx, ns).Data().UploadBlob(r.Ctx, ns, data, r.Part, strings.EqualFold(r.FP["autometa"], "true"))
-		return output, err
-=======
 			output, err = cr.or.Data().UploadBlob(cr.ctx, extractNamespace(r.PP), data, r.Part, strings.EqualFold(r.FP["autometa"], "true"))
 			return output, err
 		},
->>>>>>> 7d5aee44
 	},
 }