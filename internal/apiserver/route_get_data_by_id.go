// Copyright © 2022 Kaleido, Inc.
//
// SPDX-License-Identifier: Apache-2.0
//
// Licensed under the Apache License, Version 2.0 (the "License");
// you may not use this file except in compliance with the License.
// You may obtain a copy of the License at
//
//     http://www.apache.org/licenses/LICENSE-2.0
//
// Unless required by applicable law or agreed to in writing, software
// distributed under the License is distributed on an "AS IS" BASIS,
// WITHOUT WARRANTIES OR CONDITIONS OF ANY KIND, either express or implied.
// See the License for the specific language governing permissions and
// limitations under the License.

package apiserver

import (
	"net/http"

	"github.com/hyperledger/firefly-common/pkg/ffapi"
	"github.com/hyperledger/firefly/internal/coremsgs"
	"github.com/hyperledger/firefly/pkg/core"
)

var getDataByID = &ffapi.Route{
	Name:   "getDataByID",
	Path:   "data/{dataid}",
	Method: http.MethodGet,
	PathParams: []*ffapi.PathParam{
		{Name: "dataid", Description: coremsgs.APIParamsDataID},
	},
	QueryParams:     nil,
<<<<<<< HEAD
	FilterFactory:   nil,
	DescriptionKey:  coremsgs.APIEndpointsGetDataByID,
=======
	Description:     coremsgs.APIEndpointsGetDataByID,
>>>>>>> eb61c4c6
	JSONInputValue:  nil,
	JSONOutputValue: func() interface{} { return &core.Data{} },
	JSONOutputCodes: []int{http.StatusOK},
	Extensions: &coreExtensions{
		CoreJSONHandler: func(r *ffapi.APIRequest, cr *coreRequest) (output interface{}, err error) {
			output, err = cr.or.GetDataByID(cr.ctx, extractNamespace(r.PP), r.PP["dataid"])
			return output, err
		},
	},
}<|MERGE_RESOLUTION|>--- conflicted
+++ resolved
@@ -32,12 +32,7 @@
 		{Name: "dataid", Description: coremsgs.APIParamsDataID},
 	},
 	QueryParams:     nil,
-<<<<<<< HEAD
-	FilterFactory:   nil,
-	DescriptionKey:  coremsgs.APIEndpointsGetDataByID,
-=======
 	Description:     coremsgs.APIEndpointsGetDataByID,
->>>>>>> eb61c4c6
 	JSONInputValue:  nil,
 	JSONOutputValue: func() interface{} { return &core.Data{} },
 	JSONOutputCodes: []int{http.StatusOK},
