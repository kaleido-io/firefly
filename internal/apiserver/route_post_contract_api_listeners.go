--- conflicted
+++ resolved
@@ -37,15 +37,9 @@
 	JSONInputValue:  func() interface{} { return &core.ContractListener{} },
 	JSONOutputValue: func() interface{} { return &core.ContractListener{} },
 	JSONOutputCodes: []int{http.StatusOK},
-<<<<<<< HEAD
-	JSONHandler: func(r *oapispec.APIRequest) (output interface{}, err error) {
-		ns := extractNamespace(r.PP)
-		return getOr(r.Ctx, ns).Contracts().AddContractAPIListener(r.Ctx, ns, r.PP["apiName"], r.PP["eventPath"], r.Input.(*core.ContractListener))
-=======
 	Extensions: &coreExtensions{
 		CoreJSONHandler: func(r *ffapi.APIRequest, cr *coreRequest) (output interface{}, err error) {
 			return cr.or.Contracts().AddContractAPIListener(cr.ctx, extractNamespace(r.PP), r.PP["apiName"], r.PP["eventPath"], r.Input.(*core.ContractListener))
 		},
->>>>>>> 7d5aee44
 	},
 }