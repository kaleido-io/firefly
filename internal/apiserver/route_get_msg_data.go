// Copyright © 2022 Kaleido, Inc.
//
// SPDX-License-Identifier: Apache-2.0
//
// Licensed under the Apache License, Version 2.0 (the "License");
// you may not use this file except in compliance with the License.
// You may obtain a copy of the License at
//
//     http://www.apache.org/licenses/LICENSE-2.0
//
// Unless required by applicable law or agreed to in writing, software
// distributed under the License is distributed on an "AS IS" BASIS,
// WITHOUT WARRANTIES OR CONDITIONS OF ANY KIND, either express or implied.
// See the License for the specific language governing permissions and
// limitations under the License.

package apiserver

import (
	"net/http"

	"github.com/hyperledger/firefly-common/pkg/ffapi"
	"github.com/hyperledger/firefly/internal/coremsgs"
	"github.com/hyperledger/firefly/pkg/core"
)

var getMsgData = &ffapi.Route{
	Name:   "getMsgData",
	Path:   "messages/{msgid}/data",
	Method: http.MethodGet,
	PathParams: []*ffapi.PathParam{
		{Name: "msgid", Description: coremsgs.APIParamsMessageID},
	},
	QueryParams:     nil,
<<<<<<< HEAD
	FilterFactory:   nil, // No filtering on this route - use data
	DescriptionKey:  coremsgs.APIEndpointsGetMsgData,
=======
	Description:     coremsgs.APIEndpointsGetMsgData,
>>>>>>> eb61c4c6
	JSONInputValue:  nil,
	JSONOutputValue: func() interface{} { return core.DataArray{} },
	JSONOutputCodes: []int{http.StatusOK},
	Extensions: &coreExtensions{
		FilterFactory: nil, // No filtering on this route - use data
		CoreJSONHandler: func(r *ffapi.APIRequest, cr *coreRequest) (output interface{}, err error) {
			output, err = cr.or.GetMessageData(cr.ctx, extractNamespace(r.PP), r.PP["msgid"])
			return output, err
		},
	},
}<|MERGE_RESOLUTION|>--- conflicted
+++ resolved
@@ -32,12 +32,7 @@
 		{Name: "msgid", Description: coremsgs.APIParamsMessageID},
 	},
 	QueryParams:     nil,
-<<<<<<< HEAD
-	FilterFactory:   nil, // No filtering on this route - use data
-	DescriptionKey:  coremsgs.APIEndpointsGetMsgData,
-=======
 	Description:     coremsgs.APIEndpointsGetMsgData,
->>>>>>> eb61c4c6
 	JSONInputValue:  nil,
 	JSONOutputValue: func() interface{} { return core.DataArray{} },
 	JSONOutputCodes: []int{http.StatusOK},
