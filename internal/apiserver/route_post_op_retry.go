// Copyright © 2022 Kaleido, Inc.
//
// SPDX-License-Identifier: Apache-2.0
//
// Licensed under the Apache License, Version 2.0 (the "License");
// you may not use this file except in compliance with the License.
// You may obtain a copy of the License at
//
//     http://www.apache.org/licenses/LICENSE-2.0
//
// Unless required by applicable law or agreed to in writing, software
// distributed under the License is distributed on an "AS IS" BASIS,
// WITHOUT WARRANTIES OR CONDITIONS OF ANY KIND, either express or implied.
// See the License for the specific language governing permissions and
// limitations under the License.

package apiserver

import (
	"net/http"

	"github.com/hyperledger/firefly-common/pkg/ffapi"
	"github.com/hyperledger/firefly-common/pkg/fftypes"
	"github.com/hyperledger/firefly/internal/coremsgs"
	"github.com/hyperledger/firefly/pkg/core"
)

var postOpRetry = &ffapi.Route{
	Name:   "postOpRetry",
	Path:   "operations/{opid}/retry",
	Method: http.MethodPost,
	PathParams: []*ffapi.PathParam{
		{Name: "opid", Description: coremsgs.OperationID},
	},
<<<<<<< HEAD
	QueryParams:     []*oapispec.QueryParam{},
	FilterFactory:   nil,
	DescriptionKey:  coremsgs.APIEndpointsPostOpRetry,
=======
	QueryParams:     []*ffapi.QueryParam{},
	Description:     coremsgs.APIEndpointsPostOpRetry,
>>>>>>> eb61c4c6
	JSONInputValue:  func() interface{} { return &core.EmptyInput{} },
	JSONOutputValue: func() interface{} { return &core.Operation{} },
	JSONOutputCodes: []int{http.StatusAccepted},
	Extensions: &coreExtensions{
		CoreJSONHandler: func(r *ffapi.APIRequest, cr *coreRequest) (output interface{}, err error) {
			opid, err := fftypes.ParseUUID(cr.ctx, r.PP["opid"])
			if err != nil {
				return nil, err
			}
			return cr.or.Operations().RetryOperation(cr.ctx, extractNamespace(r.PP), opid)
		},
	},
}<|MERGE_RESOLUTION|>--- conflicted
+++ resolved
@@ -32,14 +32,8 @@
 	PathParams: []*ffapi.PathParam{
 		{Name: "opid", Description: coremsgs.OperationID},
 	},
-<<<<<<< HEAD
-	QueryParams:     []*oapispec.QueryParam{},
-	FilterFactory:   nil,
-	DescriptionKey:  coremsgs.APIEndpointsPostOpRetry,
-=======
 	QueryParams:     []*ffapi.QueryParam{},
 	Description:     coremsgs.APIEndpointsPostOpRetry,
->>>>>>> eb61c4c6
 	JSONInputValue:  func() interface{} { return &core.EmptyInput{} },
 	JSONOutputValue: func() interface{} { return &core.Operation{} },
 	JSONOutputCodes: []int{http.StatusAccepted},
