// Copyright © 2022 Kaleido, Inc.
//
// SPDX-License-Identifier: Apache-2.0
//
// Licensed under the Apache License, Version 2.0 (the "License");
// you may not use this file except in compliance with the License.
// You may obtain a copy of the License at
//
//     http://www.apache.org/licenses/LICENSE-2.0
//
// Unless required by applicable law or agreed to in writing, software
// distributed under the License is distributed on an "AS IS" BASIS,
// WITHOUT WARRANTIES OR CONDITIONS OF ANY KIND, either express or implied.
// See the License for the specific language governing permissions and
// limitations under the License.

package apiserver

import (
	"net/http"

	"github.com/hyperledger/firefly-common/pkg/ffapi"
	"github.com/hyperledger/firefly/internal/coremsgs"
	"github.com/hyperledger/firefly/pkg/core"
	"github.com/hyperledger/firefly/pkg/database"
)

var getMsgEvents = &ffapi.Route{
	Name:   "getMsgEvents",
	Path:   "messages/{msgid}/events",
	Method: http.MethodGet,
	PathParams: []*ffapi.PathParam{
		{Name: "msgid", Description: coremsgs.APIParamsMessageID},
	},
	QueryParams:     nil,
<<<<<<< HEAD
	FilterFactory:   database.EventQueryFactory,
	DescriptionKey:  coremsgs.APIEndpointsGetMsgEvents,
=======
	Description:     coremsgs.APIEndpointsGetMsgEvents,
>>>>>>> 1d330589
	JSONInputValue:  nil,
	JSONOutputValue: func() interface{} { return []*core.Event{} },
	JSONOutputCodes: []int{http.StatusOK},
	Extensions: &coreExtensions{
		FilterFactory: database.EventQueryFactory,
		CoreJSONHandler: func(r *ffapi.APIRequest, cr *coreRequest) (output interface{}, err error) {
			return filterResult(cr.or.GetMessageEvents(cr.ctx, extractNamespace(r.PP), r.PP["msgid"], cr.filter))
		},
	},
}<|MERGE_RESOLUTION|>--- conflicted
+++ resolved
@@ -33,12 +33,7 @@
 		{Name: "msgid", Description: coremsgs.APIParamsMessageID},
 	},
 	QueryParams:     nil,
-<<<<<<< HEAD
-	FilterFactory:   database.EventQueryFactory,
-	DescriptionKey:  coremsgs.APIEndpointsGetMsgEvents,
-=======
 	Description:     coremsgs.APIEndpointsGetMsgEvents,
->>>>>>> 1d330589
 	JSONInputValue:  nil,
 	JSONOutputValue: func() interface{} { return []*core.Event{} },
 	JSONOutputCodes: []int{http.StatusOK},
