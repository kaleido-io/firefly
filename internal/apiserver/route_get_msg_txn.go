// Copyright © 2022 Kaleido, Inc.
//
// SPDX-License-Identifier: Apache-2.0
//
// Licensed under the Apache License, Version 2.0 (the "License");
// you may not use this file except in compliance with the License.
// You may obtain a copy of the License at
//
//     http://www.apache.org/licenses/LICENSE-2.0
//
// Unless required by applicable law or agreed to in writing, software
// distributed under the License is distributed on an "AS IS" BASIS,
// WITHOUT WARRANTIES OR CONDITIONS OF ANY KIND, either express or implied.
// See the License for the specific language governing permissions and
// limitations under the License.

package apiserver

import (
	"net/http"

	"github.com/hyperledger/firefly-common/pkg/ffapi"
	"github.com/hyperledger/firefly/internal/coremsgs"
	"github.com/hyperledger/firefly/pkg/core"
)

var getMsgTxn = &ffapi.Route{
	Name:   "getMsgTxn",
	Path:   "messages/{msgid}/transaction",
	Method: http.MethodGet,
	PathParams: []*ffapi.PathParam{
		{Name: "msgid", Description: coremsgs.APIParamsMessageID},
	},
	QueryParams:     nil,
<<<<<<< HEAD
	FilterFactory:   nil,
	DescriptionKey:  coremsgs.APIEndpointsGetMsgTxn,
=======
	Description:     coremsgs.APIEndpointsGetMsgTxn,
>>>>>>> 1d330589
	JSONInputValue:  nil,
	JSONOutputValue: func() interface{} { return &core.Transaction{} },
	JSONOutputCodes: []int{http.StatusOK},
	Extensions: &coreExtensions{
		CoreJSONHandler: func(r *ffapi.APIRequest, cr *coreRequest) (output interface{}, err error) {
			output, err = cr.or.GetMessageTransaction(cr.ctx, extractNamespace(r.PP), r.PP["msgid"])
			return output, err
		},
	},
}<|MERGE_RESOLUTION|>--- conflicted
+++ resolved
@@ -32,12 +32,7 @@
 		{Name: "msgid", Description: coremsgs.APIParamsMessageID},
 	},
 	QueryParams:     nil,
-<<<<<<< HEAD
-	FilterFactory:   nil,
-	DescriptionKey:  coremsgs.APIEndpointsGetMsgTxn,
-=======
 	Description:     coremsgs.APIEndpointsGetMsgTxn,
->>>>>>> 1d330589
 	JSONInputValue:  nil,
 	JSONOutputValue: func() interface{} { return &core.Transaction{} },
 	JSONOutputCodes: []int{http.StatusOK},
