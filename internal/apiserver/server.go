// Copyright © 2025 Kaleido, Inc.
//
// SPDX-License-Identifier: Apache-2.0
//
// Licensed under the Apache License, Version 2.0 (the "License");
// you may not use this file except in compliance with the License.
// You may obtain a copy of the License at
//
//     http://www.apache.org/licenses/LICENSE-2.0
//
// Unless required by applicable law or agreed to in writing, software
// distributed under the License is distributed on an "AS IS" BASIS,
// WITHOUT WARRANTIES OR CONDITIONS OF ANY KIND, either express or implied.
// See the License for the specific language governing permissions and
// limitations under the License.

package apiserver

import (
	"context"
	"fmt"
	"net/http"
	"strings"
	"time"

	"github.com/gorilla/mux"
	"github.com/hyperledger/firefly-common/pkg/config"
	"github.com/hyperledger/firefly-common/pkg/ffapi"
	"github.com/hyperledger/firefly-common/pkg/fftls"
	"github.com/hyperledger/firefly-common/pkg/fftypes"
	"github.com/hyperledger/firefly-common/pkg/httpserver"
	"github.com/hyperledger/firefly-common/pkg/i18n"
	"github.com/hyperledger/firefly-common/pkg/log"
	"github.com/hyperledger/firefly/internal/coreconfig"
	"github.com/hyperledger/firefly/internal/coremsgs"
	"github.com/hyperledger/firefly/internal/events/eifactory"
	"github.com/hyperledger/firefly/internal/events/websockets"
	"github.com/hyperledger/firefly/internal/metrics"
	"github.com/hyperledger/firefly/internal/namespace"
	"github.com/hyperledger/firefly/internal/orchestrator"
	"github.com/prometheus/client_golang/prometheus/promhttp"
)

var (
	spiConfig               = config.RootSection("spi")
	apiConfig               = config.RootSection("http")
	deprecatedMetricsConfig = config.RootSection("metrics")
	monitoringConfig        = config.RootSection("monitoring")
	corsConfig              = config.RootSection("cors")
)

// Server is the external interface for the API Server
type Server interface {
	Serve(ctx context.Context, mgr namespace.Manager) error
}

type apiServer struct {
	// Defaults set with config
	apiTimeout               time.Duration
	apiMaxTimeout            time.Duration
	deprecatedMetricsEnabled bool
	monitoringEnabled        bool
	ffiSwaggerGen            FFISwaggerGen
	apiPublicURL             string
	dynamicPublicURLHeader   string
	defaultNamespace         string
}

func InitConfig() {
	httpserver.InitHTTPConfig(apiConfig, 5000)
	httpserver.InitHTTPConfig(spiConfig, 5001)
	httpserver.InitHTTPConfig(deprecatedMetricsConfig, 6000)
	httpserver.InitHTTPConfig(monitoringConfig, 6000)
	httpserver.InitCORSConfig(corsConfig)
	initDeprecatedMetricsConfig(deprecatedMetricsConfig)
	initMonitoringConfig(monitoringConfig)
}

func NewAPIServer() Server {
	as := &apiServer{
		apiTimeout:               config.GetDuration(coreconfig.APIRequestTimeout),
		apiMaxTimeout:            config.GetDuration(coreconfig.APIRequestMaxTimeout),
		dynamicPublicURLHeader:   config.GetString(coreconfig.APIDynamicPublicURLHeader),
		defaultNamespace:         config.GetString(coreconfig.NamespacesDefault),
		deprecatedMetricsEnabled: config.GetBool(coreconfig.DeprecatedMetricsEnabled),
		monitoringEnabled:        config.GetBool(coreconfig.MonitoringEnabled),
		ffiSwaggerGen:            &ffiSwaggerGen{},
	}
	as.apiPublicURL = as.getPublicURL(apiConfig, "")
	return as
}

// Serve is the main entry point for the API Server
func (as *apiServer) Serve(ctx context.Context, mgr namespace.Manager) (err error) {
	httpErrChan := make(chan error)
	spiErrChan := make(chan error)
	metricsErrChan := make(chan error)

	apiHTTPServer, err := httpserver.NewHTTPServer(ctx, "api", as.createMuxRouter(ctx, mgr), httpErrChan, apiConfig, corsConfig, &httpserver.ServerOptions{
		MaximumRequestTimeout: as.apiMaxTimeout,
	})
	if err != nil {
		return err
	}
	go apiHTTPServer.ServeHTTP(ctx)

	if config.GetBool(coreconfig.SPIEnabled) {
		spiHTTPServer, err := httpserver.NewHTTPServer(ctx, "spi", as.createAdminMuxRouter(mgr), spiErrChan, spiConfig, corsConfig, &httpserver.ServerOptions{
			MaximumRequestTimeout: as.apiMaxTimeout,
		})
		if err != nil {
			return err
		}
		go spiHTTPServer.ServeHTTP(ctx)
	} else if config.GetBool(coreconfig.LegacyAdminEnabled) {
		log.L(ctx).Warnf("Your config includes an 'admin' section, which should be renamed to 'spi' - SPI server will not be enabled until this is corrected")
	}
<<<<<<< HEAD
	serverName := "metrics"
	mConfig := deprecatedMetricsConfig
	if as.monitoringEnabled {
		serverName = "monitoring"
		mConfig = monitoringConfig
	}

	if as.deprecatedMetricsEnabled || as.monitoringEnabled {
		monitoringServer, err := httpserver.NewHTTPServer(ctx, serverName, as.createMonitoringMuxRouter(), metricsErrChan, mConfig, corsConfig, &httpserver.ServerOptions{
			MaximumRequestTimeout: as.apiMaxTimeout,
		})
=======
	if as.deprecatedMetricsEnabled || as.monitoringEnabled {
		var monitoringServer httpserver.HTTPServer
		var err error
		if as.monitoringEnabled {
			monitoringServer, err = httpserver.NewHTTPServer(ctx, "monitoring", as.createMonitoringMuxRouter(), metricsErrChan, monitoringConfig, corsConfig, &httpserver.ServerOptions{
				MaximumRequestTimeout: as.apiMaxTimeout,
			})
		} else {
			monitoringServer, err = httpserver.NewHTTPServer(ctx, "metrics", as.createMonitoringMuxRouter(), metricsErrChan, deprecatedMetricsConfig, corsConfig, &httpserver.ServerOptions{
				MaximumRequestTimeout: as.apiMaxTimeout,
			})
		}
>>>>>>> 5adbdfc7
		if err != nil {
			return err
		}
		go monitoringServer.ServeHTTP(ctx)
	}

	return as.waitForServerStop(httpErrChan, spiErrChan, metricsErrChan)
}

func (as *apiServer) waitForServerStop(httpErrChan, spiErrChan, metricsErrChan chan error) error {
	select {
	case err := <-httpErrChan:
		return err
	case err := <-spiErrChan:
		return err
	case err := <-metricsErrChan:
		return err
	}
}

func (as *apiServer) getPublicURL(conf config.Section, pathPrefix string) string {
	publicURL := strings.TrimSuffix(conf.GetString(httpserver.HTTPConfPublicURL), "/")
	if publicURL == "" {
		proto := "https"
		tlsSection := conf.SubSection("tls")
		if !tlsSection.GetBool(fftls.HTTPConfTLSEnabled) {
			proto = "http"
		}
		publicURL = fmt.Sprintf("%s://%s:%s", proto, conf.GetString(httpserver.HTTPConfAddress), conf.GetString(httpserver.HTTPConfPort))
	}
	if pathPrefix != "" {
		publicURL += "/" + pathPrefix
	}
	return publicURL
}

func getOrchestrator(ctx context.Context, mgr namespace.Manager, tag string, r *ffapi.APIRequest) (or orchestrator.Orchestrator, err error) {
	switch tag {
	case routeTagDefaultNamespace:
		return mgr.Orchestrator(ctx, config.GetString(coreconfig.NamespacesDefault), false)
	case routeTagNonDefaultNamespace:
		vars := mux.Vars(r.Req)
		if ns, ok := vars["ns"]; ok {
			return mgr.Orchestrator(ctx, ns, false)
		}
	case routeTagGlobal:
		return nil, nil
	}
	return nil, i18n.NewError(ctx, coremsgs.MsgMissingNamespace)
}

func (as *apiServer) baseSwaggerGenOptions() ffapi.SwaggerGenOptions {
	return ffapi.SwaggerGenOptions{
		Title:                     "Hyperledger FireFly",
		Version:                   "1.0",
		PanicOnMissingDescription: config.GetBool(coreconfig.APIOASPanicOnMissingDescription),
		DefaultRequestTimeout:     config.GetDuration(coreconfig.APIRequestTimeout),
		APIDefaultFilterLimit:     config.GetString(coreconfig.APIDefaultFilterLimit),
		APIMaxFilterLimit:         config.GetUint(coreconfig.APIMaxFilterLimit),
		APIMaxFilterSkip:          config.GetUint(coreconfig.APIMaxFilterSkip),
	}
}

func (as *apiServer) getBaseURL(req *http.Request) string {
	var baseURL string
	if as.dynamicPublicURLHeader != "" {
		baseURL = req.Header.Get(as.dynamicPublicURLHeader)
		if baseURL != "" {
			return baseURL
		}
	}
	baseURL = strings.TrimSuffix(as.apiPublicURL, "/") + "/api/v1"
	vars := mux.Vars(req)
	if ns, ok := vars["ns"]; ok && ns != "" {
		baseURL += `/namespaces/` + ns
	} else {
		// Use the default namespace
		baseURL += `/namespaces/` + as.defaultNamespace
	}

	return baseURL
}

func (as *apiServer) routeHandler(hf *ffapi.HandlerFactory, mgr namespace.Manager, fixedBaseURL string, route *ffapi.Route) http.HandlerFunc {
	// We extend the base ffapi functionality, with standardized DB filter support for all core resources.
	// We also pass the Orchestrator context through
	ce := route.Extensions.(*coreExtensions)
	route.JSONHandler = func(r *ffapi.APIRequest) (output interface{}, err error) {
		or, err := getOrchestrator(r.Req.Context(), mgr, route.Tag, r)
		if err != nil {
			return nil, err
		}

		// Authorize the request
		authReq := &fftypes.AuthReq{
			Method: r.Req.Method,
			URL:    r.Req.URL,
			Header: r.Req.Header,
		}
		if or != nil {
			if err := or.Authorize(r.Req.Context(), authReq); err != nil {
				return nil, err
			}
		}

		if ce.EnabledIf != nil && !ce.EnabledIf(or) {
			return nil, i18n.NewError(r.Req.Context(), coremsgs.MsgActionNotSupported)
		}

		apiBaseURL := fixedBaseURL // for SPI
		if apiBaseURL == "" {
			apiBaseURL = as.getBaseURL(r.Req)
		}
		cr := &coreRequest{
			mgr:        mgr,
			or:         or,
			ctx:        r.Req.Context(),
			apiBaseURL: apiBaseURL,
		}
		return ce.CoreJSONHandler(r, cr)
	}
	if ce.CoreFormUploadHandler != nil {
		route.FormUploadHandler = func(r *ffapi.APIRequest) (output interface{}, err error) {
			or, err := getOrchestrator(r.Req.Context(), mgr, route.Tag, r)
			if err != nil {
				return nil, err
			}
			if ce.EnabledIf != nil && !ce.EnabledIf(or) {
				return nil, i18n.NewError(r.Req.Context(), coremsgs.MsgActionNotSupported)
			}

			apiBaseURL := fixedBaseURL // for SPI
			if apiBaseURL == "" {
				apiBaseURL = as.getBaseURL(r.Req)
			}
			cr := &coreRequest{
				mgr:        mgr,
				or:         or,
				ctx:        r.Req.Context(),
				apiBaseURL: apiBaseURL,
			}
			return ce.CoreFormUploadHandler(r, cr)
		}
	}
	return hf.RouteHandler(route)
}

func (as *apiServer) handlerFactory() *ffapi.HandlerFactory {
	return &ffapi.HandlerFactory{
		DefaultFilterLimit:    uint64(config.GetUint(coreconfig.APIDefaultFilterLimit)),
		MaxFilterLimit:        uint64(config.GetUint(coreconfig.APIMaxFilterLimit)),
		MaxFilterSkip:         uint64(config.GetUint(coreconfig.APIMaxFilterSkip)),
		DefaultRequestTimeout: config.GetDuration(coreconfig.APIRequestTimeout),
		MaxTimeout:            config.GetDuration(coreconfig.APIRequestMaxTimeout),
		PassthroughHeaders:    config.GetStringSlice(coreconfig.APIPassthroughHeaders),
	}
}

// For namespace relative APIs, we add the resolved namespace to the public URL of the swagger
// generator (so it can be fully replaced by the API Gateway routing HTTP Header),
// and generate the API itself as if it's root is at the namespace level.
//
// This gives a clean namespace scoped swagger for apps interested in just working with
// a single namespace.
func (as *apiServer) nsOpenAPIHandlerFactory(req *http.Request, publicURL string) *ffapi.OpenAPIHandlerFactory {
	vars := mux.Vars(req)
	return &ffapi.OpenAPIHandlerFactory{
		BaseSwaggerGenOptions:  as.baseSwaggerGenOptions(),
		StaticPublicURL:        publicURL + "/api/v1/namespaces/" + vars["ns"],
		DynamicPublicURLHeader: as.dynamicPublicURLHeader,
	}
}

func (as *apiServer) namespacedSwaggerHandler(hf *ffapi.HandlerFactory, r *mux.Router, publicURL, relativePath string, format ffapi.OpenAPIFormat) {
	r.HandleFunc(`/api/v1/namespaces/{ns}`+relativePath, hf.APIWrapper(func(res http.ResponseWriter, req *http.Request) (status int, err error) {
		return as.nsOpenAPIHandlerFactory(req, publicURL).OpenAPIHandler("", ffapi.OpenAPIFormatJSON, nsRoutes)(res, req)
	}))
}

func (as *apiServer) namespacedSwaggerUI(hf *ffapi.HandlerFactory, r *mux.Router, publicURL, relativePath string) {
	r.HandleFunc(`/api/v1/namespaces/{ns}`+relativePath, hf.APIWrapper(func(res http.ResponseWriter, req *http.Request) (status int, err error) {
		return as.nsOpenAPIHandlerFactory(req, publicURL).SwaggerUIHandler(`/api/openapi.yaml`)(res, req)
	}))
}

func (as *apiServer) namespacedContractSwaggerGenerator(hf *ffapi.HandlerFactory, r *mux.Router, mgr namespace.Manager, publicURL, relativePath string, format ffapi.OpenAPIFormat) {
	r.HandleFunc(`/api/v1/namespaces/{ns}/apis/{apiName}`+relativePath, hf.APIWrapper(func(res http.ResponseWriter, req *http.Request) (status int, err error) {
		vars := mux.Vars(req)
		or, err := mgr.Orchestrator(req.Context(), vars["ns"], false)
		if err != nil {
			return -1, err
		}
		apiBaseURL := as.getBaseURL(req)
		cm := or.Contracts()
		api, err := cm.GetContractAPI(req.Context(), apiBaseURL, vars["apiName"])
		if err != nil {
			return -1, err
		} else if api == nil || api.Interface == nil {
			return -1, i18n.NewError(req.Context(), coremsgs.Msg404NoResult)
		}

		ffi, err := cm.GetFFIByIDWithChildren(req.Context(), api.Interface.ID)
		if err != nil {
			return -1, err
		}

		options, routes := as.ffiSwaggerGen.Build(req.Context(), api, ffi)
		return (&ffapi.OpenAPIHandlerFactory{
			BaseSwaggerGenOptions:  *options,
			StaticPublicURL:        apiBaseURL,
			DynamicPublicURLHeader: as.dynamicPublicURLHeader,
		}).OpenAPIHandler(fmt.Sprintf("/apis/%s", vars["apiName"]), format, routes)(res, req)
	}))
}

func (as *apiServer) namespacedContractSwaggerUI(hf *ffapi.HandlerFactory, r *mux.Router, publicURL, relativePath string) {
	r.HandleFunc(`/api/v1/namespaces/{ns}/apis/{apiName}`+relativePath, hf.APIWrapper(func(res http.ResponseWriter, req *http.Request) (status int, err error) {
		vars := mux.Vars(req)
		oaf := &ffapi.OpenAPIHandlerFactory{
			StaticPublicURL:        publicURL + "/api/v1/namespaces/" + vars["ns"],
			DynamicPublicURLHeader: as.dynamicPublicURLHeader,
		}
		return oaf.SwaggerUIHandler(`/apis/`+vars["apiName"]+`/api/openapi.yaml`)(res, req)
	}))
}

func (as *apiServer) createMuxRouter(ctx context.Context, mgr namespace.Manager) *mux.Router {
	r := mux.NewRouter()
	hf := as.handlerFactory()

	if as.deprecatedMetricsEnabled || as.monitoringEnabled {
		r.Use(metrics.GetRestServerInstrumentation().Middleware)
	}

	for _, route := range routes {
		if ce, ok := route.Extensions.(*coreExtensions); ok {
			if ce.CoreJSONHandler != nil {
				r.HandleFunc(fmt.Sprintf("/api/v1/%s", route.Path), as.routeHandler(hf, mgr, "", route)).
					Methods(route.Method)
			}
		}
	}

	// Swagger builder for the root
	oaf := &ffapi.OpenAPIHandlerFactory{
		BaseSwaggerGenOptions:  as.baseSwaggerGenOptions(),
		StaticPublicURL:        as.apiPublicURL,
		DynamicPublicURLHeader: as.dynamicPublicURLHeader,
	}

	// Root APIs
	r.HandleFunc(`/api/swagger.json`, hf.APIWrapper(oaf.OpenAPIHandler(`/api/v1`, ffapi.OpenAPIFormatJSON, routes)))
	r.HandleFunc(`/api/openapi.json`, hf.APIWrapper(oaf.OpenAPIHandler(`/api/v1`, ffapi.OpenAPIFormatJSON, routes)))
	r.HandleFunc(`/api/swagger.yaml`, hf.APIWrapper(oaf.OpenAPIHandler(`/api/v1`, ffapi.OpenAPIFormatYAML, routes)))
	r.HandleFunc(`/api/openapi.yaml`, hf.APIWrapper(oaf.OpenAPIHandler(`/api/v1`, ffapi.OpenAPIFormatYAML, routes)))
	r.HandleFunc(`/api`, hf.APIWrapper(oaf.SwaggerUIHandler(`/api/openapi.yaml`)))
	// Namespace relative APIs
	as.namespacedSwaggerHandler(hf, r, as.apiPublicURL, `/api/swagger.json`, ffapi.OpenAPIFormatJSON)
	as.namespacedSwaggerHandler(hf, r, as.apiPublicURL, `/api/openapi.json`, ffapi.OpenAPIFormatJSON)
	as.namespacedSwaggerHandler(hf, r, as.apiPublicURL, `/api/swagger.yaml`, ffapi.OpenAPIFormatYAML)
	as.namespacedSwaggerHandler(hf, r, as.apiPublicURL, `/api/openapi.yaml`, ffapi.OpenAPIFormatYAML)
	as.namespacedSwaggerUI(hf, r, as.apiPublicURL, `/api`)
	// Dynamic swagger for namespaced contract APIs
	as.namespacedContractSwaggerGenerator(hf, r, mgr, as.apiPublicURL, `/api/swagger.json`, ffapi.OpenAPIFormatJSON)
	as.namespacedContractSwaggerGenerator(hf, r, mgr, as.apiPublicURL, `/api/openapi.json`, ffapi.OpenAPIFormatJSON)
	as.namespacedContractSwaggerGenerator(hf, r, mgr, as.apiPublicURL, `/api/swagger.yaml`, ffapi.OpenAPIFormatYAML)
	as.namespacedContractSwaggerGenerator(hf, r, mgr, as.apiPublicURL, `/api/openapi.yaml`, ffapi.OpenAPIFormatYAML)
	as.namespacedContractSwaggerUI(hf, r, as.apiPublicURL, `/api`)

	r.HandleFunc(`/favicon{any:.*}.png`, favIcons)

	ws, _ := eifactory.GetPlugin(ctx, "websockets")
	ws.(*websockets.WebSockets).SetAuthorizer(mgr)
	r.HandleFunc(`/ws`, ws.(*websockets.WebSockets).ServeHTTP)

	// namespace scoped web sockets
	r.HandleFunc("/api/v1/namespaces/{ns}/ws", hf.APIWrapper(getNamespacedWebSocketHandler(ws.(*websockets.WebSockets), mgr)))

	uiPath := config.GetString(coreconfig.UIPath)
	if uiPath != "" && config.GetBool(coreconfig.UIEnabled) {
		r.PathPrefix(`/ui`).Handler(newStaticHandler(uiPath, "index.html", `/ui`))
	}

	r.NotFoundHandler = hf.APIWrapper(as.notFoundHandler)
	return r
}

func getNamespacedWebSocketHandler(ws websockets.WebSocketsNamespaced, mgr namespace.Manager) ffapi.HandlerFunction {
	return func(res http.ResponseWriter, req *http.Request) (status int, err error) {

		vars := mux.Vars(req)
		namespace := vars["ns"]
		or, err := mgr.Orchestrator(req.Context(), namespace, false)
		if err != nil || or == nil {
			return 404, i18n.NewError(req.Context(), coremsgs.Msg404NotFound)
		}

		ws.ServeHTTPNamespaced(namespace, res, req)

		return 200, nil
	}

}

func (as *apiServer) notFoundHandler(res http.ResponseWriter, req *http.Request) (status int, err error) {
	res.Header().Add("Content-Type", "application/json")
	return 404, i18n.NewError(req.Context(), coremsgs.Msg404NotFound)
}

func (as *apiServer) spiWSHandler(mgr namespace.Manager) http.HandlerFunc {
	// The SPI events listener will be initialized when we start, so we access it it from Orchestrator on demand
	return func(w http.ResponseWriter, r *http.Request) {
		mgr.SPIEvents().ServeHTTPWebSocketListener(w, r)
	}
}

func (as *apiServer) createAdminMuxRouter(mgr namespace.Manager) *mux.Router {
	r := mux.NewRouter()
	if as.deprecatedMetricsEnabled || as.monitoringEnabled {
		r.Use(metrics.GetAdminServerInstrumentation().Middleware)
	}
	hf := as.handlerFactory()

	publicURL := as.getPublicURL(spiConfig, "spi")
	spiBaseURL := fmt.Sprintf("%s/v1", publicURL)
	for _, route := range spiRoutes {
		if ce, ok := route.Extensions.(*coreExtensions); ok {
			if ce.CoreJSONHandler != nil {
				r.HandleFunc(fmt.Sprintf("/spi/v1/%s", route.Path), as.routeHandler(hf, mgr, spiBaseURL, route)).
					Methods(route.Method)
			}
		}
	}

	// Swagger for SPI
	oaf := &ffapi.OpenAPIHandlerFactory{
		BaseSwaggerGenOptions:  as.baseSwaggerGenOptions(),
		StaticPublicURL:        publicURL,
		DynamicPublicURLHeader: as.dynamicPublicURLHeader,
	}
	r.HandleFunc(`/spi/swagger.json`, hf.APIWrapper(oaf.OpenAPIHandler(`/spi/v1`, ffapi.OpenAPIFormatJSON, spiRoutes)))
	r.HandleFunc(`/spi/openapi.json`, hf.APIWrapper(oaf.OpenAPIHandler(`/spi/v1`, ffapi.OpenAPIFormatJSON, spiRoutes)))
	r.HandleFunc(`/spi/swagger.yaml`, hf.APIWrapper(oaf.OpenAPIHandler(`/spi/v1`, ffapi.OpenAPIFormatYAML, spiRoutes)))
	r.HandleFunc(`/spi/openapi.yaml`, hf.APIWrapper(oaf.OpenAPIHandler(`/spi/v1`, ffapi.OpenAPIFormatYAML, spiRoutes)))
	r.HandleFunc(`/spi`, hf.APIWrapper(oaf.SwaggerUIHandler(`/spi/openapi.yaml`)))

	r.HandleFunc(`/favicon{any:.*}.png`, favIcons)

	r.HandleFunc(`/spi/ws`, as.spiWSHandler(mgr))

	return r
}

func (as *apiServer) createMonitoringMuxRouter() *mux.Router {
	r := mux.NewRouter()
	metricsPath := config.GetString(coreconfig.DeprecatedMetricsPath)
	if as.monitoringEnabled {
		metricsPath = config.GetString(coreconfig.MonitoringMetricsPath)
	}
	r.Path(metricsPath).Handler(promhttp.InstrumentMetricHandler(metrics.Registry(),
		promhttp.HandlerFor(metrics.Registry(), promhttp.HandlerOpts{})))
	hf := ffapi.HandlerFactory{}
	r.HandleFunc("/livez", hf.APIWrapper(func(res http.ResponseWriter, req *http.Request) (status int, err error) {
		// a simple liveness check
		return http.StatusOK, nil
	}))
	r.NotFoundHandler = hf.APIWrapper(as.notFoundHandler)
	return r
}

func syncRetcode(isSync bool) int {
	if isSync {
		return http.StatusOK
	}
	return http.StatusAccepted
}<|MERGE_RESOLUTION|>--- conflicted
+++ resolved
@@ -115,19 +115,6 @@
 	} else if config.GetBool(coreconfig.LegacyAdminEnabled) {
 		log.L(ctx).Warnf("Your config includes an 'admin' section, which should be renamed to 'spi' - SPI server will not be enabled until this is corrected")
 	}
-<<<<<<< HEAD
-	serverName := "metrics"
-	mConfig := deprecatedMetricsConfig
-	if as.monitoringEnabled {
-		serverName = "monitoring"
-		mConfig = monitoringConfig
-	}
-
-	if as.deprecatedMetricsEnabled || as.monitoringEnabled {
-		monitoringServer, err := httpserver.NewHTTPServer(ctx, serverName, as.createMonitoringMuxRouter(), metricsErrChan, mConfig, corsConfig, &httpserver.ServerOptions{
-			MaximumRequestTimeout: as.apiMaxTimeout,
-		})
-=======
 	if as.deprecatedMetricsEnabled || as.monitoringEnabled {
 		var monitoringServer httpserver.HTTPServer
 		var err error
@@ -140,7 +127,6 @@
 				MaximumRequestTimeout: as.apiMaxTimeout,
 			})
 		}
->>>>>>> 5adbdfc7
 		if err != nil {
 			return err
 		}
