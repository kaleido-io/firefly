// Copyright © 2022 Kaleido, Inc.
//
// SPDX-License-Identifier: Apache-2.0
//
// Licensed under the Apache License, Version 2.0 (the "License");
// you may not use this file except in compliance with the License.
// You may obtain a copy of the License at
//
//     http://www.apache.org/licenses/LICENSE-2.0
//
// Unless required by applicable law or agreed to in writing, software
// distributed under the License is distributed on an "AS IS" BASIS,
// WITHOUT WARRANTIES OR CONDITIONS OF ANY KIND, either express or implied.
// See the License for the specific language governing permissions and
// limitations under the License.

package apiserver

import (
	"net/http"

	"github.com/hyperledger/firefly-common/pkg/ffapi"
	"github.com/hyperledger/firefly/internal/coremsgs"
	"github.com/hyperledger/firefly/pkg/core"
)

var getTxnOps = &ffapi.Route{
	Name:   "getTxnOps",
	Path:   "transactions/{txnid}/operations",
	Method: http.MethodGet,
	PathParams: []*ffapi.PathParam{
		{Name: "txnid", Description: coremsgs.APIParamsTransactionID},
	},
	QueryParams:     nil,
<<<<<<< HEAD
	FilterFactory:   nil,
	DescriptionKey:  coremsgs.APIEndpointsGetTxnOps,
=======
	Description:     coremsgs.APIEndpointsGetTxnOps,
>>>>>>> 1d330589
	JSONInputValue:  nil,
	JSONOutputValue: func() interface{} { return &[]*core.Operation{} },
	JSONOutputCodes: []int{http.StatusOK},
	Extensions: &coreExtensions{
		CoreJSONHandler: func(r *ffapi.APIRequest, cr *coreRequest) (output interface{}, err error) {
			return filterResult(cr.or.GetTransactionOperations(cr.ctx, extractNamespace(r.PP), r.PP["txnid"]))
		},
	},
}<|MERGE_RESOLUTION|>--- conflicted
+++ resolved
@@ -32,12 +32,7 @@
 		{Name: "txnid", Description: coremsgs.APIParamsTransactionID},
 	},
 	QueryParams:     nil,
-<<<<<<< HEAD
-	FilterFactory:   nil,
-	DescriptionKey:  coremsgs.APIEndpointsGetTxnOps,
-=======
 	Description:     coremsgs.APIEndpointsGetTxnOps,
->>>>>>> 1d330589
 	JSONInputValue:  nil,
 	JSONOutputValue: func() interface{} { return &[]*core.Operation{} },
 	JSONOutputCodes: []int{http.StatusOK},
