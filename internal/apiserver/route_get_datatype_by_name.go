--- conflicted
+++ resolved
@@ -33,12 +33,7 @@
 		{Name: "version", Description: coremsgs.APIParamsDatatypeVersion},
 	},
 	QueryParams:     nil,
-<<<<<<< HEAD
-	FilterFactory:   nil,
-	DescriptionKey:  coremsgs.APIEndpointsGetDatatypeByName,
-=======
 	Description:     coremsgs.APIEndpointsGetDatatypeByName,
->>>>>>> 1d330589
 	JSONInputValue:  nil,
 	JSONOutputValue: func() interface{} { return &core.Datatype{} },
 	JSONOutputCodes: []int{http.StatusOK},
