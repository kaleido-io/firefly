// Copyright © 2022 Kaleido, Inc.
//
// SPDX-License-Identifier: Apache-2.0
//
// Licensed under the Apache License, Version 2.0 (the "License");
// you may not use this file except in compliance with the License.
// You may obtain a copy of the License at
//
//     http://www.apache.org/licenses/LICENSE-2.0
//
// Unless required by applicable law or agreed to in writing, software
// distributed under the License is distributed on an "AS IS" BASIS,
// WITHOUT WARRANTIES OR CONDITIONS OF ANY KIND, either express or implied.
// See the License for the specific language governing permissions and
// limitations under the License.

package apiserver

import (
	"net/http"

	"github.com/hyperledger/firefly-common/pkg/ffapi"
	"github.com/hyperledger/firefly/internal/coremsgs"
	"github.com/hyperledger/firefly/pkg/core"
)

var getDatatypeByName = &ffapi.Route{
	Name:   "getDatatypeByName",
	Path:   "datatypes/{name}/{version}",
	Method: http.MethodGet,
	PathParams: []*ffapi.PathParam{
		{Name: "name", Description: coremsgs.APIParamsDatatypeName},
		{Name: "version", Description: coremsgs.APIParamsDatatypeVersion},
	},
	QueryParams:     nil,
	Description:     coremsgs.APIEndpointsGetDatatypeByName,
	JSONInputValue:  nil,
	JSONOutputValue: func() interface{} { return &core.Datatype{} },
	JSONOutputCodes: []int{http.StatusOK},
<<<<<<< HEAD
	JSONHandler: func(r *oapispec.APIRequest) (output interface{}, err error) {
		ns := extractNamespace(r.PP)
		output, err = getOr(r.Ctx, ns).GetDatatypeByName(r.Ctx, ns, r.PP["name"], r.PP["version"])
		return output, err
=======
	Extensions: &coreExtensions{
		CoreJSONHandler: func(r *ffapi.APIRequest, cr *coreRequest) (output interface{}, err error) {
			output, err = cr.or.GetDatatypeByName(cr.ctx, extractNamespace(r.PP), r.PP["name"], r.PP["version"])
			return output, err
		},
>>>>>>> 7d5aee44
	},
}<|MERGE_RESOLUTION|>--- conflicted
+++ resolved
@@ -37,17 +37,10 @@
 	JSONInputValue:  nil,
 	JSONOutputValue: func() interface{} { return &core.Datatype{} },
 	JSONOutputCodes: []int{http.StatusOK},
-<<<<<<< HEAD
-	JSONHandler: func(r *oapispec.APIRequest) (output interface{}, err error) {
-		ns := extractNamespace(r.PP)
-		output, err = getOr(r.Ctx, ns).GetDatatypeByName(r.Ctx, ns, r.PP["name"], r.PP["version"])
-		return output, err
-=======
 	Extensions: &coreExtensions{
 		CoreJSONHandler: func(r *ffapi.APIRequest, cr *coreRequest) (output interface{}, err error) {
 			output, err = cr.or.GetDatatypeByName(cr.ctx, extractNamespace(r.PP), r.PP["name"], r.PP["version"])
 			return output, err
 		},
->>>>>>> 7d5aee44
 	},
 }