--- conflicted
+++ resolved
@@ -37,16 +37,10 @@
 	JSONInputValue:  nil,
 	JSONOutputValue: func() interface{} { return []*core.TokenAccountPool{} },
 	JSONOutputCodes: []int{http.StatusOK},
-<<<<<<< HEAD
-	JSONHandler: func(r *oapispec.APIRequest) (output interface{}, err error) {
-		ns := extractNamespace(r.PP)
-		return filterResult(getOr(r.Ctx, ns).Assets().GetTokenAccountPools(r.Ctx, ns, r.PP["key"], r.Filter))
-=======
 	Extensions: &coreExtensions{
 		FilterFactory: database.TokenAccountPoolQueryFactory,
 		CoreJSONHandler: func(r *ffapi.APIRequest, cr *coreRequest) (output interface{}, err error) {
 			return filterResult(cr.or.Assets().GetTokenAccountPools(cr.ctx, extractNamespace(r.PP), r.PP["key"], cr.filter))
 		},
->>>>>>> d1289f6b
 	},
 }