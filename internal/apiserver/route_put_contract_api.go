// Copyright © 2022 Kaleido, Inc.
//
// SPDX-License-Identifier: Apache-2.0
//
// Licensed under the Apache License, Version 2.0 (the "License");
// you may not use this file except in compliance with the License.
// You may obtain a copy of the License at
//
//     http://www.apache.org/licenses/LICENSE-2.0
//
// Unless required by applicable law or agreed to in writing, software
// distributed under the License is distributed on an "AS IS" BASIS,
// WITHOUT WARRANTIES OR CONDITIONS OF ANY KIND, either express or implied.
// See the License for the specific language governing permissions and
// limitations under the License.

package apiserver

import (
	"net/http"
	"strings"

	"github.com/hyperledger/firefly-common/pkg/ffapi"
	"github.com/hyperledger/firefly-common/pkg/fftypes"
	"github.com/hyperledger/firefly/internal/coremsgs"
	"github.com/hyperledger/firefly/pkg/core"
)

var putContractAPI = &ffapi.Route{
	Name:   "putContractAPI",
	Path:   "apis/{id}",
	Method: http.MethodPut,
	PathParams: []*ffapi.PathParam{
		{Name: "id", Example: "id", Description: coremsgs.APIParamsContractAPIName},
	},
	QueryParams: []*ffapi.QueryParam{
		{Name: "confirm", Description: coremsgs.APIConfirmQueryParam, IsBool: true, Example: "true"},
	},
<<<<<<< HEAD
	FilterFactory:   nil,
	DescriptionKey:  coremsgs.APIParamsContractAPIID,
=======
	Description:     coremsgs.APIParamsContractAPIID,
>>>>>>> eb61c4c6
	JSONInputValue:  func() interface{} { return &core.ContractAPI{} },
	JSONOutputValue: func() interface{} { return &core.ContractAPI{} },
	JSONOutputCodes: []int{http.StatusOK, http.StatusAccepted},
	Extensions: &coreExtensions{
		CoreJSONHandler: func(r *ffapi.APIRequest, cr *coreRequest) (output interface{}, err error) {
			waitConfirm := strings.EqualFold(r.QP["confirm"], "true")
			r.SuccessStatus = syncRetcode(waitConfirm)
			api := r.Input.(*core.ContractAPI)
			api.ID, err = fftypes.ParseUUID(cr.ctx, r.PP["id"])
			var res interface{}
			if err == nil {
				res, err = cr.or.Contracts().BroadcastContractAPI(cr.ctx, cr.apiBaseURL, extractNamespace(r.PP), api, waitConfirm)
			}
			return res, err
		},
	},
}<|MERGE_RESOLUTION|>--- conflicted
+++ resolved
@@ -36,12 +36,7 @@
 	QueryParams: []*ffapi.QueryParam{
 		{Name: "confirm", Description: coremsgs.APIConfirmQueryParam, IsBool: true, Example: "true"},
 	},
-<<<<<<< HEAD
-	FilterFactory:   nil,
-	DescriptionKey:  coremsgs.APIParamsContractAPIID,
-=======
 	Description:     coremsgs.APIParamsContractAPIID,
->>>>>>> eb61c4c6
 	JSONInputValue:  func() interface{} { return &core.ContractAPI{} },
 	JSONOutputValue: func() interface{} { return &core.ContractAPI{} },
 	JSONOutputCodes: []int{http.StatusOK, http.StatusAccepted},
