// Copyright © 2022 Kaleido, Inc.
//
// SPDX-License-Identifier: Apache-2.0
//
// Licensed under the Apache License, Version 2.0 (the "License");
// you may not use this file except in compliance with the License.
// You may obtain a copy of the License at
//
//     http://www.apache.org/licenses/LICENSE-2.0
//
// Unless required by applicable law or agreed to in writing, software
// distributed under the License is distributed on an "AS IS" BASIS,
// WITHOUT WARRANTIES OR CONDITIONS OF ANY KIND, either express or implied.
// See the License for the specific language governing permissions and
// limitations under the License.

package apiserver

import (
	"net/http"

	"github.com/hyperledger/firefly-common/pkg/ffapi"
	"github.com/hyperledger/firefly/internal/coremsgs"
	"github.com/hyperledger/firefly/pkg/core"
)

var putSubscription = &ffapi.Route{
	Name:            "putSubscription",
	Path:            "subscriptions",
	Method:          http.MethodPut,
	PathParams:      nil,
	QueryParams:     nil,
<<<<<<< HEAD
	FilterFactory:   nil,
	DescriptionKey:  coremsgs.APIEndpointsPutSubscription,
=======
	Description:     coremsgs.APIEndpointsPutSubscription,
>>>>>>> eb61c4c6
	JSONInputValue:  func() interface{} { return &core.Subscription{} },
	JSONOutputValue: func() interface{} { return &core.Subscription{} },
	JSONOutputCodes: []int{http.StatusOK}, // Sync operation
	Extensions: &coreExtensions{
		CoreJSONHandler: func(r *ffapi.APIRequest, cr *coreRequest) (output interface{}, err error) {
			output, err = cr.or.CreateUpdateSubscription(cr.ctx, extractNamespace(r.PP), r.Input.(*core.Subscription))
			return output, err
		},
	},
}<|MERGE_RESOLUTION|>--- conflicted
+++ resolved
@@ -30,12 +30,7 @@
 	Method:          http.MethodPut,
 	PathParams:      nil,
 	QueryParams:     nil,
-<<<<<<< HEAD
-	FilterFactory:   nil,
-	DescriptionKey:  coremsgs.APIEndpointsPutSubscription,
-=======
 	Description:     coremsgs.APIEndpointsPutSubscription,
->>>>>>> eb61c4c6
 	JSONInputValue:  func() interface{} { return &core.Subscription{} },
 	JSONOutputValue: func() interface{} { return &core.Subscription{} },
 	JSONOutputCodes: []int{http.StatusOK}, // Sync operation
