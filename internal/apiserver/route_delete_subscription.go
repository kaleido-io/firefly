--- conflicted
+++ resolved
@@ -35,17 +35,10 @@
 	JSONInputValue:  nil,
 	JSONOutputValue: nil,
 	JSONOutputCodes: []int{http.StatusNoContent}, // Sync operation, no output
-<<<<<<< HEAD
-	JSONHandler: func(r *oapispec.APIRequest) (output interface{}, err error) {
-		ns := extractNamespace(r.PP)
-		err = getOr(r.Ctx, ns).DeleteSubscription(r.Ctx, ns, r.PP["subid"])
-		return nil, err
-=======
 	Extensions: &coreExtensions{
 		CoreJSONHandler: func(r *ffapi.APIRequest, cr *coreRequest) (output interface{}, err error) {
 			err = cr.or.DeleteSubscription(cr.ctx, extractNamespace(r.PP), r.PP["subid"])
 			return nil, err
 		},
->>>>>>> 7d5aee44
 	},
 }