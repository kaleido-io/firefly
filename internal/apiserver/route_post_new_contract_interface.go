// Copyright © 2022 Kaleido, Inc.
//
// SPDX-License-Identifier: Apache-2.0
//
// Licensed under the Apache License, Version 2.0 (the "License");
// you may not use this file except in compliance with the License.
// You may obtain a copy of the License at
//
//     http://www.apache.org/licenses/LICENSE-2.0
//
// Unless required by applicable law or agreed to in writing, software
// distributed under the License is distributed on an "AS IS" BASIS,
// WITHOUT WARRANTIES OR CONDITIONS OF ANY KIND, either express or implied.
// See the License for the specific language governing permissions and
// limitations under the License.

package apiserver

import (
	"net/http"
	"strings"

	"github.com/hyperledger/firefly-common/pkg/ffapi"
	"github.com/hyperledger/firefly/internal/coremsgs"
	"github.com/hyperledger/firefly/pkg/core"
)

var postNewContractInterface = &ffapi.Route{
	Name:       "postNewContractInterface",
	Path:       "contracts/interfaces",
	Method:     http.MethodPost,
	PathParams: nil,
	QueryParams: []*ffapi.QueryParam{
		{Name: "confirm", Description: coremsgs.APIConfirmQueryParam, IsBool: true, Example: "true"},
	},
	Description:     coremsgs.APIEndpointsPostNewContractInterface,
	JSONInputValue:  func() interface{} { return &core.FFI{} },
	JSONOutputValue: func() interface{} { return &core.FFI{} },
	JSONOutputCodes: []int{http.StatusOK},
<<<<<<< HEAD
	JSONHandler: func(r *oapispec.APIRequest) (output interface{}, err error) {
		waitConfirm := strings.EqualFold(r.QP["confirm"], "true")
		r.SuccessStatus = syncRetcode(waitConfirm)
		ns := extractNamespace(r.PP)
		return getOr(r.Ctx, ns).Contracts().BroadcastFFI(r.Ctx, ns, r.Input.(*core.FFI), waitConfirm)
=======
	Extensions: &coreExtensions{
		CoreJSONHandler: func(r *ffapi.APIRequest, cr *coreRequest) (output interface{}, err error) {
			waitConfirm := strings.EqualFold(r.QP["confirm"], "true")
			r.SuccessStatus = syncRetcode(waitConfirm)
			return cr.or.Contracts().BroadcastFFI(cr.ctx, extractNamespace(r.PP), r.Input.(*core.FFI), waitConfirm)
		},
>>>>>>> 7d5aee44
	},
}<|MERGE_RESOLUTION|>--- conflicted
+++ resolved
@@ -37,19 +37,11 @@
 	JSONInputValue:  func() interface{} { return &core.FFI{} },
 	JSONOutputValue: func() interface{} { return &core.FFI{} },
 	JSONOutputCodes: []int{http.StatusOK},
-<<<<<<< HEAD
-	JSONHandler: func(r *oapispec.APIRequest) (output interface{}, err error) {
-		waitConfirm := strings.EqualFold(r.QP["confirm"], "true")
-		r.SuccessStatus = syncRetcode(waitConfirm)
-		ns := extractNamespace(r.PP)
-		return getOr(r.Ctx, ns).Contracts().BroadcastFFI(r.Ctx, ns, r.Input.(*core.FFI), waitConfirm)
-=======
 	Extensions: &coreExtensions{
 		CoreJSONHandler: func(r *ffapi.APIRequest, cr *coreRequest) (output interface{}, err error) {
 			waitConfirm := strings.EqualFold(r.QP["confirm"], "true")
 			r.SuccessStatus = syncRetcode(waitConfirm)
 			return cr.or.Contracts().BroadcastFFI(cr.ctx, extractNamespace(r.PP), r.Input.(*core.FFI), waitConfirm)
 		},
->>>>>>> 7d5aee44
 	},
 }