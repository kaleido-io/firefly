// Copyright © 2022 Kaleido, Inc.
//
// SPDX-License-Identifier: Apache-2.0
//
// Licensed under the Apache License, Version 2.0 (the "License");
// you may not use this file except in compliance with the License.
// You may obtain a copy of the License at
//
//     http://www.apache.org/licenses/LICENSE-2.0
//
// Unless required by applicable law or agreed to in writing, software
// distributed under the License is distributed on an "AS IS" BASIS,
// WITHOUT WARRANTIES OR CONDITIONS OF ANY KIND, either express or implied.
// See the License for the specific language governing permissions and
// limitations under the License.

package apiserver

import (
	"net/http"
	"strings"

	"github.com/hyperledger/firefly-common/pkg/ffapi"
	"github.com/hyperledger/firefly-common/pkg/fftypes"
	"github.com/hyperledger/firefly/internal/coremsgs"
)

var postNewContractInterface = &ffapi.Route{
	Name:       "postNewContractInterface",
	Path:       "contracts/interfaces",
	Method:     http.MethodPost,
	PathParams: nil,
	QueryParams: []*ffapi.QueryParam{
		{Name: "confirm", Description: coremsgs.APIConfirmQueryParam, IsBool: true, Example: "true"},
	},
	Description:     coremsgs.APIEndpointsPostNewContractInterface,
	JSONInputValue:  func() interface{} { return &fftypes.FFI{} },
	JSONOutputValue: func() interface{} { return &fftypes.FFI{} },
	JSONOutputCodes: []int{http.StatusOK},
	Extensions: &coreExtensions{
		CoreJSONHandler: func(r *ffapi.APIRequest, cr *coreRequest) (output interface{}, err error) {
			waitConfirm := strings.EqualFold(r.QP["confirm"], "true")
			r.SuccessStatus = syncRetcode(waitConfirm)
<<<<<<< HEAD
			return cr.or.Contracts().BroadcastFFI(cr.ctx, extractNamespace(r.PP), r.Input.(*fftypes.FFI), waitConfirm)
=======
			ffi := r.Input.(*core.FFI)
			err = cr.or.DefinitionSender().DefineFFI(cr.ctx, ffi, waitConfirm)
			return ffi, err
>>>>>>> e182588e
		},
	},
}<|MERGE_RESOLUTION|>--- conflicted
+++ resolved
@@ -41,13 +41,9 @@
 		CoreJSONHandler: func(r *ffapi.APIRequest, cr *coreRequest) (output interface{}, err error) {
 			waitConfirm := strings.EqualFold(r.QP["confirm"], "true")
 			r.SuccessStatus = syncRetcode(waitConfirm)
-<<<<<<< HEAD
-			return cr.or.Contracts().BroadcastFFI(cr.ctx, extractNamespace(r.PP), r.Input.(*fftypes.FFI), waitConfirm)
-=======
-			ffi := r.Input.(*core.FFI)
+			ffi := r.Input.(*fftypes.FFI)
 			err = cr.or.DefinitionSender().DefineFFI(cr.ctx, ffi, waitConfirm)
 			return ffi, err
->>>>>>> e182588e
 		},
 	},
 }