--- conflicted
+++ resolved
@@ -30,12 +30,7 @@
 	Method:          http.MethodGet,
 	PathParams:      nil,
 	QueryParams:     nil,
-<<<<<<< HEAD
-	FilterFactory:   nil,
-	DescriptionKey:  coremsgs.APIEndpointsGetStatus,
-=======
 	Description:     coremsgs.APIEndpointsGetStatus,
->>>>>>> 1d330589
 	JSONInputValue:  nil,
 	JSONOutputValue: func() interface{} { return &core.NodeStatus{} },
 	JSONOutputCodes: []int{http.StatusOK},
