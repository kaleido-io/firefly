// Copyright © 2022 Kaleido, Inc.
//
// SPDX-License-Identifier: Apache-2.0
//
// Licensed under the Apache License, Version 2.0 (the "License");
// you may not use this file except in compliance with the License.
// You may obtain a copy of the License at
//
//     http://www.apache.org/licenses/LICENSE-2.0
//
// Unless required by applicable law or agreed to in writing, software
// distributed under the License is distributed on an "AS IS" BASIS,
// WITHOUT WARRANTIES OR CONDITIONS OF ANY KIND, either express or implied.
// See the License for the specific language governing permissions and
// limitations under the License.

package apiserver

import (
	"net/http"

	"github.com/hyperledger/firefly-common/pkg/ffapi"
	"github.com/hyperledger/firefly/internal/coremsgs"
	"github.com/hyperledger/firefly/pkg/core"
)

var postNewSubscription = &ffapi.Route{
	Name:            "postNewSubscription",
	Path:            "subscriptions",
	Method:          http.MethodPost,
	PathParams:      nil,
	QueryParams:     nil,
<<<<<<< HEAD
	FilterFactory:   nil,
	DescriptionKey:  coremsgs.APIEndpointsPostNewSubscription,
=======
	Description:     coremsgs.APIEndpointsPostNewSubscription,
>>>>>>> eb61c4c6
	JSONInputValue:  func() interface{} { return &core.Subscription{} },
	JSONOutputValue: func() interface{} { return &core.Subscription{} },
	JSONOutputCodes: []int{http.StatusCreated}, // Sync operation
	Extensions: &coreExtensions{
		CoreJSONHandler: func(r *ffapi.APIRequest, cr *coreRequest) (output interface{}, err error) {
			output, err = cr.or.CreateSubscription(cr.ctx, extractNamespace(r.PP), r.Input.(*core.Subscription))
			return output, err
		},
	},
}<|MERGE_RESOLUTION|>--- conflicted
+++ resolved
@@ -30,12 +30,7 @@
 	Method:          http.MethodPost,
 	PathParams:      nil,
 	QueryParams:     nil,
-<<<<<<< HEAD
-	FilterFactory:   nil,
-	DescriptionKey:  coremsgs.APIEndpointsPostNewSubscription,
-=======
 	Description:     coremsgs.APIEndpointsPostNewSubscription,
->>>>>>> eb61c4c6
 	JSONInputValue:  func() interface{} { return &core.Subscription{} },
 	JSONOutputValue: func() interface{} { return &core.Subscription{} },
 	JSONOutputCodes: []int{http.StatusCreated}, // Sync operation
