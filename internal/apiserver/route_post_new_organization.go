--- conflicted
+++ resolved
@@ -33,12 +33,7 @@
 	QueryParams: []*ffapi.QueryParam{
 		{Name: "confirm", Description: coremsgs.APIConfirmQueryParam, IsBool: true, Example: "true"},
 	},
-<<<<<<< HEAD
-	FilterFactory:   nil,
-	DescriptionKey:  coremsgs.APIEndpointsPostNewOrganization,
-=======
 	Description:     coremsgs.APIEndpointsPostNewOrganization,
->>>>>>> 1d330589
 	JSONInputValue:  func() interface{} { return &core.IdentityCreateDTO{} },
 	JSONOutputValue: func() interface{} { return &core.Identity{} },
 	JSONOutputCodes: []int{http.StatusAccepted, http.StatusOK},
