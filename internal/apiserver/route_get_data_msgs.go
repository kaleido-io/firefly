--- conflicted
+++ resolved
@@ -37,16 +37,10 @@
 	JSONInputValue:  nil,
 	JSONOutputValue: func() interface{} { return &core.Message{} },
 	JSONOutputCodes: []int{http.StatusOK},
-<<<<<<< HEAD
-	JSONHandler: func(r *oapispec.APIRequest) (output interface{}, err error) {
-		ns := extractNamespace(r.PP)
-		return filterResult(getOr(r.Ctx, ns).GetMessagesForData(r.Ctx, ns, r.PP["dataid"], r.Filter))
-=======
 	Extensions: &coreExtensions{
 		FilterFactory: database.MessageQueryFactory,
 		CoreJSONHandler: func(r *ffapi.APIRequest, cr *coreRequest) (output interface{}, err error) {
 			return filterResult(cr.or.GetMessagesForData(cr.ctx, extractNamespace(r.PP), r.PP["dataid"], cr.filter))
 		},
->>>>>>> 7d5aee44
 	},
 }