// Copyright © 2022 Kaleido, Inc.
//
// SPDX-License-Identifier: Apache-2.0
//
// Licensed under the Apache License, Version 2.0 (the "License");
// you may not use this file except in compliance with the License.
// You may obtain a copy of the License at
//
//     http://www.apache.org/licenses/LICENSE-2.0
//
// Unless required by applicable law or agreed to in writing, software
// distributed under the License is distributed on an "AS IS" BASIS,
// WITHOUT WARRANTIES OR CONDITIONS OF ANY KIND, either express or implied.
// See the License for the specific language governing permissions and
// limitations under the License.

package apiserver

import (
	"net/http"

	"github.com/hyperledger/firefly-common/pkg/ffapi"
	"github.com/hyperledger/firefly/internal/coremsgs"
	"github.com/hyperledger/firefly/pkg/core"
	"github.com/hyperledger/firefly/pkg/database"
)

var getDataMsgs = &ffapi.Route{
	Name:   "getDataMsgs",
	Path:   "data/{dataid}/messages",
	Method: http.MethodGet,
	PathParams: []*ffapi.PathParam{
		{Name: "dataid", Description: coremsgs.APIParamsDataID},
	},
	QueryParams:     nil,
<<<<<<< HEAD
	FilterFactory:   database.MessageQueryFactory,
	DescriptionKey:  coremsgs.APIEndpointsGetDataMsgs,
=======
	Description:     coremsgs.APIEndpointsGetDataMsgs,
>>>>>>> eb61c4c6
	JSONInputValue:  nil,
	JSONOutputValue: func() interface{} { return &core.Message{} },
	JSONOutputCodes: []int{http.StatusOK},
	Extensions: &coreExtensions{
		FilterFactory: database.MessageQueryFactory,
		CoreJSONHandler: func(r *ffapi.APIRequest, cr *coreRequest) (output interface{}, err error) {
			return filterResult(cr.or.GetMessagesForData(cr.ctx, extractNamespace(r.PP), r.PP["dataid"], cr.filter))
		},
	},
}<|MERGE_RESOLUTION|>--- conflicted
+++ resolved
@@ -33,12 +33,7 @@
 		{Name: "dataid", Description: coremsgs.APIParamsDataID},
 	},
 	QueryParams:     nil,
-<<<<<<< HEAD
-	FilterFactory:   database.MessageQueryFactory,
-	DescriptionKey:  coremsgs.APIEndpointsGetDataMsgs,
-=======
 	Description:     coremsgs.APIEndpointsGetDataMsgs,
->>>>>>> eb61c4c6
 	JSONInputValue:  nil,
 	JSONOutputValue: func() interface{} { return &core.Message{} },
 	JSONOutputCodes: []int{http.StatusOK},
