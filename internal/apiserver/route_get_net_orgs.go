// Copyright © 2022 Kaleido, Inc.
//
// SPDX-License-Identifier: Apache-2.0
//
// Licensed under the Apache License, Version 2.0 (the "License");
// you may not use this file except in compliance with the License.
// You may obtain a copy of the License at
//
//     http://www.apache.org/licenses/LICENSE-2.0
//
// Unless required by applicable law or agreed to in writing, software
// distributed under the License is distributed on an "AS IS" BASIS,
// WITHOUT WARRANTIES OR CONDITIONS OF ANY KIND, either express or implied.
// See the License for the specific language governing permissions and
// limitations under the License.

package apiserver

import (
	"net/http"

	"github.com/hyperledger/firefly-common/pkg/ffapi"
	"github.com/hyperledger/firefly/internal/coremsgs"
	"github.com/hyperledger/firefly/pkg/core"
	"github.com/hyperledger/firefly/pkg/database"
)

var getNetworkOrgs = &ffapi.Route{
	Name:            "getNetworkOrgs",
	Path:            "network/organizations",
	Method:          http.MethodGet,
	PathParams:      nil,
	QueryParams:     nil,
<<<<<<< HEAD
	FilterFactory:   database.IdentityQueryFactory,
	DescriptionKey:  coremsgs.APIEndpointsGetNetworkOrgs,
=======
	Description:     coremsgs.APIEndpointsGetNetworkOrgs,
>>>>>>> eb61c4c6
	JSONInputValue:  nil,
	JSONOutputValue: func() interface{} { return []*core.Identity{} },
	JSONOutputCodes: []int{http.StatusOK},
	Extensions: &coreExtensions{
		FilterFactory: database.IdentityQueryFactory,
		CoreJSONHandler: func(r *ffapi.APIRequest, cr *coreRequest) (output interface{}, err error) {
			return filterResult(cr.or.NetworkMap().GetOrganizations(cr.ctx, extractNamespace(r.PP), cr.filter))
		},
	},
}<|MERGE_RESOLUTION|>--- conflicted
+++ resolved
@@ -31,12 +31,7 @@
 	Method:          http.MethodGet,
 	PathParams:      nil,
 	QueryParams:     nil,
-<<<<<<< HEAD
-	FilterFactory:   database.IdentityQueryFactory,
-	DescriptionKey:  coremsgs.APIEndpointsGetNetworkOrgs,
-=======
 	Description:     coremsgs.APIEndpointsGetNetworkOrgs,
->>>>>>> eb61c4c6
 	JSONInputValue:  nil,
 	JSONOutputValue: func() interface{} { return []*core.Identity{} },
 	JSONOutputCodes: []int{http.StatusOK},
