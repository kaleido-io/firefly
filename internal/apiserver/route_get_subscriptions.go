--- conflicted
+++ resolved
@@ -31,12 +31,7 @@
 	Method:          http.MethodGet,
 	PathParams:      nil,
 	QueryParams:     nil,
-<<<<<<< HEAD
-	FilterFactory:   database.SubscriptionQueryFactory,
-	DescriptionKey:  coremsgs.APIEndpointsGetSubscriptions,
-=======
 	Description:     coremsgs.APIEndpointsGetSubscriptions,
->>>>>>> eb61c4c6
 	JSONInputValue:  nil,
 	JSONOutputValue: func() interface{} { return []*core.Subscription{} },
 	JSONOutputCodes: []int{http.StatusOK},
