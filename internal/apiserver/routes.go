// Copyright © 2022 Kaleido, Inc.
//
// SPDX-License-Identifier: Apache-2.0
//
// Licensed under the Apache License, Version 2.0 (the "License");
// you may not use this file except in compliance with the License.
// You may obtain a copy of the License at
//
//     http://www.apache.org/licenses/LICENSE-2.0
//
// Unless required by applicable law or agreed to in writing, software
// distributed under the License is distributed on an "AS IS" BASIS,
// WITHOUT WARRANTIES OR CONDITIONS OF ANY KIND, either express or implied.
// See the License for the specific language governing permissions and
// limitations under the License.

package apiserver

import (
	"context"

	"github.com/hyperledger/firefly-common/pkg/config"
	"github.com/hyperledger/firefly-common/pkg/ffapi"
	"github.com/hyperledger/firefly/internal/coreconfig"
	"github.com/hyperledger/firefly/internal/coremsgs"
	"github.com/hyperledger/firefly/internal/orchestrator"
	"github.com/hyperledger/firefly/pkg/database"
)

type coreRequest struct {
	or         orchestrator.Orchestrator
	ctx        context.Context
	filter     database.AndFilter
	apiBaseURL string
}

type coreExtensions struct {
	FilterFactory         database.QueryFactory
	CoreJSONHandler       func(r *ffapi.APIRequest, cr *coreRequest) (output interface{}, err error)
	CoreFormUploadHandler func(r *ffapi.APIRequest, cr *coreRequest) (output interface{}, err error)
}

var routes = append(
	globalRoutes([]*ffapi.Route{
		getNamespace,
		getNamespaces,
<<<<<<< HEAD
		getNetworkIdentities,
		getNetworkNode,
		getNetworkNodes,
		getNetworkOrg,
		getNetworkOrgs,
		getStatus,
		postNetworkAction,
		postNewOrganization,
		postNewOrganizationSelf,
		postNodesSelf,
=======
		getStatusBatchManager,
		getStatusPins,
		getStatusWebSockets,
>>>>>>> 7d5aee44
	}),
	namespacedRoutes([]*ffapi.Route{
		deleteContractListener,
		deleteSubscription,
		getBatchByID,
		getBatches,
		getBlockchainEventByID,
		getBlockchainEvents,
		getChartHistogram,
		getContractAPIByName,
		getContractAPIInterface,
		getContractAPIs,
		getContractAPIListeners,
		getContractInterface,
		getContractInterfaceNameVersion,
		getContractInterfaces,
		getContractListenerByNameOrID,
		getContractListeners,
		getData,
		getDataBlob,
		getDataByID,
		getDataMsgs,
		getDatatypeByName,
		getDatatypes,
		getEventByID,
		getEvents,
		getGroupByHash,
		getGroups,
		getIdentities,
		getIdentityByDID,
		getIdentityByID,
		getIdentityDID,
		getIdentityVerifiers,
		getMsgByID,
		getMsgData,
		getMsgEvents,
		getMsgs,
		getMsgTxn,
		getNetworkDIDDocByDID,
		getNetworkIdentities,
		getNetworkIdentityByDID,
		getNetworkNode,
		getNetworkNodes,
		getNetworkOrg,
		getNetworkOrgs,
		getOpByID,
		getOps,
		getStatus,
		getSubscriptionByID,
		getSubscriptions,
		getTokenAccountPools,
		getTokenAccounts,
		getTokenApprovals,
		getTokenBalances,
		getTokenConnectors,
		getTokenPoolByNameOrID,
		getTokenPools,
		getTokenTransferByID,
		getTokenTransfers,
		getTxnBlockchainEvents,
		getTxnByID,
		getTxnOps,
		getTxns,
		getTxnStatus,
		getVerifierByID,
		getVerifiers,
		patchUpdateIdentity,
		postContractAPIInvoke,
		postContractAPIQuery,
		postContractAPIListeners,
		postContractInterfaceGenerate,
		postContractInvoke,
		postContractQuery,
		postData,
		postNetworkAction,
		postNewContractAPI,
		postNewContractInterface,
		postNewContractListener,
		postNewDatatype,
		postNewIdentity,
		postNewMessageBroadcast,
		postNewMessagePrivate,
		postNewMessageRequestReply,
		postNewSubscription,
		postNewOrganization,
		postNewOrganizationSelf,
		postNodesSelf,
		postOpRetry,
		postTokenApproval,
		postTokenBurn,
		postTokenMint,
		postTokenPool,
		postTokenTransfer,
		putContractAPI,
		putSubscription,
	})...,
)

func globalRoutes(routes []*ffapi.Route) []*ffapi.Route {
	for _, route := range routes {
		route.Tag = "Global"
	}
	return routes
}

func namespacedRoutes(routes []*ffapi.Route) []*ffapi.Route {
	newRoutes := make([]*ffapi.Route, len(routes))
	for i, route := range routes {
		route.Tag = "Default Namespace"

		routeCopy := *route
		routeCopy.Name += "Namespace"
		routeCopy.Path = "namespaces/{ns}/" + route.Path
		routeCopy.PathParams = append(routeCopy.PathParams, &ffapi.PathParam{
			Name: "ns", ExampleFromConf: coreconfig.NamespacesDefault, Description: coremsgs.APIParamsNamespace,
		})
		routeCopy.Tag = "Non-Default Namespace"
		newRoutes[i] = &routeCopy
	}
	return append(routes, newRoutes...)
}

func extractNamespace(pathParams map[string]string) string {
	if ns, ok := pathParams["ns"]; ok {
		return ns
	}
	return config.GetString(coreconfig.NamespacesDefault)
}<|MERGE_RESOLUTION|>--- conflicted
+++ resolved
@@ -44,22 +44,6 @@
 	globalRoutes([]*ffapi.Route{
 		getNamespace,
 		getNamespaces,
-<<<<<<< HEAD
-		getNetworkIdentities,
-		getNetworkNode,
-		getNetworkNodes,
-		getNetworkOrg,
-		getNetworkOrgs,
-		getStatus,
-		postNetworkAction,
-		postNewOrganization,
-		postNewOrganizationSelf,
-		postNodesSelf,
-=======
-		getStatusBatchManager,
-		getStatusPins,
-		getStatusWebSockets,
->>>>>>> 7d5aee44
 	}),
 	namespacedRoutes([]*ffapi.Route{
 		deleteContractListener,
