// Copyright © 2022 Kaleido, Inc.
//
// SPDX-License-Identifier: Apache-2.0
//
// Licensed under the Apache License, Version 2.0 (the "License");
// you may not use this file except in compliance with the License.
// You may obtain a copy of the License at
//
//     http://www.apache.org/licenses/LICENSE-2.0
//
// Unless required by applicable law or agreed to in writing, software
// distributed under the License is distributed on an "AS IS" BASIS,
// WITHOUT WARRANTIES OR CONDITIONS OF ANY KIND, either express or implied.
// See the License for the specific language governing permissions and
// limitations under the License.

package apiserver

import (
	"net/http"
	"strings"

	"github.com/hyperledger/firefly-common/pkg/ffapi"
	"github.com/hyperledger/firefly/internal/coremsgs"
	"github.com/hyperledger/firefly/pkg/core"
	"github.com/hyperledger/firefly/pkg/database"
)

var getEvents = &ffapi.Route{
	Name:       "getEvents",
	Path:       "events",
	Method:     http.MethodGet,
	PathParams: nil,
	QueryParams: []*ffapi.QueryParam{
		{Name: "fetchreferences", Example: "true", Description: coremsgs.APIParamsFetchReferences, IsBool: true},
	},
	Description:     coremsgs.APIEndpointsGetEvents,
	JSONInputValue:  nil,
	JSONOutputValue: func() interface{} { return []*core.Event{} },
	JSONOutputCodes: []int{http.StatusOK},
<<<<<<< HEAD
	JSONHandler: func(r *oapispec.APIRequest) (output interface{}, err error) {
		ns := extractNamespace(r.PP)
		if strings.EqualFold(r.QP["fetchreferences"], "true") {
			return filterResult(getOr(r.Ctx, ns).GetEventsWithReferences(r.Ctx, ns, r.Filter))
		}
		return filterResult(getOr(r.Ctx, ns).GetEvents(r.Ctx, ns, r.Filter))
=======
	Extensions: &coreExtensions{
		FilterFactory: database.EventQueryFactory,
		CoreJSONHandler: func(r *ffapi.APIRequest, cr *coreRequest) (output interface{}, err error) {
			if strings.EqualFold(r.QP["fetchreferences"], "true") {
				return filterResult(cr.or.GetEventsWithReferences(cr.ctx, extractNamespace(r.PP), cr.filter))
			}
			return filterResult(cr.or.GetEvents(cr.ctx, extractNamespace(r.PP), cr.filter))
		},
>>>>>>> 7d5aee44
	},
}<|MERGE_RESOLUTION|>--- conflicted
+++ resolved
@@ -38,14 +38,6 @@
 	JSONInputValue:  nil,
 	JSONOutputValue: func() interface{} { return []*core.Event{} },
 	JSONOutputCodes: []int{http.StatusOK},
-<<<<<<< HEAD
-	JSONHandler: func(r *oapispec.APIRequest) (output interface{}, err error) {
-		ns := extractNamespace(r.PP)
-		if strings.EqualFold(r.QP["fetchreferences"], "true") {
-			return filterResult(getOr(r.Ctx, ns).GetEventsWithReferences(r.Ctx, ns, r.Filter))
-		}
-		return filterResult(getOr(r.Ctx, ns).GetEvents(r.Ctx, ns, r.Filter))
-=======
 	Extensions: &coreExtensions{
 		FilterFactory: database.EventQueryFactory,
 		CoreJSONHandler: func(r *ffapi.APIRequest, cr *coreRequest) (output interface{}, err error) {
@@ -54,6 +46,5 @@
 			}
 			return filterResult(cr.or.GetEvents(cr.ctx, extractNamespace(r.PP), cr.filter))
 		},
->>>>>>> 7d5aee44
 	},
 }