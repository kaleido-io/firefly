--- conflicted
+++ resolved
@@ -32,12 +32,7 @@
 		{Name: "transferId", Description: coremsgs.APIParamsTokenTransferID},
 	},
 	QueryParams:     nil,
-<<<<<<< HEAD
-	FilterFactory:   nil,
-	DescriptionKey:  coremsgs.APIEndpointsGetTokenTransferByID,
-=======
 	Description:     coremsgs.APIEndpointsGetTokenTransferByID,
->>>>>>> 1d330589
 	JSONInputValue:  nil,
 	JSONOutputValue: func() interface{} { return &core.TokenTransfer{} },
 	JSONOutputCodes: []int{http.StatusOK},
