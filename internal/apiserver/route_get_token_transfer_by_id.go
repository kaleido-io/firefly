// Copyright © 2022 Kaleido, Inc.
//
// SPDX-License-Identifier: Apache-2.0
//
// Licensed under the Apache License, Version 2.0 (the "License");
// you may not use this file except in compliance with the License.
// You may obtain a copy of the License at
//
//     http://www.apache.org/licenses/LICENSE-2.0
//
// Unless required by applicable law or agreed to in writing, software
// distributed under the License is distributed on an "AS IS" BASIS,
// WITHOUT WARRANTIES OR CONDITIONS OF ANY KIND, either express or implied.
// See the License for the specific language governing permissions and
// limitations under the License.

package apiserver

import (
	"net/http"

	"github.com/hyperledger/firefly-common/pkg/ffapi"
	"github.com/hyperledger/firefly/internal/coremsgs"
	"github.com/hyperledger/firefly/pkg/core"
)

var getTokenTransferByID = &ffapi.Route{
	Name:   "getTokenTransferByID",
	Path:   "tokens/transfers/{transferId}",
	Method: http.MethodGet,
	PathParams: []*ffapi.PathParam{
		{Name: "transferId", Description: coremsgs.APIParamsTokenTransferID},
	},
	QueryParams:     nil,
	Description:     coremsgs.APIEndpointsGetTokenTransferByID,
	JSONInputValue:  nil,
	JSONOutputValue: func() interface{} { return &core.TokenTransfer{} },
	JSONOutputCodes: []int{http.StatusOK},
<<<<<<< HEAD
	JSONHandler: func(r *oapispec.APIRequest) (output interface{}, err error) {
		ns := extractNamespace(r.PP)
		output, err = getOr(r.Ctx, ns).Assets().GetTokenTransferByID(r.Ctx, ns, r.PP["transferId"])
		return output, err
=======
	Extensions: &coreExtensions{
		CoreJSONHandler: func(r *ffapi.APIRequest, cr *coreRequest) (output interface{}, err error) {
			output, err = cr.or.Assets().GetTokenTransferByID(cr.ctx, extractNamespace(r.PP), r.PP["transferId"])
			return output, err
		},
>>>>>>> 7d5aee44
	},
}<|MERGE_RESOLUTION|>--- conflicted
+++ resolved
@@ -36,17 +36,10 @@
 	JSONInputValue:  nil,
 	JSONOutputValue: func() interface{} { return &core.TokenTransfer{} },
 	JSONOutputCodes: []int{http.StatusOK},
-<<<<<<< HEAD
-	JSONHandler: func(r *oapispec.APIRequest) (output interface{}, err error) {
-		ns := extractNamespace(r.PP)
-		output, err = getOr(r.Ctx, ns).Assets().GetTokenTransferByID(r.Ctx, ns, r.PP["transferId"])
-		return output, err
-=======
 	Extensions: &coreExtensions{
 		CoreJSONHandler: func(r *ffapi.APIRequest, cr *coreRequest) (output interface{}, err error) {
 			output, err = cr.or.Assets().GetTokenTransferByID(cr.ctx, extractNamespace(r.PP), r.PP["transferId"])
 			return output, err
 		},
->>>>>>> 7d5aee44
 	},
 }