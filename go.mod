module github.com/hyperledger/firefly

go 1.22
<<<<<<< HEAD

toolchain go1.22.7
=======
>>>>>>> 709bbbaa

require (
	blockwatch.cc/tzgo v1.17.1
	github.com/DATA-DOG/go-sqlmock v1.5.2
	github.com/Masterminds/squirrel v1.5.4
	github.com/aidarkhanov/nanoid v1.0.8
	github.com/blang/semver/v4 v4.0.0
	github.com/docker/go-units v0.5.0
	github.com/getkin/kin-openapi v0.122.0
	github.com/ghodss/yaml v1.0.0
	github.com/go-resty/resty/v2 v2.11.0
	github.com/golang-migrate/migrate/v4 v4.17.0
	github.com/gorilla/mux v1.8.1
	github.com/gorilla/websocket v1.5.1
	github.com/hyperledger/firefly-common v1.4.11
	github.com/hyperledger/firefly-signer v1.1.17
	github.com/jarcoal/httpmock v1.2.0
	github.com/lib/pq v1.10.9
	github.com/mattn/go-sqlite3 v1.14.19
	github.com/prometheus/client_golang v1.18.0
	github.com/qeesung/image2ascii v1.0.1
	github.com/santhosh-tekuri/jsonschema/v5 v5.3.1
	github.com/sirupsen/logrus v1.9.3
	github.com/spf13/cobra v1.8.0
	github.com/spf13/viper v1.18.2
	github.com/stretchr/testify v1.8.4
	gitlab.com/hfuss/mux-prometheus v0.0.5
	golang.org/x/net v0.23.0
	golang.org/x/text v0.14.0
	gopkg.in/yaml.v2 v2.4.0
)

require (
	github.com/aybabtme/rgbterm v0.0.0-20170906152045-cc83f3b3ce59 // indirect
	github.com/beorn7/perks v1.0.1 // indirect
	github.com/cespare/xxhash/v2 v2.2.0 // indirect
	github.com/davecgh/go-spew v1.1.2-0.20180830191138-d8f796af33cc // indirect
	github.com/decred/dcrd/dcrec/secp256k1/v4 v4.2.0 // indirect
	github.com/echa/log v1.2.4 // indirect
	github.com/fatih/color v1.15.0 // indirect
	github.com/fsnotify/fsnotify v1.7.0 // indirect
	github.com/go-openapi/jsonpointer v0.20.2 // indirect
	github.com/go-openapi/swag v0.22.7 // indirect
	github.com/google/uuid v1.5.0 // indirect
	github.com/hashicorp/errwrap v1.1.0 // indirect
	github.com/hashicorp/go-multierror v1.1.1 // indirect
	github.com/hashicorp/hcl v1.0.0 // indirect
	github.com/inconshreveable/mousetrap v1.1.0 // indirect
	github.com/invopop/yaml v0.2.0 // indirect
	github.com/josharian/intern v1.0.0 // indirect
	github.com/karlseguin/ccache v2.0.3+incompatible // indirect
	github.com/lann/builder v0.0.0-20180802200727-47ae307949d0 // indirect
	github.com/lann/ps v0.0.0-20150810152359-62de8c46ede0 // indirect
	github.com/magiconair/properties v1.8.7 // indirect
	github.com/mailru/easyjson v0.7.7 // indirect
	github.com/mattn/go-colorable v0.1.13 // indirect
	github.com/mattn/go-isatty v0.0.20 // indirect
	github.com/matttproud/golang_protobuf_extensions/v2 v2.0.0 // indirect
	github.com/mgutz/ansi v0.0.0-20200706080929-d51e80ef957d // indirect
	github.com/mitchellh/mapstructure v1.5.0 // indirect
	github.com/mohae/deepcopy v0.0.0-20170929034955-c48cc78d4826 // indirect
	github.com/nfnt/resize v0.0.0-20180221191011-83c6a9932646 // indirect
	github.com/pelletier/go-toml/v2 v2.1.1 // indirect
	github.com/perimeterx/marshmallow v1.1.5 // indirect
	github.com/pkg/errors v0.9.1 // indirect
	github.com/pmezard/go-difflib v1.0.1-0.20181226105442-5d4384ee4fb2 // indirect
	github.com/prometheus/client_model v0.5.0 // indirect
	github.com/prometheus/common v0.45.0 // indirect
	github.com/prometheus/procfs v0.12.0 // indirect
	github.com/rs/cors v1.10.1 // indirect
	github.com/sagikazarmark/locafero v0.4.0 // indirect
	github.com/sagikazarmark/slog-shim v0.1.0 // indirect
	github.com/sourcegraph/conc v0.3.0 // indirect
	github.com/spf13/afero v1.11.0 // indirect
	github.com/spf13/cast v1.6.0 // indirect
	github.com/spf13/pflag v1.0.5 // indirect
	github.com/stretchr/objx v0.5.1 // indirect
	github.com/subosito/gotenv v1.6.0 // indirect
	github.com/wayneashleyberry/terminal-dimensions v1.1.0 // indirect
	github.com/x-cray/logrus-prefixed-formatter v0.5.2 // indirect
	go.uber.org/atomic v1.11.0 // indirect
	go.uber.org/multierr v1.11.0 // indirect
	golang.org/x/crypto v0.21.0 // indirect
	golang.org/x/exp v0.0.0-20240110193028-0dcbfd608b1e // indirect
<<<<<<< HEAD
	golang.org/x/sys v0.16.0 // indirect
	golang.org/x/term v0.16.0 // indirect
	golang.org/x/time v0.5.0 // indirect
=======
	golang.org/x/sys v0.18.0 // indirect
	golang.org/x/term v0.18.0 // indirect
>>>>>>> 709bbbaa
	google.golang.org/protobuf v1.32.0 // indirect
	gopkg.in/ini.v1 v1.67.0 // indirect
	gopkg.in/natefinch/lumberjack.v2 v2.2.1 // indirect
	gopkg.in/tomb.v1 v1.0.0-20141024135613-dd632973f1e7 // indirect
	gopkg.in/yaml.v3 v3.0.1 // indirect
)<|MERGE_RESOLUTION|>--- conflicted
+++ resolved
@@ -1,11 +1,8 @@
 module github.com/hyperledger/firefly
 
 go 1.22
-<<<<<<< HEAD
 
 toolchain go1.22.7
-=======
->>>>>>> 709bbbaa
 
 require (
 	blockwatch.cc/tzgo v1.17.1
@@ -90,14 +87,8 @@
 	go.uber.org/multierr v1.11.0 // indirect
 	golang.org/x/crypto v0.21.0 // indirect
 	golang.org/x/exp v0.0.0-20240110193028-0dcbfd608b1e // indirect
-<<<<<<< HEAD
-	golang.org/x/sys v0.16.0 // indirect
-	golang.org/x/term v0.16.0 // indirect
-	golang.org/x/time v0.5.0 // indirect
-=======
 	golang.org/x/sys v0.18.0 // indirect
 	golang.org/x/term v0.18.0 // indirect
->>>>>>> 709bbbaa
 	google.golang.org/protobuf v1.32.0 // indirect
 	gopkg.in/ini.v1 v1.67.0 // indirect
 	gopkg.in/natefinch/lumberjack.v2 v2.2.1 // indirect
