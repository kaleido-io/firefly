--- conflicted
+++ resolved
@@ -41,17 +41,10 @@
   },
   "build": {
     "firefly-builder": {
-<<<<<<< HEAD
-      "image": "golang:1.22-alpine3.19"
-    },
-    "fabric-builder": {
-      "image": "golang:1.22",
-=======
       "image": "golang:1.22-bullseye"
     },
     "fabric-builder": {
       "image": "golang:1.22-bullseye",
->>>>>>> 709bbbaa
       "platform": "linux/x86_64"
     },
     "solidity-builder": {
