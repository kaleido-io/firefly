--- conflicted
+++ resolved
@@ -6,13 +6,8 @@
   },
   "evmconnect": {
     "image": "ghcr.io/hyperledger/firefly-evmconnect",
-<<<<<<< HEAD
-    "tag": "v1.3.2",
-    "sha": "9752a2c8b9c6cbd3f2b7327a309609a6b33ec80973004aed37e193b4e7f4a7c4"
-=======
     "tag": "v1.3.7",
     "sha": "eaefcd74ad783046aa193beebd2de9c19212f5743f2b6e14769494e81584cc97"
->>>>>>> 3d19baec
   },
   "fabconnect": {
     "image": "ghcr.io/hyperledger/firefly-fabconnect",
