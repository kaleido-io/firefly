{
  "evmconnect": {
    "image": "ghcr.io/hyperledger/firefly-evmconnect",
    "tag": "v0.1.0-20220810-2",
    "sha": "bf580fd1698d9d2665a134d394cdb28e549b9e573d5f11b51dbe117ac1683ef9"
  },
  "ethconnect": {
    "image": "ghcr.io/hyperledger/firefly-ethconnect",
    "tag": "v3.2.4",
    "sha": "7e4c73c8250b33d4605551dffb855d350346387d7535cc5e592d1b79eaee5c5e"
<<<<<<< HEAD
  },
  "evmconnect": {
    "image": "ghcr.io/hyperledger/firefly-evmconnect",
    "tag": "v0.1.0-20220810-2",
    "sha": "bf580fd1698d9d2665a134d394cdb28e549b9e573d5f11b51dbe117ac1683ef9"
=======
>>>>>>> b0d17453
  },
  "fabconnect": {
    "image": "ghcr.io/hyperledger/firefly-fabconnect",
    "tag": "v0.9.15",
    "sha": "58f138ffb70bef488575bf9e52d65155108aabc5efd675d2bc41e6c8be6746df"
  },
  "dataexchange-https": {
    "image": "ghcr.io/hyperledger/firefly-dataexchange-https",
<<<<<<< HEAD
    "tag": "v1.0.0-20220808-12",
    "sha": "6617a8c8dae492aaa2ab78bb9a6816c0af94c79e1bc03caadbde70ac7c1c1227"
=======
    "tag": "v1.0.0-20220810-13",
    "sha": "3d6ae0c37065c590ed872c96b004854fa1bf89c52b8a5c1fca676d6bb4bf31d6"
>>>>>>> b0d17453
  },
  "tokens-erc1155": {
    "image": "ghcr.io/hyperledger/firefly-tokens-erc1155",
    "tag": "v1.0.3-20220801-35",
    "sha": "09a91c1488c71588f6c051e227068dc5c3e05bf07de714ad4269c011a0d65670"
  },
  "tokens-erc20-erc721": {
    "image": "ghcr.io/hyperledger/firefly-tokens-erc20-erc721",
    "tag": "v1.0.2-20220810-56",
    "sha": "406855cd5f3e87a55cd98b653756d4f90fd09e9bdd55d863452cdb4f526bca1e"
  },
  "build": {
    "firefly-builder": {
      "image": "golang:1.17-alpine3.16"
    },
    "fabric-builder": {
      "image": "golang:1.17-alpine3.16",
      "platform": "linux/x86_64"
    },
    "solidity-builder": {
      "image": "ethereum/solc:0.8.11-alpine"
    },
    "base": {
      "image": "alpine:3.15"
    }
  },
  "ui": {
    "tag": "v1.1.0-alpha.2",
    "release": "v1.1.0-alpha.2"
  },
  "cli": {
    "tag": "v1.1.0-alpha.2"
  }
}<|MERGE_RESOLUTION|>--- conflicted
+++ resolved
@@ -8,14 +8,11 @@
     "image": "ghcr.io/hyperledger/firefly-ethconnect",
     "tag": "v3.2.4",
     "sha": "7e4c73c8250b33d4605551dffb855d350346387d7535cc5e592d1b79eaee5c5e"
-<<<<<<< HEAD
   },
   "evmconnect": {
     "image": "ghcr.io/hyperledger/firefly-evmconnect",
     "tag": "v0.1.0-20220810-2",
     "sha": "bf580fd1698d9d2665a134d394cdb28e549b9e573d5f11b51dbe117ac1683ef9"
-=======
->>>>>>> b0d17453
   },
   "fabconnect": {
     "image": "ghcr.io/hyperledger/firefly-fabconnect",
@@ -24,13 +21,8 @@
   },
   "dataexchange-https": {
     "image": "ghcr.io/hyperledger/firefly-dataexchange-https",
-<<<<<<< HEAD
-    "tag": "v1.0.0-20220808-12",
-    "sha": "6617a8c8dae492aaa2ab78bb9a6816c0af94c79e1bc03caadbde70ac7c1c1227"
-=======
     "tag": "v1.0.0-20220810-13",
     "sha": "3d6ae0c37065c590ed872c96b004854fa1bf89c52b8a5c1fca676d6bb4bf31d6"
->>>>>>> b0d17453
   },
   "tokens-erc1155": {
     "image": "ghcr.io/hyperledger/firefly-tokens-erc1155",
@@ -39,8 +31,8 @@
   },
   "tokens-erc20-erc721": {
     "image": "ghcr.io/hyperledger/firefly-tokens-erc20-erc721",
-    "tag": "v1.0.2-20220810-56",
-    "sha": "406855cd5f3e87a55cd98b653756d4f90fd09e9bdd55d863452cdb4f526bca1e"
+    "tag": "v1.0.2-20220810-57",
+    "sha": "6740efec8f181e0f40840a33aad5c5295198974048d612fb175f79bb5368ac84"
   },
   "build": {
     "firefly-builder": {
