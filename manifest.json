{
  "ethconnect": {
    "image": "ghcr.io/hyperledger/firefly-ethconnect",
    "tag": "v3.3.3",
    "sha": "250509a54bbd3251598a807071b388492c0157df02a3b06bfa64e14e791c0633"
  },
  "evmconnect": {
    "image": "ghcr.io/hyperledger/firefly-evmconnect",
    "tag": "v1.3.20",
    "sha": "514ee0e0d3f6054e1f2c46a474c968f18725af5edd4dc6dac85dc104004c1272"
  },
  "fabconnect": {
    "image": "ghcr.io/hyperledger/firefly-fabconnect",
    "tag": "v0.9.22",
    "sha": "1984166545d476b9f8ea8eb04120fed406beb936cb95c97a728bbf4585860523"
  },
  "tezosconnect": {
    "image": "ghcr.io/hyperledger/firefly-tezosconnect",
    "tag": "v0.2.8",
    "sha": "895c0a22b64fbe42ecaf3e017b40b71c8911c4c7032728c778723cbef987b5de"
  },
  "dataexchange-https": {
    "image": "ghcr.io/hyperledger/firefly-dataexchange-https",
    "tag": "v1.3.1",
    "sha": "5688fd57c52588f55230800e2a13743626da6ce4b40eb7ce3dd4578494418479"
  },
  "tokens-erc1155": {
    "image": "ghcr.io/hyperledger/firefly-tokens-erc1155",
    "tag": "v1.3.4",
    "sha": "700d1d0d461b55641ea21e4028456e904a6f652798335ad0e067d7e6ab1438f1"
  },
  "tokens-erc20-erc721": {
    "image": "ghcr.io/hyperledger/firefly-tokens-erc20-erc721",
    "tag": "v1.3.4",
    "sha": "d93b55daf9a4404a3d26996cb2dffcc3660b3ef3cbe3b0be5bab03a8f745d952"
  },
  "signer": {
    "image": "ghcr.io/hyperledger/firefly-signer",
    "tag": "v1.1.20",
    "sha": "270f3749f8fa4326de08890d667651a80ff3dfe86c05ad5387671ad0d5b17fe9"
  },
  "build": {
    "firefly-builder": {
      "image": "golang:1.22-bullseye"
    },
    "fabric-builder": {
      "image": "golang:1.22-bullseye",
      "platform": "linux/x86_64"
    },
    "solidity-builder": {
      "image": "ethereum/solc:0.8.11-alpine"
    },
    "base": {
<<<<<<< HEAD
      "image": "ubuntu:22.04"
=======
      "image": "alpine:3.19.7"
>>>>>>> 5adbdfc7
    }
  },
  "ui": {
    "tag": "v1.3.1",
    "release": "v1.3.1" 
  },
  "cli": {
    "tag": "v1.3.3"
  }
}<|MERGE_RESOLUTION|>--- conflicted
+++ resolved
@@ -51,11 +51,7 @@
       "image": "ethereum/solc:0.8.11-alpine"
     },
     "base": {
-<<<<<<< HEAD
       "image": "ubuntu:22.04"
-=======
-      "image": "alpine:3.19.7"
->>>>>>> 5adbdfc7
     }
   },
   "ui": {
