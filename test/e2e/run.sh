--- conflicted
+++ resolved
@@ -67,11 +67,7 @@
 fi
 
 if [ "$DOWNLOAD_CLI" == "true" ]; then
-<<<<<<< HEAD
-  go install github.com/hyperledger/firefly-cli/ff@v0.0.40
-=======
   go install github.com/hyperledger/firefly-cli/ff@v0.0.41
->>>>>>> b9cfd350
   checkOk $?
 fi
 
