// Copyright © 2021 Kaleido, Inc.
//
// SPDX-License-Identifier: Apache-2.0
//
// Licensed under the Apache License, Version 2.0 (the "License");
// you may not use this file except in compliance with the License.
// You may obtain a copy of the License at
//
//     http://www.apache.org/licenses/LICENSE-2.0
//
// Unless required by applicable law or agreed to in writing, software
// distributed under the License is distributed on an "AS IS" BASIS,
// WITHOUT WARRANTIES OR CONDITIONS OF ANY KIND, either express or implied.
// See the License for the specific language governing permissions and
// limitations under the License.

package e2e

import (
	"bytes"
	"crypto/rand"
	"encoding/base64"
	"fmt"
	"image/png"
	"math/big"
	"strings"

	image2ascii "github.com/qeesung/image2ascii/convert"

	"github.com/go-resty/resty/v2"
	"github.com/hyperledger/firefly/pkg/fftypes"
	"github.com/stretchr/testify/assert"
	"github.com/stretchr/testify/require"
	"github.com/stretchr/testify/suite"
)

type OnChainOffChainTestSuite struct {
	suite.Suite
	testState *testState
}

func (suite *OnChainOffChainTestSuite) BeforeTest(suiteName, testName string) {
	suite.testState = beforeE2ETest(suite.T())
}

func (suite *OnChainOffChainTestSuite) TestE2EBroadcast() {
	defer suite.testState.done()

	received1, changes1 := wsReader(suite.testState.ws1)
	received2, changes2 := wsReader(suite.testState.ws2)

	// Broadcast some messages, that should get batched, across two topics
	totalMessages := 10
	topics := []string{"topicA", "topicB"}
	expectedData := make(map[string][]*fftypes.DataRefOrValue)
	for i := 0; i < 10; i++ {
		value := fftypes.JSONAnyPtr(fmt.Sprintf(`"Hello number %d"`, i))
		data := &fftypes.DataRefOrValue{
			Value: value,
		}
		topic := pickTopic(i, topics)

		expectedData[topic] = append(expectedData[topic], data)

		resp, err := BroadcastMessage(suite.testState.client1, topic, data, false)
		require.NoError(suite.T(), err)
		assert.Equal(suite.T(), 202, resp.StatusCode())
	}

	for i := 0; i < totalMessages; i++ {
		// Wait for all thel message-confirmed events, from both participants
		<-received1
		<-received2
		<-changes1 // also expect database change events
		<-changes2 // also expect database change events
	}

	for topic, dataArray := range expectedData {
		receiver1data := validateReceivedMessages(suite.testState, suite.testState.client1, topic, fftypes.MessageTypeBroadcast, fftypes.TransactionTypeBatchPin, len(dataArray))
		receiver2data := validateReceivedMessages(suite.testState, suite.testState.client2, topic, fftypes.MessageTypeBroadcast, fftypes.TransactionTypeBatchPin, len(dataArray))
		// Messages should be returned in exactly reverse send order (newest first)
		for i := (len(dataArray) - 1); i >= 0; i-- {
			assert.Equal(suite.T(), dataArray[i].Value, receiver1data[i].Value)
			assert.Equal(suite.T(), dataArray[i].Value, receiver2data[i].Value)
		}
	}

}

func (suite *OnChainOffChainTestSuite) TestStrongDatatypesBroadcast() {
	defer suite.testState.done()

	received1, changes1 := wsReader(suite.testState.ws1)
	received2, changes2 := wsReader(suite.testState.ws2)

	var resp *resty.Response
	value := fftypes.JSONAnyPtr(`"Hello"`)
	randVer, _ := rand.Int(rand.Reader, big.NewInt(100000000))
	version := fmt.Sprintf("0.0.%d", randVer.Int64())
	data := fftypes.DataRefOrValue{
		Value: value,
		Datatype: &fftypes.DatatypeRef{
			Name:    "widget",
			Version: version,
		},
	}

	// Should be rejected as datatype not known
	resp, err := BroadcastMessage(suite.testState.client1, "topic1", &data, true)
	require.NoError(suite.T(), err)
	assert.Equal(suite.T(), 400, resp.StatusCode())
	assert.Contains(suite.T(), resp.String(), "FF10195") // datatype not found

	dt := &fftypes.Datatype{
		Name:    "widget",
		Version: version,
		Value:   fftypes.JSONAnyPtrBytes(widgetSchemaJSON),
	}
	dt = CreateDatatype(suite.T(), suite.testState.client1, dt, true)

	resp, err = BroadcastMessage(suite.testState.client1, "topic1", &data, true)
	require.NoError(suite.T(), err)
	assert.Equal(suite.T(), 400, resp.StatusCode())
	assert.Contains(suite.T(), resp.String(), "FF10198") // does not conform

	data.Value = fftypes.JSONAnyPtr(`{
		"id": "widget12345",
		"name": "mywidget"
	}`)

	resp, err = BroadcastMessage(suite.testState.client1, "topic1", &data, true)
	require.NoError(suite.T(), err)
	assert.Equal(suite.T(), 200, resp.StatusCode())

	waitForMessageConfirmed(suite.T(), received1, fftypes.MessageTypeBroadcast)
	<-changes1 // also expect database change events
	waitForMessageConfirmed(suite.T(), received2, fftypes.MessageTypeBroadcast)
	<-changes2 // also expect database change events
}

func (suite *OnChainOffChainTestSuite) TestStrongDatatypesPrivate() {
	defer suite.testState.done()

	received1, changes1 := wsReader(suite.testState.ws1)
	received2, changes2 := wsReader(suite.testState.ws2)

	var resp *resty.Response
	value := fftypes.JSONAnyPtr(`{"foo":"bar"}`)
	randVer, _ := rand.Int(rand.Reader, big.NewInt(100000000))
	version := fmt.Sprintf("0.0.%d", randVer.Int64())
	data := fftypes.DataRefOrValue{
		Value: value,
		Datatype: &fftypes.DatatypeRef{
			Name:    "widget",
			Version: version,
		},
	}

	// Should be rejected as datatype not known
	resp, err := PrivateMessage(suite.T(), suite.testState.client1, "topic1", &data, []string{
		suite.testState.org1.Name,
		suite.testState.org2.Name,
	}, "", fftypes.TransactionTypeBatchPin, true)
	require.NoError(suite.T(), err)
	assert.Equal(suite.T(), 400, resp.StatusCode())
	assert.Contains(suite.T(), resp.String(), "FF10195") // datatype not found

	dt := &fftypes.Datatype{
		Name:    "widget",
		Version: version,
		Value:   fftypes.JSONAnyPtrBytes(widgetSchemaJSON),
	}
	dt = CreateDatatype(suite.T(), suite.testState.client1, dt, true)

	resp, err = PrivateMessage(suite.T(), suite.testState.client1, "topic1", &data, []string{
		suite.testState.org1.Name,
		suite.testState.org2.Name,
	}, "", fftypes.TransactionTypeBatchPin, false)
	require.NoError(suite.T(), err)
	assert.Equal(suite.T(), 400, resp.StatusCode())
	assert.Contains(suite.T(), resp.String(), "FF10198") // does not conform

	data.Value = fftypes.JSONAnyPtr(`{
		"id": "widget12345",
		"name": "mywidget"
	}`)

	resp, err = PrivateMessage(suite.T(), suite.testState.client1, "topic1", &data, []string{
		suite.testState.org1.Name,
		suite.testState.org2.Name,
	}, "", fftypes.TransactionTypeBatchPin, true)
	require.NoError(suite.T(), err)
	assert.Equal(suite.T(), 200, resp.StatusCode())

	waitForMessageConfirmed(suite.T(), received1, fftypes.MessageTypePrivate)
	<-changes1 // also expect database change events
	waitForMessageConfirmed(suite.T(), received2, fftypes.MessageTypePrivate)
	<-changes2 // also expect database change events
}

func (suite *OnChainOffChainTestSuite) TestE2EPrivate() {

	defer suite.testState.done()

<<<<<<< HEAD
	received1, changes1 := wsReader(suite.T(), suite.testState.ws1)
	received2, changes2 := wsReader(suite.T(), suite.testState.ws2)
=======
	received1, _ := wsReader(suite.testState.ws1)
	received2, _ := wsReader(suite.testState.ws2)
>>>>>>> 83c265fc

	// Send 10 messages, that should get batched, across two topics
	totalMessages := 10
	topics := []string{"topicA", "topicB"}
	expectedData := make(map[string][]*fftypes.DataRefOrValue)
	for i := 0; i < 10; i++ {
		value := fftypes.JSONAnyPtr(fmt.Sprintf(`"Hello number %d"`, i))
		data := &fftypes.DataRefOrValue{
			Value: value,
		}
		topic := pickTopic(i, topics)

		expectedData[topic] = append(expectedData[topic], data)

		resp, err := PrivateMessage(suite.T(), suite.testState.client1, topic, data, []string{
			suite.testState.org1.Name,
			suite.testState.org2.Name,
		}, "", fftypes.TransactionTypeBatchPin, false)
		require.NoError(suite.T(), err)
		assert.Equal(suite.T(), 202, resp.StatusCode())
	}

	for i := 0; i < totalMessages; i++ {
		// Wait for all thel message-confirmed events, from both participants
		<-received1
		<-received2
		<-changes1 // also expect database change events
		<-changes2 // also expect database change events
	}

	for topic, dataArray := range expectedData {
		receiver1data := validateReceivedMessages(suite.testState, suite.testState.client1, topic, fftypes.MessageTypePrivate, fftypes.TransactionTypeBatchPin, len(dataArray))
		receiver2data := validateReceivedMessages(suite.testState, suite.testState.client2, topic, fftypes.MessageTypePrivate, fftypes.TransactionTypeBatchPin, len(dataArray))
		// Messages should be returned in exactly reverse send order (newest first)
		for i := (len(dataArray) - 1); i >= 0; i-- {
			assert.Equal(suite.T(), dataArray[i].Value, receiver1data[i].Value)
			assert.Equal(suite.T(), dataArray[i].Value, receiver2data[i].Value)
		}
	}

}

func (suite *OnChainOffChainTestSuite) TestE2EBroadcastBlob() {
	defer suite.testState.done()

	received1, _ := wsReader(suite.testState.ws1)
	received2, _ := wsReader(suite.testState.ws2)

	var resp *resty.Response

	data, resp, err := BroadcastBlobMessage(suite.T(), suite.testState.client1, "topic1")
	require.NoError(suite.T(), err)
	assert.Equal(suite.T(), 202, resp.StatusCode())

	waitForMessageConfirmed(suite.T(), received1, fftypes.MessageTypeBroadcast)
	val1 := validateReceivedMessages(suite.testState, suite.testState.client1, "topic1", fftypes.MessageTypeBroadcast, fftypes.TransactionTypeBatchPin, 1)
	assert.Regexp(suite.T(), "myfile.txt", val1[0].Value.String())
	assert.Equal(suite.T(), "myfile.txt", val1[0].Blob.Name)
	assert.Equal(suite.T(), data.Blob.Size, val1[0].Blob.Size)

	waitForMessageConfirmed(suite.T(), received2, fftypes.MessageTypeBroadcast)
	val2 := validateReceivedMessages(suite.testState, suite.testState.client2, "topic1", fftypes.MessageTypeBroadcast, fftypes.TransactionTypeBatchPin, 1)
	assert.Regexp(suite.T(), "myfile.txt", val2[0].Value.String())
	assert.Equal(suite.T(), "myfile.txt", val2[0].Blob.Name)
	assert.Equal(suite.T(), data.Blob.Size, val2[0].Blob.Size)

}

func (suite *OnChainOffChainTestSuite) TestE2EPrivateBlobDatatypeTagged() {
	defer suite.testState.done()

	received1, _ := wsReader(suite.testState.ws1)
	received2, _ := wsReader(suite.testState.ws2)

	var resp *resty.Response

	data, resp, err := PrivateBlobMessageDatatypeTagged(suite.T(), suite.testState.client1, "topic1", []string{
		suite.testState.org1.Name,
		suite.testState.org2.Name,
	})
	require.NoError(suite.T(), err)
	assert.Equal(suite.T(), 202, resp.StatusCode())
	assert.Empty(suite.T(), data.Blob.Name)
	assert.NotNil(suite.T(), data.Blob.Hash)

	waitForMessageConfirmed(suite.T(), received1, fftypes.MessageTypePrivate)
	res1 := validateReceivedMessages(suite.testState, suite.testState.client1, "topic1", fftypes.MessageTypePrivate, fftypes.TransactionTypeBatchPin, 1)
	assert.Equal(suite.T(), data.Blob.Hash.String(), res1[0].Blob.Hash.String())
	assert.Empty(suite.T(), res1[0].Blob.Name)
	assert.Equal(suite.T(), data.Blob.Size, res1[0].Blob.Size)

	waitForMessageConfirmed(suite.T(), received2, fftypes.MessageTypePrivate)
	res2 := validateReceivedMessages(suite.testState, suite.testState.client2, "topic1", fftypes.MessageTypePrivate, fftypes.TransactionTypeBatchPin, 1)
	assert.Equal(suite.T(), data.Blob.Hash.String(), res2[0].Blob.Hash.String())
	assert.Empty(suite.T(), res2[0].Blob.Name)
	assert.Equal(suite.T(), data.Blob.Size, res2[0].Blob.Size)
}

func (suite *OnChainOffChainTestSuite) TestE2EWebhookExchange() {
	defer suite.testState.done()

	received1, _ := wsReader(suite.testState.ws1)
	received2, _ := wsReader(suite.testState.ws2)

	subJSON := `{
		"transport": "webhooks",
		"namespace": "default",
		"name": "myhook",
		"options": {
			"withData": true,
			"url": "https://raw.githubusercontent.com/hyperledger/firefly/main/test/data/config/firefly.core.yaml",
			"reply": true,
			"replytag": "myreply",
			"method": "GET"
		},
		"filter": {
			"tag": "myrequest"
		}
	}`
	CleanupExistingSubscription(suite.T(), suite.testState.client2, "default", "myhook")
	sub := CreateSubscription(suite.T(), suite.testState.client2, subJSON, 201)
	assert.NotNil(suite.T(), sub.ID)

	data := fftypes.DataRefOrValue{
		Value: fftypes.JSONAnyPtr(`{}`),
	}

	var resp *resty.Response
	resp, err := PrivateMessage(suite.T(), suite.testState.client1, "topic1", &data, []string{
		suite.testState.org1.Name,
		suite.testState.org2.Name,
	}, "myrequest", fftypes.TransactionTypeBatchPin, false)
	require.NoError(suite.T(), err)
	assert.Equal(suite.T(), 202, resp.StatusCode())

	waitForMessageConfirmed(suite.T(), received1, fftypes.MessageTypePrivate) // request 1
	waitForMessageConfirmed(suite.T(), received2, fftypes.MessageTypePrivate) // request 2
	waitForMessageConfirmed(suite.T(), received1, fftypes.MessageTypePrivate) // response 1
	waitForMessageConfirmed(suite.T(), received2, fftypes.MessageTypePrivate) // response 2

	// When we query the confirmed messages for each receiver, we will see the requests and responses.
	// We just check the reponses (index 1)

	receiver1vals := validateReceivedMessages(suite.testState, suite.testState.client1, "topic1", fftypes.MessageTypePrivate, fftypes.TransactionTypeBatchPin, 2)
	assert.Equal(suite.T(), float64(200), receiver1vals[1].Value.JSONObject()["status"])
	decoded1, err := base64.StdEncoding.DecodeString(receiver1vals[1].Value.JSONObject().GetString("body"))
	assert.NoError(suite.T(), err)
	assert.Regexp(suite.T(), "Example YAML", string(decoded1))

	receiver2vals := validateReceivedMessages(suite.testState, suite.testState.client2, "topic1", fftypes.MessageTypePrivate, fftypes.TransactionTypeBatchPin, 2)
	assert.Equal(suite.T(), float64(200), receiver2vals[1].Value.JSONObject()["status"])
	decoded2, err := base64.StdEncoding.DecodeString(receiver2vals[1].Value.JSONObject().GetString("body"))
	assert.NoError(suite.T(), err)
	assert.Regexp(suite.T(), "Example YAML", string(decoded2))
}

func (suite *OnChainOffChainTestSuite) TestE2EWebhookRequestReplyNoTx() {
	defer suite.testState.done()

	subJSON := `{
		"transport": "webhooks",
		"namespace": "default",
		"name": "myhook",
		"options": {
			"withData": true,
			"url": "https://github.com/hyperledger/firefly/raw/main/resources/ff-logo-32.png",
			"reply": true,
			"replytag": "myreply",
			"replytx": "none",
			"method": "GET"
		},
		"filter": {
			"tag": "myrequest"
		}
	}`
	CleanupExistingSubscription(suite.T(), suite.testState.client2, "default", "myhook")
	sub := CreateSubscription(suite.T(), suite.testState.client2, subJSON, 201)
	assert.NotNil(suite.T(), sub.ID)

	data := fftypes.DataRefOrValue{
		Value: fftypes.JSONAnyPtr(`{}`),
	}

	reply := RequestReply(suite.T(), suite.testState.client1, &data, []string{
		suite.testState.org1.Name,
		suite.testState.org2.Name,
	}, "myrequest", fftypes.TransactionTypeNone)
	assert.NotNil(suite.T(), reply)

	bodyData := reply.InlineData[0].Value.JSONObject().GetString("body")
	b, err := base64.StdEncoding.DecodeString(bodyData)
	assert.NoError(suite.T(), err)
	ffImg, err := png.Decode(bytes.NewReader(b))
	assert.NoError(suite.T(), err)

	// Verify we got the right data back by parsing it
	convertOptions := image2ascii.DefaultOptions
	convertOptions.FixedWidth = 100
	convertOptions.FixedHeight = 60
	convertOptions.Colored = false
	converter := image2ascii.NewImageConverter()
	str := converter.Image2ASCIIString(ffImg, &convertOptions)
	for _, s := range strings.Split(str, "\n") {
		if len(strings.TrimSpace(s)) > 0 {
			fmt.Println(s)
		}
	}

}<|MERGE_RESOLUTION|>--- conflicted
+++ resolved
@@ -202,13 +202,8 @@
 
 	defer suite.testState.done()
 
-<<<<<<< HEAD
-	received1, changes1 := wsReader(suite.T(), suite.testState.ws1)
-	received2, changes2 := wsReader(suite.T(), suite.testState.ws2)
-=======
 	received1, _ := wsReader(suite.testState.ws1)
 	received2, _ := wsReader(suite.testState.ws2)
->>>>>>> 83c265fc
 
 	// Send 10 messages, that should get batched, across two topics
 	totalMessages := 10
@@ -235,8 +230,6 @@
 		// Wait for all thel message-confirmed events, from both participants
 		<-received1
 		<-received2
-		<-changes1 // also expect database change events
-		<-changes2 // also expect database change events
 	}
 
 	for topic, dataArray := range expectedData {
