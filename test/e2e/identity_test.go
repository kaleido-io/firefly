--- conflicted
+++ resolved
@@ -44,17 +44,7 @@
 	received1 := wsReader(suite.testState.ws1, false)
 	received2 := wsReader(suite.testState.ws2, false)
 
-<<<<<<< HEAD
-	// Create some keys
-	totalIdentities := 3
-	keys := make([]string, totalIdentities)
-	for i := 0; i < totalIdentities; i++ {
-		keys[i] = CreateEthAccount(suite.T(), suite.testState.ethNode1)
-	}
-
-=======
 	totalIdentities := 2
->>>>>>> 4d5e5879
 	ts := time.Now().Unix()
 	for i := 0; i < totalIdentities; i++ {
 		key := getUnregisteredAccount(suite, suite.testState.org1.Name)
@@ -108,14 +98,8 @@
 	received1 := wsReader(suite.testState.ws1, false)
 	received2 := wsReader(suite.testState.ws2, false)
 
-<<<<<<< HEAD
-	// Create an identity on both sides
-	org1Key := CreateEthAccount(suite.T(), suite.testState.ethNode1)
-	org2Key := CreateEthAccount(suite.T(), suite.testState.ethNode2)
-=======
 	org1key := getUnregisteredAccount(suite, suite.testState.org1.Name)
 	org2key := getUnregisteredAccount(suite, suite.testState.org2.Name)
->>>>>>> 4d5e5879
 
 	ts := time.Now().Unix()
 	custom1 := ClaimCustomIdentity(suite.T(),
