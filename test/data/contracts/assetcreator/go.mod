module github.com/hyperledger/firefly/test/data/assetcreator

go 1.21

<<<<<<< HEAD
=======
toolchain go1.21.0

>>>>>>> 3d19baec
require github.com/hyperledger/fabric-contract-api-go v1.2.2

require (
	github.com/go-openapi/jsonpointer v0.20.2 // indirect
	github.com/go-openapi/jsonreference v0.20.4 // indirect
	github.com/go-openapi/spec v0.20.14 // indirect
	github.com/go-openapi/swag v0.22.9 // indirect
	github.com/gobuffalo/envy v1.10.2 // indirect
	github.com/gobuffalo/packd v1.0.2 // indirect
	github.com/gobuffalo/packr v1.30.1 // indirect
	github.com/golang/protobuf v1.5.3 // indirect
	github.com/hyperledger/fabric-chaincode-go v0.0.0-20240124143825-7dec3c7e7d45 // indirect
	github.com/hyperledger/fabric-protos-go v0.3.3 // indirect
	github.com/joho/godotenv v1.5.1 // indirect
	github.com/josharian/intern v1.0.0 // indirect
	github.com/mailru/easyjson v0.7.7 // indirect
	github.com/rogpeppe/go-internal v1.12.0 // indirect
	github.com/xeipuuv/gojsonpointer v0.0.0-20190905194746-02993c407bfb // indirect
	github.com/xeipuuv/gojsonreference v0.0.0-20180127040603-bd5ef7bd5415 // indirect
	github.com/xeipuuv/gojsonschema v1.2.0 // indirect
	golang.org/x/mod v0.14.0 // indirect
	golang.org/x/net v0.20.0 // indirect
	golang.org/x/sys v0.16.0 // indirect
	golang.org/x/text v0.14.0 // indirect
	google.golang.org/genproto/googleapis/rpc v0.0.0-20240125205218-1f4bbc51befe // indirect
	google.golang.org/grpc v1.61.0 // indirect
	google.golang.org/protobuf v1.32.0 // indirect
	gopkg.in/yaml.v3 v3.0.1 // indirect
)<|MERGE_RESOLUTION|>--- conflicted
+++ resolved
@@ -2,11 +2,8 @@
 
 go 1.21
 
-<<<<<<< HEAD
-=======
 toolchain go1.21.0
 
->>>>>>> 3d19baec
 require github.com/hyperledger/fabric-contract-api-go v1.2.2
 
 require (
